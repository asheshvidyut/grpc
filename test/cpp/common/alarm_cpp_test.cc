--- conflicted
+++ resolved
@@ -55,26 +55,31 @@
   EXPECT_EQ(junk, output_tag);
 }
 
-<<<<<<< HEAD
 TEST(AlarmTest, RegularExpiryChrono) {
   CompletionQueue cq;
   void* junk = reinterpret_cast<void*>(1618033);
   std::chrono::system_clock::time_point one_sec_deadline =
       std::chrono::system_clock::now() + std::chrono::seconds(1);
   Alarm alarm(&cq, one_sec_deadline, junk);
-=======
+
+  void* output_tag;
+  bool ok;
+  const CompletionQueue::NextStatus status = cq.AsyncNext(
+      (void**)&output_tag, &ok, GRPC_TIMEOUT_SECONDS_TO_DEADLINE(2));
+
+  EXPECT_EQ(status, CompletionQueue::GOT_EVENT);
+  EXPECT_TRUE(ok);
+  EXPECT_EQ(junk, output_tag);
+}
+
 TEST(AlarmTest, ZeroExpiry) {
   CompletionQueue cq;
   void* junk = reinterpret_cast<void*>(1618033);
   Alarm alarm(&cq, GRPC_TIMEOUT_SECONDS_TO_DEADLINE(0), junk);
->>>>>>> 27b3f776
 
   void* output_tag;
   bool ok;
   const CompletionQueue::NextStatus status = cq.AsyncNext(
-<<<<<<< HEAD
-      (void**)&output_tag, &ok, GRPC_TIMEOUT_SECONDS_TO_DEADLINE(2));
-=======
       (void**)&output_tag, &ok, GRPC_TIMEOUT_SECONDS_TO_DEADLINE(0));
 
   EXPECT_EQ(status, CompletionQueue::GOT_EVENT);
@@ -91,12 +96,12 @@
   bool ok;
   const CompletionQueue::NextStatus status = cq.AsyncNext(
       (void**)&output_tag, &ok, GRPC_TIMEOUT_SECONDS_TO_DEADLINE(0));
->>>>>>> 27b3f776
 
   EXPECT_EQ(status, CompletionQueue::GOT_EVENT);
   EXPECT_TRUE(ok);
   EXPECT_EQ(junk, output_tag);
 }
+
 
 TEST(AlarmTest, Cancellation) {
   CompletionQueue cq;

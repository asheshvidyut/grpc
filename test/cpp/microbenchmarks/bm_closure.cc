--- conflicted
+++ resolved
@@ -35,7 +35,7 @@
   TrackCounters track_counters;
   while (state.KeepRunning()) {
     ExecCtx _local_exec_ctx;
-    grpc_exec_ctx_finish();
+    grpc_exec_ctx_finish(&exec_ctx);
   }
   track_counters.Finish(state);
 }
@@ -45,14 +45,14 @@
   TrackCounters track_counters;
   ExecCtx _local_exec_ctx;
   while (state.KeepRunning()) {
-    grpc_exec_ctx_flush();
-  }
-  grpc_exec_ctx_finish();
+    grpc_exec_ctx_flush(&exec_ctx);
+  }
+  grpc_exec_ctx_finish(&exec_ctx);
   track_counters.Finish(state);
 }
 BENCHMARK(BM_WellFlushed);
 
-static void DoNothing(void* arg, grpc_error* error) {}
+static void DoNothing(grpc_exec_ctx* exec_ctx, void* arg, grpc_error* error) {}
 
 static void BM_ClosureInitAgainstExecCtx(benchmark::State& state) {
   TrackCounters track_counters;
@@ -74,8 +74,8 @@
     benchmark::DoNotOptimize(GRPC_CLOSURE_INIT(
         &c, DoNothing, NULL, grpc_combiner_scheduler(combiner)));
   }
-  GRPC_COMBINER_UNREF(combiner, "finished");
-  grpc_exec_ctx_finish();
+  GRPC_COMBINER_UNREF(&exec_ctx, combiner, "finished");
+  grpc_exec_ctx_finish(&exec_ctx);
   track_counters.Finish(state);
 }
 BENCHMARK(BM_ClosureInitAgainstCombiner);
@@ -86,10 +86,10 @@
   GRPC_CLOSURE_INIT(&c, DoNothing, NULL, grpc_schedule_on_exec_ctx);
   ExecCtx _local_exec_ctx;
   while (state.KeepRunning()) {
-    GRPC_CLOSURE_RUN(&c, GRPC_ERROR_NONE);
-    grpc_exec_ctx_flush();
-  }
-  grpc_exec_ctx_finish();
+    GRPC_CLOSURE_RUN(&exec_ctx, &c, GRPC_ERROR_NONE);
+    grpc_exec_ctx_flush(&exec_ctx);
+  }
+  grpc_exec_ctx_finish(&exec_ctx);
   track_counters.Finish(state);
 }
 BENCHMARK(BM_ClosureRunOnExecCtx);
@@ -99,14 +99,11 @@
   ExecCtx _local_exec_ctx;
   while (state.KeepRunning()) {
     GRPC_CLOSURE_RUN(
-<<<<<<< HEAD
-=======
         &exec_ctx,
->>>>>>> d9da7387
         GRPC_CLOSURE_CREATE(DoNothing, NULL, grpc_schedule_on_exec_ctx),
         GRPC_ERROR_NONE);
   }
-  grpc_exec_ctx_finish();
+  grpc_exec_ctx_finish(&exec_ctx);
   track_counters.Finish(state);
 }
 BENCHMARK(BM_ClosureCreateAndRun);
@@ -117,14 +114,11 @@
   grpc_closure c;
   while (state.KeepRunning()) {
     GRPC_CLOSURE_RUN(
-<<<<<<< HEAD
-=======
         &exec_ctx,
->>>>>>> d9da7387
         GRPC_CLOSURE_INIT(&c, DoNothing, NULL, grpc_schedule_on_exec_ctx),
         GRPC_ERROR_NONE);
   }
-  grpc_exec_ctx_finish();
+  grpc_exec_ctx_finish(&exec_ctx);
   track_counters.Finish(state);
 }
 BENCHMARK(BM_ClosureInitAndRun);
@@ -135,10 +129,10 @@
   GRPC_CLOSURE_INIT(&c, DoNothing, NULL, grpc_schedule_on_exec_ctx);
   ExecCtx _local_exec_ctx;
   while (state.KeepRunning()) {
-    GRPC_CLOSURE_SCHED(&c, GRPC_ERROR_NONE);
-    grpc_exec_ctx_flush();
-  }
-  grpc_exec_ctx_finish();
+    GRPC_CLOSURE_SCHED(&exec_ctx, &c, GRPC_ERROR_NONE);
+    grpc_exec_ctx_flush(&exec_ctx);
+  }
+  grpc_exec_ctx_finish(&exec_ctx);
   track_counters.Finish(state);
 }
 BENCHMARK(BM_ClosureSchedOnExecCtx);
@@ -151,11 +145,11 @@
   GRPC_CLOSURE_INIT(&c2, DoNothing, NULL, grpc_schedule_on_exec_ctx);
   ExecCtx _local_exec_ctx;
   while (state.KeepRunning()) {
-    GRPC_CLOSURE_SCHED(&c1, GRPC_ERROR_NONE);
-    GRPC_CLOSURE_SCHED(&c2, GRPC_ERROR_NONE);
-    grpc_exec_ctx_flush();
-  }
-  grpc_exec_ctx_finish();
+    GRPC_CLOSURE_SCHED(&exec_ctx, &c1, GRPC_ERROR_NONE);
+    GRPC_CLOSURE_SCHED(&exec_ctx, &c2, GRPC_ERROR_NONE);
+    grpc_exec_ctx_flush(&exec_ctx);
+  }
+  grpc_exec_ctx_finish(&exec_ctx);
   track_counters.Finish(state);
 }
 BENCHMARK(BM_ClosureSched2OnExecCtx);
@@ -170,12 +164,12 @@
   GRPC_CLOSURE_INIT(&c3, DoNothing, NULL, grpc_schedule_on_exec_ctx);
   ExecCtx _local_exec_ctx;
   while (state.KeepRunning()) {
-    GRPC_CLOSURE_SCHED(&c1, GRPC_ERROR_NONE);
-    GRPC_CLOSURE_SCHED(&c2, GRPC_ERROR_NONE);
-    GRPC_CLOSURE_SCHED(&c3, GRPC_ERROR_NONE);
-    grpc_exec_ctx_flush();
-  }
-  grpc_exec_ctx_finish();
+    GRPC_CLOSURE_SCHED(&exec_ctx, &c1, GRPC_ERROR_NONE);
+    GRPC_CLOSURE_SCHED(&exec_ctx, &c2, GRPC_ERROR_NONE);
+    GRPC_CLOSURE_SCHED(&exec_ctx, &c3, GRPC_ERROR_NONE);
+    grpc_exec_ctx_flush(&exec_ctx);
+  }
+  grpc_exec_ctx_finish(&exec_ctx);
   track_counters.Finish(state);
 }
 BENCHMARK(BM_ClosureSched3OnExecCtx);
@@ -188,10 +182,10 @@
   ExecCtx _local_exec_ctx;
   while (state.KeepRunning()) {
     gpr_mu_lock(&mu);
-    DoNothing(NULL, GRPC_ERROR_NONE);
+    DoNothing(&exec_ctx, NULL, GRPC_ERROR_NONE);
     gpr_mu_unlock(&mu);
   }
-  grpc_exec_ctx_finish();
+  grpc_exec_ctx_finish(&exec_ctx);
   track_counters.Finish(state);
 }
 BENCHMARK(BM_AcquireMutex);
@@ -204,13 +198,13 @@
   ExecCtx _local_exec_ctx;
   while (state.KeepRunning()) {
     if (gpr_mu_trylock(&mu)) {
-      DoNothing(NULL, GRPC_ERROR_NONE);
+      DoNothing(&exec_ctx, NULL, GRPC_ERROR_NONE);
       gpr_mu_unlock(&mu);
     } else {
       abort();
     }
   }
-  grpc_exec_ctx_finish();
+  grpc_exec_ctx_finish(&exec_ctx);
   track_counters.Finish(state);
 }
 BENCHMARK(BM_TryAcquireMutex);
@@ -222,10 +216,10 @@
   ExecCtx _local_exec_ctx;
   while (state.KeepRunning()) {
     gpr_spinlock_lock(&mu);
-    DoNothing(NULL, GRPC_ERROR_NONE);
+    DoNothing(&exec_ctx, NULL, GRPC_ERROR_NONE);
     gpr_spinlock_unlock(&mu);
   }
-  grpc_exec_ctx_finish();
+  grpc_exec_ctx_finish(&exec_ctx);
   track_counters.Finish(state);
 }
 BENCHMARK(BM_AcquireSpinlock);
@@ -237,13 +231,13 @@
   ExecCtx _local_exec_ctx;
   while (state.KeepRunning()) {
     if (gpr_spinlock_trylock(&mu)) {
-      DoNothing(NULL, GRPC_ERROR_NONE);
+      DoNothing(&exec_ctx, NULL, GRPC_ERROR_NONE);
       gpr_spinlock_unlock(&mu);
     } else {
       abort();
     }
   }
-  grpc_exec_ctx_finish();
+  grpc_exec_ctx_finish(&exec_ctx);
   track_counters.Finish(state);
 }
 BENCHMARK(BM_TryAcquireSpinlock);
@@ -255,11 +249,11 @@
   GRPC_CLOSURE_INIT(&c, DoNothing, NULL, grpc_combiner_scheduler(combiner));
   ExecCtx _local_exec_ctx;
   while (state.KeepRunning()) {
-    GRPC_CLOSURE_SCHED(&c, GRPC_ERROR_NONE);
-    grpc_exec_ctx_flush();
-  }
-  GRPC_COMBINER_UNREF(combiner, "finished");
-  grpc_exec_ctx_finish();
+    GRPC_CLOSURE_SCHED(&exec_ctx, &c, GRPC_ERROR_NONE);
+    grpc_exec_ctx_flush(&exec_ctx);
+  }
+  GRPC_COMBINER_UNREF(&exec_ctx, combiner, "finished");
+  grpc_exec_ctx_finish(&exec_ctx);
   track_counters.Finish(state);
 }
 BENCHMARK(BM_ClosureSchedOnCombiner);
@@ -273,12 +267,12 @@
   GRPC_CLOSURE_INIT(&c2, DoNothing, NULL, grpc_combiner_scheduler(combiner));
   ExecCtx _local_exec_ctx;
   while (state.KeepRunning()) {
-    GRPC_CLOSURE_SCHED(&c1, GRPC_ERROR_NONE);
-    GRPC_CLOSURE_SCHED(&c2, GRPC_ERROR_NONE);
-    grpc_exec_ctx_flush();
-  }
-  GRPC_COMBINER_UNREF(combiner, "finished");
-  grpc_exec_ctx_finish();
+    GRPC_CLOSURE_SCHED(&exec_ctx, &c1, GRPC_ERROR_NONE);
+    GRPC_CLOSURE_SCHED(&exec_ctx, &c2, GRPC_ERROR_NONE);
+    grpc_exec_ctx_flush(&exec_ctx);
+  }
+  GRPC_COMBINER_UNREF(&exec_ctx, combiner, "finished");
+  grpc_exec_ctx_finish(&exec_ctx);
   track_counters.Finish(state);
 }
 BENCHMARK(BM_ClosureSched2OnCombiner);
@@ -294,13 +288,13 @@
   GRPC_CLOSURE_INIT(&c3, DoNothing, NULL, grpc_combiner_scheduler(combiner));
   ExecCtx _local_exec_ctx;
   while (state.KeepRunning()) {
-    GRPC_CLOSURE_SCHED(&c1, GRPC_ERROR_NONE);
-    GRPC_CLOSURE_SCHED(&c2, GRPC_ERROR_NONE);
-    GRPC_CLOSURE_SCHED(&c3, GRPC_ERROR_NONE);
-    grpc_exec_ctx_flush();
-  }
-  GRPC_COMBINER_UNREF(combiner, "finished");
-  grpc_exec_ctx_finish();
+    GRPC_CLOSURE_SCHED(&exec_ctx, &c1, GRPC_ERROR_NONE);
+    GRPC_CLOSURE_SCHED(&exec_ctx, &c2, GRPC_ERROR_NONE);
+    GRPC_CLOSURE_SCHED(&exec_ctx, &c3, GRPC_ERROR_NONE);
+    grpc_exec_ctx_flush(&exec_ctx);
+  }
+  GRPC_COMBINER_UNREF(&exec_ctx, combiner, "finished");
+  grpc_exec_ctx_finish(&exec_ctx);
   track_counters.Finish(state);
 }
 BENCHMARK(BM_ClosureSched3OnCombiner);
@@ -315,13 +309,13 @@
   GRPC_CLOSURE_INIT(&c2, DoNothing, NULL, grpc_combiner_scheduler(combiner2));
   ExecCtx _local_exec_ctx;
   while (state.KeepRunning()) {
-    GRPC_CLOSURE_SCHED(&c1, GRPC_ERROR_NONE);
-    GRPC_CLOSURE_SCHED(&c2, GRPC_ERROR_NONE);
-    grpc_exec_ctx_flush();
-  }
-  GRPC_COMBINER_UNREF(combiner1, "finished");
-  GRPC_COMBINER_UNREF(combiner2, "finished");
-  grpc_exec_ctx_finish();
+    GRPC_CLOSURE_SCHED(&exec_ctx, &c1, GRPC_ERROR_NONE);
+    GRPC_CLOSURE_SCHED(&exec_ctx, &c2, GRPC_ERROR_NONE);
+    grpc_exec_ctx_flush(&exec_ctx);
+  }
+  GRPC_COMBINER_UNREF(&exec_ctx, combiner1, "finished");
+  GRPC_COMBINER_UNREF(&exec_ctx, combiner2, "finished");
+  grpc_exec_ctx_finish(&exec_ctx);
   track_counters.Finish(state);
 }
 BENCHMARK(BM_ClosureSched2OnTwoCombiners);
@@ -340,15 +334,15 @@
   GRPC_CLOSURE_INIT(&c4, DoNothing, NULL, grpc_combiner_scheduler(combiner2));
   ExecCtx _local_exec_ctx;
   while (state.KeepRunning()) {
-    GRPC_CLOSURE_SCHED(&c1, GRPC_ERROR_NONE);
-    GRPC_CLOSURE_SCHED(&c2, GRPC_ERROR_NONE);
-    GRPC_CLOSURE_SCHED(&c3, GRPC_ERROR_NONE);
-    GRPC_CLOSURE_SCHED(&c4, GRPC_ERROR_NONE);
-    grpc_exec_ctx_flush();
-  }
-  GRPC_COMBINER_UNREF(combiner1, "finished");
-  GRPC_COMBINER_UNREF(combiner2, "finished");
-  grpc_exec_ctx_finish();
+    GRPC_CLOSURE_SCHED(&exec_ctx, &c1, GRPC_ERROR_NONE);
+    GRPC_CLOSURE_SCHED(&exec_ctx, &c2, GRPC_ERROR_NONE);
+    GRPC_CLOSURE_SCHED(&exec_ctx, &c3, GRPC_ERROR_NONE);
+    GRPC_CLOSURE_SCHED(&exec_ctx, &c4, GRPC_ERROR_NONE);
+    grpc_exec_ctx_flush(&exec_ctx);
+  }
+  GRPC_COMBINER_UNREF(&exec_ctx, combiner1, "finished");
+  GRPC_COMBINER_UNREF(&exec_ctx, combiner2, "finished");
+  grpc_exec_ctx_finish(&exec_ctx);
   track_counters.Finish(state);
 }
 BENCHMARK(BM_ClosureSched4OnTwoCombiners);
@@ -362,11 +356,13 @@
     GRPC_CLOSURE_INIT(&closure_, Step, this, scheduler);
   }
 
-  void ScheduleFirst() { GRPC_CLOSURE_SCHED(&closure_, GRPC_ERROR_NONE); }
+  void ScheduleFirst(grpc_exec_ctx* exec_ctx) {
+    GRPC_CLOSURE_SCHED(exec_ctx, &closure_, GRPC_ERROR_NONE);
+  }
 
   void ScheduleFirstAgainstDifferentScheduler(
-      grpc_closure_scheduler* scheduler) {
-    GRPC_CLOSURE_SCHED(GRPC_CLOSURE_CREATE(Step, this, scheduler),
+      grpc_exec_ctx* exec_ctx, grpc_closure_scheduler* scheduler) {
+    GRPC_CLOSURE_SCHED(exec_ctx, GRPC_CLOSURE_CREATE(Step, this, scheduler),
                        GRPC_ERROR_NONE);
   }
 
@@ -374,10 +370,10 @@
   benchmark::State& state_;
   grpc_closure closure_;
 
-  static void Step(void* arg, grpc_error* error) {
+  static void Step(grpc_exec_ctx* exec_ctx, void* arg, grpc_error* error) {
     Rescheduler* self = static_cast<Rescheduler*>(arg);
     if (self->state_.KeepRunning()) {
-      GRPC_CLOSURE_SCHED(&self->closure_, GRPC_ERROR_NONE);
+      GRPC_CLOSURE_SCHED(exec_ctx, &self->closure_, GRPC_ERROR_NONE);
     }
   }
 };
@@ -386,8 +382,8 @@
   TrackCounters track_counters;
   ExecCtx _local_exec_ctx;
   Rescheduler r(state, grpc_schedule_on_exec_ctx);
-  r.ScheduleFirst();
-  grpc_exec_ctx_finish();
+  r.ScheduleFirst(&exec_ctx);
+  grpc_exec_ctx_finish(&exec_ctx);
   track_counters.Finish(state);
 }
 BENCHMARK(BM_ClosureReschedOnExecCtx);
@@ -397,10 +393,10 @@
   ExecCtx _local_exec_ctx;
   grpc_combiner* combiner = grpc_combiner_create();
   Rescheduler r(state, grpc_combiner_scheduler(combiner));
-  r.ScheduleFirst();
-  grpc_exec_ctx_flush();
-  GRPC_COMBINER_UNREF(combiner, "finished");
-  grpc_exec_ctx_finish();
+  r.ScheduleFirst(&exec_ctx);
+  grpc_exec_ctx_flush(&exec_ctx);
+  GRPC_COMBINER_UNREF(&exec_ctx, combiner, "finished");
+  grpc_exec_ctx_finish(&exec_ctx);
   track_counters.Finish(state);
 }
 BENCHMARK(BM_ClosureReschedOnCombiner);
@@ -410,10 +406,11 @@
   ExecCtx _local_exec_ctx;
   grpc_combiner* combiner = grpc_combiner_create();
   Rescheduler r(state, grpc_combiner_finally_scheduler(combiner));
-  r.ScheduleFirstAgainstDifferentScheduler(grpc_combiner_scheduler(combiner));
-  grpc_exec_ctx_flush();
-  GRPC_COMBINER_UNREF(combiner, "finished");
-  grpc_exec_ctx_finish();
+  r.ScheduleFirstAgainstDifferentScheduler(&exec_ctx,
+                                           grpc_combiner_scheduler(combiner));
+  grpc_exec_ctx_flush(&exec_ctx);
+  GRPC_COMBINER_UNREF(&exec_ctx, combiner, "finished");
+  grpc_exec_ctx_finish(&exec_ctx);
   track_counters.Finish(state);
 }
 BENCHMARK(BM_ClosureReschedOnCombinerFinally);

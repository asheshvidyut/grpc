/*
 *
 * Copyright 2015 gRPC authors.
 *
 * Licensed under the Apache License, Version 2.0 (the "License");
 * you may not use this file except in compliance with the License.
 * You may obtain a copy of the License at
 *
 *     http://www.apache.org/licenses/LICENSE-2.0
 *
 * Unless required by applicable law or agreed to in writing, software
 * distributed under the License is distributed on an "AS IS" BASIS,
 * WITHOUT WARRANTIES OR CONDITIONS OF ANY KIND, either express or implied.
 * See the License for the specific language governing permissions and
 * limitations under the License.
 *
 */

#include "test/core/end2end/end2end_tests.h"

#include <string.h>

#include <grpc/support/alloc.h>
#include <grpc/support/log.h>
#include <grpc/support/sync.h>
#include <grpc/support/thd.h>
#include <grpc/support/useful.h>
#include "src/core/ext/filters/client_channel/client_channel.h"
#include "src/core/ext/filters/http/client/http_client_filter.h"
#include "src/core/ext/filters/http/message_compress/message_compress_filter.h"
#include "src/core/ext/filters/http/server/http_server_filter.h"
#include "src/core/ext/transport/chttp2/transport/chttp2_transport.h"
#include "src/core/lib/channel/connected_channel.h"
#include "src/core/lib/iomgr/endpoint_pair.h"
#include "src/core/lib/iomgr/iomgr.h"
#include "src/core/lib/surface/channel.h"
#include "src/core/lib/surface/completion_queue.h"
#include "src/core/lib/surface/server.h"
#include "test/core/util/port.h"
#include "test/core/util/test_config.h"

/* chttp2 transport that is immediately available (used for testing
   connected_channel without a client_channel */

static void server_setup_transport(void* ts, grpc_transport* transport) {
  grpc_end2end_test_fixture* f = static_cast<grpc_end2end_test_fixture*>(ts);
  grpc_exec_ctx exec_ctx = GRPC_EXEC_CTX_INIT;
  grpc_endpoint_pair* sfd = static_cast<grpc_endpoint_pair*>(f->fixture_data);
  grpc_endpoint_add_to_pollset(&exec_ctx, sfd->server, grpc_cq_pollset(f->cq));
  grpc_server_setup_transport(&exec_ctx, f->server, transport, nullptr,
                              grpc_server_get_channel_args(f->server));
  grpc_exec_ctx_finish(&exec_ctx);
}

typedef struct {
  grpc_end2end_test_fixture* f;
  grpc_channel_args* client_args;
} sp_client_setup;

static void client_setup_transport(grpc_exec_ctx* exec_ctx, void* ts,
                                   grpc_transport* transport) {
  sp_client_setup* cs = static_cast<sp_client_setup*>(ts);

  cs->f->client =
      grpc_channel_create(exec_ctx, "socketpair-target", cs->client_args,
                          GRPC_CLIENT_DIRECT_CHANNEL, transport);
}

static grpc_end2end_test_fixture chttp2_create_fixture_socketpair(
    grpc_channel_args* client_args, grpc_channel_args* server_args) {
  grpc_endpoint_pair* sfd =
      static_cast<grpc_endpoint_pair*>(gpr_malloc(sizeof(grpc_endpoint_pair)));

  grpc_end2end_test_fixture f;
  memset(&f, 0, sizeof(f));
  f.fixture_data = sfd;
  f.cq = grpc_completion_queue_create_for_next(nullptr);
  f.shutdown_cq = grpc_completion_queue_create_for_pluck(nullptr);

  *sfd = grpc_iomgr_create_endpoint_pair("fixture", nullptr);

  return f;
}

static void chttp2_init_client_socketpair(grpc_end2end_test_fixture* f,
                                          grpc_channel_args* client_args) {
  grpc_exec_ctx exec_ctx = GRPC_EXEC_CTX_INIT;
  grpc_endpoint_pair* sfd = static_cast<grpc_endpoint_pair*>(f->fixture_data);
  grpc_transport* transport;
  sp_client_setup cs;
  cs.client_args = client_args;
  cs.f = f;
  transport =
      grpc_create_chttp2_transport(&exec_ctx, client_args, sfd->client, true);
  client_setup_transport(&exec_ctx, &cs, transport);
  GPR_ASSERT(f->client);
<<<<<<< HEAD
  grpc_chttp2_transport_start_reading(&exec_ctx, transport, nullptr, nullptr);
=======
  grpc_chttp2_transport_start_reading(&exec_ctx, transport, nullptr);
>>>>>>> 366e23b6
  grpc_exec_ctx_finish(&exec_ctx);
}

static void chttp2_init_server_socketpair(grpc_end2end_test_fixture* f,
                                          grpc_channel_args* server_args) {
  grpc_exec_ctx exec_ctx = GRPC_EXEC_CTX_INIT;
  grpc_endpoint_pair* sfd = static_cast<grpc_endpoint_pair*>(f->fixture_data);
  grpc_transport* transport;
  GPR_ASSERT(!f->server);
  f->server = grpc_server_create(server_args, nullptr);
  grpc_server_register_completion_queue(f->server, f->cq, nullptr);
  grpc_server_start(f->server);
  transport =
      grpc_create_chttp2_transport(&exec_ctx, server_args, sfd->server, false);
  server_setup_transport(f, transport);
<<<<<<< HEAD
  grpc_chttp2_transport_start_reading(&exec_ctx, transport, nullptr, nullptr);
=======
  grpc_chttp2_transport_start_reading(&exec_ctx, transport, nullptr);
>>>>>>> 366e23b6
  grpc_exec_ctx_finish(&exec_ctx);
}

static void chttp2_tear_down_socketpair(grpc_end2end_test_fixture* f) {
  gpr_free(f->fixture_data);
}

/* All test configurations */
static grpc_end2end_test_config configs[] = {
    {"chttp2/socketpair", FEATURE_MASK_SUPPORTS_AUTHORITY_HEADER,
     chttp2_create_fixture_socketpair, chttp2_init_client_socketpair,
     chttp2_init_server_socketpair, chttp2_tear_down_socketpair},
};

int main(int argc, char** argv) {
  size_t i;

  grpc_test_init(argc, argv);
  grpc_end2end_tests_pre_init();
  grpc_init();

  for (i = 0; i < sizeof(configs) / sizeof(*configs); i++) {
    grpc_end2end_tests(argc, argv, configs[i]);
  }

  grpc_shutdown();

  return 0;
}<|MERGE_RESOLUTION|>--- conflicted
+++ resolved
@@ -94,11 +94,7 @@
       grpc_create_chttp2_transport(&exec_ctx, client_args, sfd->client, true);
   client_setup_transport(&exec_ctx, &cs, transport);
   GPR_ASSERT(f->client);
-<<<<<<< HEAD
   grpc_chttp2_transport_start_reading(&exec_ctx, transport, nullptr, nullptr);
-=======
-  grpc_chttp2_transport_start_reading(&exec_ctx, transport, nullptr);
->>>>>>> 366e23b6
   grpc_exec_ctx_finish(&exec_ctx);
 }
 
@@ -114,11 +110,7 @@
   transport =
       grpc_create_chttp2_transport(&exec_ctx, server_args, sfd->server, false);
   server_setup_transport(f, transport);
-<<<<<<< HEAD
   grpc_chttp2_transport_start_reading(&exec_ctx, transport, nullptr, nullptr);
-=======
-  grpc_chttp2_transport_start_reading(&exec_ctx, transport, nullptr);
->>>>>>> 366e23b6
   grpc_exec_ctx_finish(&exec_ctx);
 }
 

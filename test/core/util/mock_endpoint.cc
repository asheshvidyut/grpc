--- conflicted
+++ resolved
@@ -136,13 +136,8 @@
   gpr_mu_lock(&m->mu);
   if (m->on_read != nullptr) {
     grpc_slice_buffer_add(m->on_read_out, slice);
-<<<<<<< HEAD
     GRPC_CLOSURE_SCHED(m->on_read, GRPC_ERROR_NONE);
-    m->on_read = NULL;
-=======
-    GRPC_CLOSURE_SCHED(exec_ctx, m->on_read, GRPC_ERROR_NONE);
     m->on_read = nullptr;
->>>>>>> 82c8f945
   } else {
     grpc_slice_buffer_add(&m->read_buffer, slice);
   }

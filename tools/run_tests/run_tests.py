--- conflicted
+++ resolved
@@ -16,16 +16,11 @@
 
 # SimpleConfig: just compile with CONFIG=config, and run the binary to test
 class SimpleConfig(object):
-<<<<<<< HEAD
-  def __init__(self, config):
-    self.build_config = config
-=======
 
   def __init__(self, config):
     self.build_config = config
     self.maxjobs = 32 * multiprocessing.cpu_count()
     self.allow_hashing = (config != 'gcov')
->>>>>>> e7d7559d
 
   def run_command(self, binary):
     return [binary]
@@ -33,13 +28,6 @@
 
 # ValgrindConfig: compile with some CONFIG=config, but use valgrind to run
 class ValgrindConfig(object):
-<<<<<<< HEAD
-  def __init__(self, config):
-    self.build_config = config
-
-  def run_command(self, binary):
-    return ['valgrind', binary]
-=======
 
   def __init__(self, config, tool):
     self.build_config = config
@@ -85,23 +73,10 @@
 
   def build_steps(self):
     return [['tools/run_tests/build_php.sh']]
->>>>>>> e7d7559d
 
 
 # different configurations we can run under
 _CONFIGS = {
-<<<<<<< HEAD
-  'dbg': SimpleConfig('dbg'),
-  'opt': SimpleConfig('opt'),
-  'tsan': SimpleConfig('tsan'),
-  'msan': SimpleConfig('msan'),
-  'asan': SimpleConfig('asan'),
-  'valgrind': ValgrindConfig('dbg'),
-  }
-
-
-_DEFAULT = ['dbg', 'opt']
-=======
     'dbg': SimpleConfig('dbg'),
     'opt': SimpleConfig('opt'),
     'tsan': SimpleConfig('tsan'),
@@ -119,7 +94,6 @@
     'c': CLanguage('c', 'c'),
     'php': PhpLanguage()
 }
->>>>>>> e7d7559d
 
 # parse command line
 argp = argparse.ArgumentParser(description='Run grpc tests.')
@@ -127,10 +101,6 @@
                   choices=['all'] + sorted(_CONFIGS.keys()),
                   nargs='+',
                   default=_DEFAULT)
-<<<<<<< HEAD
-argp.add_argument('-t', '--test-filter', nargs='*', default=['*'])
-=======
->>>>>>> e7d7559d
 argp.add_argument('-n', '--runs_per_test', default=1, type=int)
 argp.add_argument('-f', '--forever',
                   default=False,
@@ -152,9 +122,6 @@
                       _CONFIGS.iterkeys() if x == 'all' else [x]
                       for x in args.config))
 build_configs = set(cfg.build_config for cfg in run_configs)
-<<<<<<< HEAD
-filters = args.test_filter
-=======
 
 make_targets = []
 languages = set(_LANGUAGES[l] for l in args.language)
@@ -167,7 +134,6 @@
                    itertools.chain.from_iterable(l.build_steps()
                                                  for l in languages))
 
->>>>>>> e7d7559d
 runs_per_test = args.runs_per_test
 forever = args.forever
 
@@ -209,25 +175,6 @@
 def _build_and_run(check_cancelled, newline_on_success, cache):
   """Do one pass of building & running tests."""
   # build latest, sharing cpu between the various makes
-<<<<<<< HEAD
-  if not jobset.run(
-      (['make',
-        '-j', '%d' % (multiprocessing.cpu_count() + 1),
-        'buildtests_c',
-        'CONFIG=%s' % cfg]
-       for cfg in build_configs), check_cancelled, maxjobs=1):
-    sys.exit(1)
-
-  # run all the tests
-  jobset.run((
-      config.run_command(x)
-      for config in run_configs
-      for filt in filters
-      for x in itertools.chain.from_iterable(itertools.repeat(
-          glob.glob('bins/%s/%s_test' % (
-              config.build_config, filt)),
-          runs_per_test))), check_cancelled)
-=======
   if not jobset.run(build_steps):
     return 1
 
@@ -248,7 +195,6 @@
 
   return 0
 
->>>>>>> e7d7559d
 
 test_cache = (None
               if not all(x.allow_hashing

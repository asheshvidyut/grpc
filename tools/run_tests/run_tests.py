--- conflicted
+++ resolved
@@ -1494,11 +1494,7 @@
                                            suite_name=args.report_suite_name)
     return []
 
-<<<<<<< HEAD
-  if 'epollex' in _POLLING_STRATEGIES[platform_string()] and not args.travis and not _has_epollexclusive():
-=======
   if not args.travis and not _has_epollexclusive() and platform_string() in _POLLING_STRATEGIES and 'epollex' in _POLLING_STRATEGIES[platform_string()]:
->>>>>>> 4708a21c
     print('\n\nOmitting EPOLLEXCLUSIVE tests\n\n')
     _POLLING_STRATEGIES[platform_string()].remove('epollex')
 

# This file has been automatically generated from a template file.
# Please make modifications to
# `templates/gRPC-RxLibrary.podspec.template` instead. This file can be
# regenerated from the template by running
# `tools/buildgen/generate_projects.sh`.

# Copyright 2015 gRPC authors.
#
# Licensed under the Apache License, Version 2.0 (the "License");
# you may not use this file except in compliance with the License.
# You may obtain a copy of the License at
#
#     http://www.apache.org/licenses/LICENSE-2.0
#
# Unless required by applicable law or agreed to in writing, software
# distributed under the License is distributed on an "AS IS" BASIS,
# WITHOUT WARRANTIES OR CONDITIONS OF ANY KIND, either express or implied.
# See the License for the specific language governing permissions and
# limitations under the License.


Pod::Spec.new do |s|
  s.name     = 'gRPC-RxLibrary'
<<<<<<< HEAD
  version = '1.8.0-dev'
=======
  version = '1.7.2'
>>>>>>> 5cf4b44f
  s.version  = version
  s.summary  = 'Reactive Extensions library for iOS/OSX.'
  s.homepage = 'https://grpc.io'
  s.license  = 'Apache License, Version 2.0'
  s.authors  = { 'The gRPC contributors' => 'grpc-packages@google.com' }

  s.source = {
    :git => 'https://github.com/grpc/grpc.git',
    :tag => "v#{version}",
  }

  s.ios.deployment_target = '7.0'
  s.osx.deployment_target = '10.9'

  name = 'RxLibrary'
  s.module_name = name
  s.header_dir = name

  src_dir = 'src/objective-c/RxLibrary'
  s.source_files = "#{src_dir}/*.{h,m}", "#{src_dir}/**/*.{h,m}"
  s.private_header_files = "#{src_dir}/private/*.h"
  s.header_mappings_dir = "#{src_dir}"

  s.pod_target_xcconfig = {
    'CLANG_WARN_STRICT_PROTOTYPES' => 'NO',
  }
end<|MERGE_RESOLUTION|>--- conflicted
+++ resolved
@@ -21,11 +21,7 @@
 
 Pod::Spec.new do |s|
   s.name     = 'gRPC-RxLibrary'
-<<<<<<< HEAD
-  version = '1.8.0-dev'
-=======
   version = '1.7.2'
->>>>>>> 5cf4b44f
   s.version  = version
   s.summary  = 'Reactive Extensions library for iOS/OSX.'
   s.homepage = 'https://grpc.io'

workspace(name = "com_github_grpc_grpc")

load("@bazel_tools//tools/build_defs/repo:http.bzl", "http_archive")
load("//bazel:grpc_deps.bzl", "grpc_deps", "grpc_test_only_deps")
load("@bazel_tools//tools/build_defs/repo:git.bzl", "git_repository")

grpc_deps()

grpc_test_only_deps()

register_execution_platforms(
<<<<<<< HEAD
    "//third_party/toolchains:local",
    "//third_party/toolchains:local_large",
=======
    "//third_party/toolchains:rbe_ubuntu1604",
    "//third_party/toolchains:rbe_ubuntu1604_large",
    "//third_party/toolchains:rbe_windows",
)

register_toolchains(
    "//third_party/toolchains:cc-toolchain-clang-x86_64-default",
    "//third_party/toolchains/bazel_0.23.2_rbe_windows:cc-toolchain-x64_windows",
>>>>>>> 8054a731
)

# TODO(https://github.com/grpc/grpc/issues/18331): Move off of this dependency.
git_repository(
    name = "org_pubref_rules_protobuf",
    remote = "https://github.com/ghostwriternr/rules_protobuf",
    tag = "v0.8.2.1-alpha",
)

git_repository(
    name = "io_bazel_rules_python",
    commit = "8b5d0683a7d878b28fffe464779c8a53659fc645",
    remote = "https://github.com/bazelbuild/rules_python.git",
)

load("@io_bazel_rules_python//python:pip.bzl", "pip_repositories", "pip_import")

pip_import(
    name = "grpc_python_dependencies",
    requirements = "//:requirements.bazel.txt",
)

http_archive(
    name = "cython",
    build_file = "//third_party:cython.BUILD",
    sha256 = "d68138a2381afbdd0876c3cb2a22389043fa01c4badede1228ee073032b07a27",
    strip_prefix = "cython-c2b80d87658a8525ce091cbe146cb7eaa29fed5c",
    urls = [
        "https://github.com/cython/cython/archive/c2b80d87658a8525ce091cbe146cb7eaa29fed5c.tar.gz",
    ],
)

load("//bazel:grpc_python_deps.bzl", "grpc_python_deps")

<<<<<<< HEAD
py_proto_repositories()

load("@bazel_toolchains//rules:rbe_repo.bzl", "rbe_autoconfig")

# Create toolchain configuration for remote execution.
rbe_autoconfig(
    name = "rbe_default",
)

load("@bazel_toolchains//rules:environments.bzl", "clang_env")
load("@bazel_skylib//lib:dicts.bzl", "dicts")

# Create msan toolchain configuration for remote execution.
rbe_autoconfig(
    name = "rbe_msan",
    env = dicts.add(
        clang_env(),
        {
            "BAZEL_LINKOPTS": "-lc++:-lc++abi:-lm",
        },
    ),
)
=======
grpc_python_deps()
>>>>>>> 8054a731
<|MERGE_RESOLUTION|>--- conflicted
+++ resolved
@@ -9,19 +9,13 @@
 grpc_test_only_deps()
 
 register_execution_platforms(
-<<<<<<< HEAD
     "//third_party/toolchains:local",
     "//third_party/toolchains:local_large",
-=======
-    "//third_party/toolchains:rbe_ubuntu1604",
-    "//third_party/toolchains:rbe_ubuntu1604_large",
     "//third_party/toolchains:rbe_windows",
 )
 
 register_toolchains(
-    "//third_party/toolchains:cc-toolchain-clang-x86_64-default",
     "//third_party/toolchains/bazel_0.23.2_rbe_windows:cc-toolchain-x64_windows",
->>>>>>> 8054a731
 )
 
 # TODO(https://github.com/grpc/grpc/issues/18331): Move off of this dependency.
@@ -56,8 +50,7 @@
 
 load("//bazel:grpc_python_deps.bzl", "grpc_python_deps")
 
-<<<<<<< HEAD
-py_proto_repositories()
+grpc_python_deps()
 
 load("@bazel_toolchains//rules:rbe_repo.bzl", "rbe_autoconfig")
 
@@ -78,7 +71,4 @@
             "BAZEL_LINKOPTS": "-lc++:-lc++abi:-lm",
         },
     ),
-)
-=======
-grpc_python_deps()
->>>>>>> 8054a731
+)
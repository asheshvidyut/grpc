// Copyright 2015-2016, Google Inc.
// All rights reserved.
//
// Redistribution and use in source and binary forms, with or without
// modification, are permitted provided that the following conditions are
// met:
//
//     * Redistributions of source code must retain the above copyright
// notice, this list of conditions and the following disclaimer.
//     * Redistributions in binary form must reproduce the above
// copyright notice, this list of conditions and the following disclaimer
// in the documentation and/or other materials provided with the
// distribution.
//     * Neither the name of Google Inc. nor the names of its
// contributors may be used to endorse or promote products derived from
// this software without specific prior written permission.
//
// THIS SOFTWARE IS PROVIDED BY THE COPYRIGHT HOLDERS AND CONTRIBUTORS
// "AS IS" AND ANY EXPRESS OR IMPLIED WARRANTIES, INCLUDING, BUT NOT
// LIMITED TO, THE IMPLIED WARRANTIES OF MERCHANTABILITY AND FITNESS FOR
// A PARTICULAR PURPOSE ARE DISCLAIMED. IN NO EVENT SHALL THE COPYRIGHT
// OWNER OR CONTRIBUTORS BE LIABLE FOR ANY DIRECT, INDIRECT, INCIDENTAL,
// SPECIAL, EXEMPLARY, OR CONSEQUENTIAL DAMAGES (INCLUDING, BUT NOT
// LIMITED TO, PROCUREMENT OF SUBSTITUTE GOODS OR SERVICES; LOSS OF USE,
// DATA, OR PROFITS; OR BUSINESS INTERRUPTION) HOWEVER CAUSED AND ON ANY
// THEORY OF LIABILITY, WHETHER IN CONTRACT, STRICT LIABILITY, OR TORT
// (INCLUDING NEGLIGENCE OR OTHERWISE) ARISING IN ANY WAY OUT OF THE USE
// OF THIS SOFTWARE, EVEN IF ADVISED OF THE POSSIBILITY OF SUCH DAMAGE.

// An integration test service that covers all the method signature permutations
// of unary/streaming requests/responses.
syntax = "proto3";

import "src/proto/grpc/testing/messages.proto";
import "src/proto/grpc/testing/control.proto";

package grpc.testing;

service BenchmarkService {
  // One request followed by one response.
  // The server returns the client payload as-is.
  rpc UnaryCall(SimpleRequest) returns (SimpleResponse);

  // One request followed by one response.
  // The server returns the client payload as-is.
  rpc StreamingCall(stream SimpleRequest) returns (stream SimpleResponse);
}

service WorkerService {
  // Start server with specified workload.
  // First request sent specifies the ServerConfig followed by ServerStatus
  // response. After that, a "Mark" can be sent anytime to request the latest
  // stats. Closing the stream will initiate shutdown of the test server
  // and once the shutdown has finished, the OK status is sent to terminate
  // this RPC.
  rpc RunServer(stream ServerArgs) returns (stream ServerStatus);

  // Start client with specified workload.
  // First request sent specifies the ClientConfig followed by ClientStatus
  // response. After that, a "Mark" can be sent anytime to request the latest
  // stats. Closing the stream will initiate shutdown of the test client
  // and once the shutdown has finished, the OK status is sent to terminate
  // this RPC.
  rpc RunClient(stream ClientArgs) returns (stream ClientStatus);

<<<<<<< HEAD
  // Quit this worker
  rpc QuitWorker(Void) returns (Void);
=======
  // Just return the core count - unary call
  rpc CoreCount(CoreRequest) returns (CoreResponse);
>>>>>>> 71a083b1
}<|MERGE_RESOLUTION|>--- conflicted
+++ resolved
@@ -63,11 +63,9 @@
   // this RPC.
   rpc RunClient(stream ClientArgs) returns (stream ClientStatus);
 
-<<<<<<< HEAD
+  // Just return the core count - unary call
+  rpc CoreCount(CoreRequest) returns (CoreResponse);
+
   // Quit this worker
   rpc QuitWorker(Void) returns (Void);
-=======
-  // Just return the core count - unary call
-  rpc CoreCount(CoreRequest) returns (CoreResponse);
->>>>>>> 71a083b1
 }
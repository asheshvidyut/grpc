# Copyright 2018 gRPC authors.
#
# Licensed under the Apache License, Version 2.0 (the "License");
# you may not use this file except in compliance with the License.
# You may obtain a copy of the License at
#
#     http://www.apache.org/licenses/LICENSE-2.0
#
# Unless required by applicable law or agreed to in writing, software
# distributed under the License is distributed on an "AS IS" BASIS,
# WITHOUT WARRANTIES OR CONDITIONS OF ANY KIND, either express or implied.
# See the License for the specific language governing permissions and
# limitations under the License.

licenses(["notice"])  # Apache v2

load("//bazel:grpc_build_system.bzl", "grpc_proto_library", "grpc_package")

grpc_package(name = "channelz", visibility = "public")

grpc_proto_library(
    name = "channelz_proto",
    srcs = ["channelz.proto"],
    has_services = True,
    well_known_protos = True,
)

proto_library(
    name = "channelz_proto_descriptors",
<<<<<<< HEAD
    srcs = [
        "channelz.proto",
    ],
=======
    srcs = ["channelz.proto"],
>>>>>>> e20c2e85
    deps = [
        "@com_google_protobuf//:any_proto",
        "@com_google_protobuf//:duration_proto",
        "@com_google_protobuf//:timestamp_proto",
        "@com_google_protobuf//:wrappers_proto",
    ],
)

filegroup(
    name = "channelz_proto_file",
    srcs = [
        "channelz.proto",
    ],
)<|MERGE_RESOLUTION|>--- conflicted
+++ resolved
@@ -27,13 +27,7 @@
 
 proto_library(
     name = "channelz_proto_descriptors",
-<<<<<<< HEAD
-    srcs = [
-        "channelz.proto",
-    ],
-=======
     srcs = ["channelz.proto"],
->>>>>>> e20c2e85
     deps = [
         "@com_google_protobuf//:any_proto",
         "@com_google_protobuf//:duration_proto",

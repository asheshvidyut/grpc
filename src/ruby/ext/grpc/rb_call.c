/*
 *
 * Copyright 2015-2016, Google Inc.
 * All rights reserved.
 *
 * Redistribution and use in source and binary forms, with or without
 * modification, are permitted provided that the following conditions are
 * met:
 *
 *     * Redistributions of source code must retain the above copyright
 * notice, this list of conditions and the following disclaimer.
 *     * Redistributions in binary form must reproduce the above
 * copyright notice, this list of conditions and the following disclaimer
 * in the documentation and/or other materials provided with the
 * distribution.
 *     * Neither the name of Google Inc. nor the names of its
 * contributors may be used to endorse or promote products derived from
 * this software without specific prior written permission.
 *
 * THIS SOFTWARE IS PROVIDED BY THE COPYRIGHT HOLDERS AND CONTRIBUTORS
 * "AS IS" AND ANY EXPRESS OR IMPLIED WARRANTIES, INCLUDING, BUT NOT
 * LIMITED TO, THE IMPLIED WARRANTIES OF MERCHANTABILITY AND FITNESS FOR
 * A PARTICULAR PURPOSE ARE DISCLAIMED. IN NO EVENT SHALL THE COPYRIGHT
 * OWNER OR CONTRIBUTORS BE LIABLE FOR ANY DIRECT, INDIRECT, INCIDENTAL,
 * SPECIAL, EXEMPLARY, OR CONSEQUENTIAL DAMAGES (INCLUDING, BUT NOT
 * LIMITED TO, PROCUREMENT OF SUBSTITUTE GOODS OR SERVICES; LOSS OF USE,
 * DATA, OR PROFITS; OR BUSINESS INTERRUPTION) HOWEVER CAUSED AND ON ANY
 * THEORY OF LIABILITY, WHETHER IN CONTRACT, STRICT LIABILITY, OR TORT
 * (INCLUDING NEGLIGENCE OR OTHERWISE) ARISING IN ANY WAY OUT OF THE USE
 * OF THIS SOFTWARE, EVEN IF ADVISED OF THE POSSIBILITY OF SUCH DAMAGE.
 *
 */

#include "rb_call.h"

#include <ruby/ruby.h>

#include <grpc/grpc.h>
#include <grpc/support/alloc.h>

#include "rb_byte_buffer.h"
#include "rb_call_credentials.h"
#include "rb_completion_queue.h"
#include "rb_grpc.h"

/* grpc_rb_cCall is the Call class whose instances proxy grpc_call. */
static VALUE grpc_rb_cCall;

/* grpc_rb_eCallError is the ruby class of the exception thrown during call
   operations; */
VALUE grpc_rb_eCallError = Qnil;

/* grpc_rb_eOutOfTime is the ruby class of the exception thrown to indicate
   a timeout. */
static VALUE grpc_rb_eOutOfTime = Qnil;

/* grpc_rb_sBatchResult is struct class used to hold the results of a batch
 * call. */
static VALUE grpc_rb_sBatchResult;

/* grpc_rb_cMdAry is the MetadataArray class whose instances proxy
 * grpc_metadata_array. */
static VALUE grpc_rb_cMdAry;

/* id_cq is the name of the hidden ivar that preserves a reference to a
 * completion queue */
static ID id_cq;

/* id_flags is the name of the hidden ivar that preserves the value of
 * the flags used to create metadata from a Hash */
static ID id_flags;

/* id_input_md is the name of the hidden ivar that preserves the hash used to
 * create metadata, so that references to the strings it contains last as long
 * as the call the metadata is added to. */
static ID id_input_md;

/* id_metadata is name of the attribute used to access the metadata hash
 * received by the call and subsequently saved on it. */
static ID id_metadata;

/* id_status is name of the attribute used to access the status object
 * received by the call and subsequently saved on it. */
static ID id_status;

/* id_write_flag is name of the attribute used to access the write_flag
 * saved on the call. */
static ID id_write_flag;

/* sym_* are the symbol for attributes of grpc_rb_sBatchResult. */
static VALUE sym_send_message;
static VALUE sym_send_metadata;
static VALUE sym_send_close;
static VALUE sym_send_status;
static VALUE sym_message;
static VALUE sym_status;
static VALUE sym_cancelled;

/* hash_all_calls is a hash of Call address -> reference count that is used to
 * track the creation and destruction of rb_call instances.
 */
static VALUE hash_all_calls;

/* Destroys a Call. */
static void grpc_rb_call_destroy(void *p) {
  grpc_call *call = NULL;
  VALUE ref_count = Qnil;
  if (p == NULL) {
    return;
  };
  call = (grpc_call *)p;

  ref_count = rb_hash_aref(hash_all_calls, OFFT2NUM((VALUE)call));
  if (ref_count == Qnil) {
    return; /* No longer in the hash, so already deleted */
  } else if (NUM2UINT(ref_count) == 1) {
    rb_hash_delete(hash_all_calls, OFFT2NUM((VALUE)call));
    grpc_call_destroy(call);
  } else {
    rb_hash_aset(hash_all_calls, OFFT2NUM((VALUE)call),
                 UINT2NUM(NUM2UINT(ref_count) - 1));
  }
}

static size_t md_ary_datasize(const void *p) {
  const grpc_metadata_array *const ary = (grpc_metadata_array *)p;
  size_t i, datasize = sizeof(grpc_metadata_array);
  for (i = 0; i < ary->count; ++i) {
    const grpc_metadata *const md = &ary->metadata[i];
    datasize += strlen(md->key);
    datasize += md->value_length;
  }
  datasize += ary->capacity * sizeof(grpc_metadata);
  return datasize;
}

static const rb_data_type_t grpc_rb_md_ary_data_type = {
    "grpc_metadata_array",
    {GRPC_RB_GC_NOT_MARKED, GRPC_RB_GC_DONT_FREE, md_ary_datasize,
     {NULL, NULL}},
    NULL,
    NULL,
#ifdef RUBY_TYPED_FREE_IMMEDIATELY
    /* it is unsafe to specify RUBY_TYPED_FREE_IMMEDIATELY because
     * grpc_rb_call_destroy
     * touches a hash object.
     * TODO(yugui) Directly use st_table and call the free function earlier?
     */
    0,
#endif
};

/* Describes grpc_call struct for RTypedData */
static const rb_data_type_t grpc_call_data_type = {
    "grpc_call",
    {GRPC_RB_GC_NOT_MARKED, grpc_rb_call_destroy, GRPC_RB_MEMSIZE_UNAVAILABLE,
     {NULL, NULL}},
    NULL,
    NULL,
#ifdef RUBY_TYPED_FREE_IMMEDIATELY
    /* it is unsafe to specify RUBY_TYPED_FREE_IMMEDIATELY because
     * grpc_rb_call_destroy
     * touches a hash object.
     * TODO(yugui) Directly use st_table and call the free function earlier?
     */
    0,
#endif
};

/* Error code details is a hash containing text strings describing errors */
VALUE rb_error_code_details;

/* Obtains the error detail string for given error code */
const char *grpc_call_error_detail_of(grpc_call_error err) {
  VALUE detail_ref = rb_hash_aref(rb_error_code_details, UINT2NUM(err));
  const char *detail = "unknown error code!";
  if (detail_ref != Qnil) {
    detail = StringValueCStr(detail_ref);
  }
  return detail;
}

/* Called by clients to cancel an RPC on the server.
   Can be called multiple times, from any thread. */
static VALUE grpc_rb_call_cancel(VALUE self) {
  grpc_call *call = NULL;
  grpc_call_error err;
  TypedData_Get_Struct(self, grpc_call, &grpc_call_data_type, call);
  err = grpc_call_cancel(call, NULL);
  if (err != GRPC_CALL_OK) {
    rb_raise(grpc_rb_eCallError, "cancel failed: %s (code=%d)",
             grpc_call_error_detail_of(err), err);
  }

  return Qnil;
}

/* Called to obtain the peer that this call is connected to. */
static VALUE grpc_rb_call_get_peer(VALUE self) {
  VALUE res = Qnil;
  grpc_call *call = NULL;
  char *peer = NULL;
  TypedData_Get_Struct(self, grpc_call, &grpc_call_data_type, call);
  peer = grpc_call_get_peer(call);
  res = rb_str_new2(peer);
  gpr_free(peer);

  return res;
}

/*
  call-seq:
  status = call.status

  Gets the status object saved the call.  */
static VALUE grpc_rb_call_get_status(VALUE self) {
  return rb_ivar_get(self, id_status);
}

/*
  call-seq:
  call.status = status

  Saves a status object on the call.  */
static VALUE grpc_rb_call_set_status(VALUE self, VALUE status) {
  if (!NIL_P(status) && rb_obj_class(status) != grpc_rb_sStatus) {
    rb_raise(rb_eTypeError, "bad status: got:<%s> want: <Struct::Status>",
             rb_obj_classname(status));
    return Qnil;
  }

  return rb_ivar_set(self, id_status, status);
}

/*
  call-seq:
  metadata = call.metadata

  Gets the metadata object saved the call.  */
static VALUE grpc_rb_call_get_metadata(VALUE self) {
  return rb_ivar_get(self, id_metadata);
}

/*
  call-seq:
  call.metadata = metadata

  Saves the metadata hash on the call.  */
static VALUE grpc_rb_call_set_metadata(VALUE self, VALUE metadata) {
  if (!NIL_P(metadata) && TYPE(metadata) != T_HASH) {
    rb_raise(rb_eTypeError, "bad metadata: got:<%s> want: <Hash>",
             rb_obj_classname(metadata));
    return Qnil;
  }

  return rb_ivar_set(self, id_metadata, metadata);
}

/*
  call-seq:
  write_flag = call.write_flag

  Gets the write_flag value saved the call.  */
static VALUE grpc_rb_call_get_write_flag(VALUE self) {
  return rb_ivar_get(self, id_write_flag);
}

/*
  call-seq:
  call.write_flag = write_flag

  Saves the write_flag on the call.  */
static VALUE grpc_rb_call_set_write_flag(VALUE self, VALUE write_flag) {
  if (!NIL_P(write_flag) && TYPE(write_flag) != T_FIXNUM) {
    rb_raise(rb_eTypeError, "bad write_flag: got:<%s> want: <Fixnum>",
             rb_obj_classname(write_flag));
    return Qnil;
  }

  return rb_ivar_set(self, id_write_flag, write_flag);
}

/*
  call-seq:
  call.set_credentials call_credentials

  Sets credentials on a call */
static VALUE grpc_rb_call_set_credentials(VALUE self, VALUE credentials) {
  grpc_call *call = NULL;
  grpc_call_credentials *creds;
  grpc_call_error err;
  TypedData_Get_Struct(self, grpc_call, &grpc_call_data_type, call);
  creds = grpc_rb_get_wrapped_call_credentials(credentials);
  err = grpc_call_set_credentials(call, creds);
  if (err != GRPC_CALL_OK) {
    rb_raise(grpc_rb_eCallError,
             "grpc_call_set_credentials failed with %s (code=%d)",
             grpc_call_error_detail_of(err), err);
  }
  return Qnil;
}

/* grpc_rb_md_ary_fill_hash_cb is the hash iteration callback used
   to fill grpc_metadata_array.

   it's capacity should have been computed via a prior call to
   grpc_rb_md_ary_fill_hash_cb
*/
static int grpc_rb_md_ary_fill_hash_cb(VALUE key, VALUE val, VALUE md_ary_obj) {
  grpc_metadata_array *md_ary = NULL;
  long array_length;
  long i;
  char *key_str;
  size_t key_len;
  char *value_str;
  size_t value_len;

  if (TYPE(key) == T_SYMBOL) {
    key_str = (char *)rb_id2name(SYM2ID(key));
    key_len = strlen(key_str);
  } else { /* StringValueCStr does all other type exclusions for us */
    key_str = StringValueCStr(key);
    key_len = RSTRING_LEN(key);
  }

  if (!grpc_header_key_is_legal(key_str, key_len)) {
    rb_raise(rb_eArgError,
             "'%s' is an invalid header key, must match [a-z0-9-_.]+",
             key_str);
    return ST_STOP;
  }

  /* Construct a metadata object from key and value and add it */
  TypedData_Get_Struct(md_ary_obj, grpc_metadata_array,
                       &grpc_rb_md_ary_data_type, md_ary);

  if (TYPE(val) == T_ARRAY) {
    array_length = RARRAY_LEN(val);
    /* If the value is an array, add capacity for each value in the array */
    for (i = 0; i < array_length; i++) {
      value_str = RSTRING_PTR(rb_ary_entry(val, i));
      value_len = RSTRING_LEN(rb_ary_entry(val, i));
      if (!grpc_is_binary_header(key_str, key_len) &&
          !grpc_header_nonbin_value_is_legal(value_str, value_len)) {
        // The value has invalid characters
        rb_raise(rb_eArgError,
                 "Header value '%s' has invalid characters", value_str);
        return ST_STOP;
      }
      md_ary->metadata[md_ary->count].key = key_str;
      md_ary->metadata[md_ary->count].value = value_str;
      md_ary->metadata[md_ary->count].value_length = value_len;
      md_ary->count += 1;
    }
  } else {
    value_str = RSTRING_PTR(val);
    value_len = RSTRING_LEN(val);
    if (!grpc_is_binary_header(key_str, key_len) &&
        !grpc_header_nonbin_value_is_legal(value_str, value_len)) {
      // The value has invalid characters
      rb_raise(rb_eArgError,
               "Header value '%s' has invalid characters", value_str);
      return ST_STOP;
    }
    md_ary->metadata[md_ary->count].key = key_str;
    md_ary->metadata[md_ary->count].value = value_str;
    md_ary->metadata[md_ary->count].value_length = value_len;
    md_ary->count += 1;
  }

  return ST_CONTINUE;
}

/* grpc_rb_md_ary_capacity_hash_cb is the hash iteration callback used
   to pre-compute the capacity a grpc_metadata_array.
*/
static int grpc_rb_md_ary_capacity_hash_cb(VALUE key, VALUE val,
                                           VALUE md_ary_obj) {
  grpc_metadata_array *md_ary = NULL;

  (void)key;

  /* Construct a metadata object from key and value and add it */
  TypedData_Get_Struct(md_ary_obj, grpc_metadata_array,
                       &grpc_rb_md_ary_data_type, md_ary);

  if (TYPE(val) == T_ARRAY) {
    /* If the value is an array, add capacity for each value in the array */
    md_ary->capacity += RARRAY_LEN(val);
  } else {
    md_ary->capacity += 1;
  }
  return ST_CONTINUE;
}

/* grpc_rb_md_ary_convert converts a ruby metadata hash into
   a grpc_metadata_array.
*/
void grpc_rb_md_ary_convert(VALUE md_ary_hash,
                                   grpc_metadata_array *md_ary) {
  VALUE md_ary_obj = Qnil;
  if (md_ary_hash == Qnil) {
    return; /* Do nothing if the expected has value is nil */
  }
  if (TYPE(md_ary_hash) != T_HASH) {
    rb_raise(rb_eTypeError, "md_ary_convert: got <%s>, want <Hash>",
             rb_obj_classname(md_ary_hash));
    return;
  }

  /* Initialize the array, compute it's capacity, then fill it. */
  grpc_metadata_array_init(md_ary);
  md_ary_obj =
      TypedData_Wrap_Struct(grpc_rb_cMdAry, &grpc_rb_md_ary_data_type, md_ary);
  rb_hash_foreach(md_ary_hash, grpc_rb_md_ary_capacity_hash_cb, md_ary_obj);
  md_ary->metadata = gpr_malloc(md_ary->capacity * sizeof(grpc_metadata));
  rb_hash_foreach(md_ary_hash, grpc_rb_md_ary_fill_hash_cb, md_ary_obj);
}

/* Converts a metadata array to a hash. */
VALUE grpc_rb_md_ary_to_h(grpc_metadata_array *md_ary) {
  VALUE key = Qnil;
  VALUE new_ary = Qnil;
  VALUE value = Qnil;
  VALUE result = rb_hash_new();
  size_t i;

  for (i = 0; i < md_ary->count; i++) {
    key = rb_str_new2(md_ary->metadata[i].key);
    value = rb_hash_aref(result, key);
    if (value == Qnil) {
      value = rb_str_new(md_ary->metadata[i].value,
                         md_ary->metadata[i].value_length);
      rb_hash_aset(result, key, value);
    } else if (TYPE(value) == T_ARRAY) {
      /* Add the string to the returned array */
      rb_ary_push(value, rb_str_new(md_ary->metadata[i].value,
                                    md_ary->metadata[i].value_length));
    } else {
      /* Add the current value with this key and the new one to an array */
      new_ary = rb_ary_new();
      rb_ary_push(new_ary, value);
      rb_ary_push(new_ary, rb_str_new(md_ary->metadata[i].value,
                                      md_ary->metadata[i].value_length));
      rb_hash_aset(result, key, new_ary);
    }
  }
  return result;
}

/* grpc_rb_call_check_op_keys_hash_cb is a hash iteration func that checks
   each key of an ops hash is valid.
*/
static int grpc_rb_call_check_op_keys_hash_cb(VALUE key, VALUE val,
                                              VALUE ops_ary) {
  (void)val;
  /* Update the capacity; the value is an array, add capacity for each value in
   * the array */
  if (TYPE(key) != T_FIXNUM) {
    rb_raise(rb_eTypeError, "invalid operation : got <%s>, want <Fixnum>",
             rb_obj_classname(key));
    return ST_STOP;
  }
  switch (NUM2INT(key)) {
    case GRPC_OP_SEND_INITIAL_METADATA:
    case GRPC_OP_SEND_MESSAGE:
    case GRPC_OP_SEND_CLOSE_FROM_CLIENT:
    case GRPC_OP_SEND_STATUS_FROM_SERVER:
    case GRPC_OP_RECV_INITIAL_METADATA:
    case GRPC_OP_RECV_MESSAGE:
    case GRPC_OP_RECV_STATUS_ON_CLIENT:
    case GRPC_OP_RECV_CLOSE_ON_SERVER:
      rb_ary_push(ops_ary, key);
      return ST_CONTINUE;
    default:
      rb_raise(rb_eTypeError, "invalid operation : bad value %d", NUM2INT(key));
  };
  return ST_STOP;
}

/* grpc_rb_op_update_status_from_server adds the values in a ruby status
   struct to the 'send_status_from_server' portion of an op.
*/
static void grpc_rb_op_update_status_from_server(grpc_op *op,
                                                 grpc_metadata_array *md_ary,
                                                 VALUE status) {
  VALUE code = rb_struct_aref(status, sym_code);
  VALUE details = rb_struct_aref(status, sym_details);
  VALUE metadata_hash = rb_struct_aref(status, sym_metadata);

  /* TODO: add check to ensure status is the correct struct type */
  if (TYPE(code) != T_FIXNUM) {
    rb_raise(rb_eTypeError, "invalid code : got <%s>, want <Fixnum>",
             rb_obj_classname(code));
    return;
  }
  if (TYPE(details) != T_STRING) {
    rb_raise(rb_eTypeError, "invalid details : got <%s>, want <String>",
             rb_obj_classname(code));
    return;
  }
  op->data.send_status_from_server.status = NUM2INT(code);
  op->data.send_status_from_server.status_details = StringValueCStr(details);
  grpc_rb_md_ary_convert(metadata_hash, md_ary);
  op->data.send_status_from_server.trailing_metadata_count = md_ary->count;
  op->data.send_status_from_server.trailing_metadata = md_ary->metadata;
}

/* run_batch_stack holds various values used by the
 * grpc_rb_call_run_batch function */
typedef struct run_batch_stack {
  /* The batch ops */
  grpc_op ops[8]; /* 8 is the maximum number of operations */
  size_t op_num;  /* tracks the last added operation */

  /* Data being sent */
  grpc_metadata_array send_metadata;
  grpc_metadata_array send_trailing_metadata;

  /* Data being received */
  grpc_byte_buffer *recv_message;
  grpc_metadata_array recv_metadata;
  grpc_metadata_array recv_trailing_metadata;
  int recv_cancelled;
  grpc_status_code recv_status;
  char *recv_status_details;
  size_t recv_status_details_capacity;
  unsigned write_flag;
} run_batch_stack;

/* grpc_run_batch_stack_init ensures the run_batch_stack is properly
 * initialized */
<<<<<<< HEAD
static void grpc_run_batch_stack_init(run_batch_stack *st, unsigned write_flag) {
=======
static void grpc_run_batch_stack_init(run_batch_stack *st,
                                      unsigned write_flag) {
>>>>>>> 86d8f5ca
  MEMZERO(st, run_batch_stack, 1);
  grpc_metadata_array_init(&st->send_metadata);
  grpc_metadata_array_init(&st->send_trailing_metadata);
  grpc_metadata_array_init(&st->recv_metadata);
  grpc_metadata_array_init(&st->recv_trailing_metadata);
  st->op_num = 0;
  st->write_flag = write_flag;
}

/* grpc_run_batch_stack_cleanup ensures the run_batch_stack is properly
 * cleaned up */
static void grpc_run_batch_stack_cleanup(run_batch_stack *st) {
  grpc_metadata_array_destroy(&st->send_metadata);
  grpc_metadata_array_destroy(&st->send_trailing_metadata);
  grpc_metadata_array_destroy(&st->recv_metadata);
  grpc_metadata_array_destroy(&st->recv_trailing_metadata);
  if (st->recv_status_details != NULL) {
    gpr_free(st->recv_status_details);
  }
}

/* grpc_run_batch_stack_fill_ops fills the run_batch_stack ops array from
 * ops_hash */
static void grpc_run_batch_stack_fill_ops(run_batch_stack *st, VALUE ops_hash) {
  VALUE this_op = Qnil;
  VALUE this_value = Qnil;
  VALUE ops_ary = rb_ary_new();
  size_t i = 0;

  /* Create a ruby array with just the operation keys */
  rb_hash_foreach(ops_hash, grpc_rb_call_check_op_keys_hash_cb, ops_ary);

  /* Fill the ops array */
  for (i = 0; i < (size_t)RARRAY_LEN(ops_ary); i++) {
    this_op = rb_ary_entry(ops_ary, i);
    this_value = rb_hash_aref(ops_hash, this_op);
    st->ops[st->op_num].flags = 0;
    switch (NUM2INT(this_op)) {
      case GRPC_OP_SEND_INITIAL_METADATA:
        /* N.B. later there is no need to explicitly delete the metadata keys
         * and values, they are references to data in ruby objects. */
        grpc_rb_md_ary_convert(this_value, &st->send_metadata);
        st->ops[st->op_num].data.send_initial_metadata.count =
            st->send_metadata.count;
        st->ops[st->op_num].data.send_initial_metadata.metadata =
            st->send_metadata.metadata;
        break;
      case GRPC_OP_SEND_MESSAGE:
        st->ops[st->op_num].data.send_message = grpc_rb_s_to_byte_buffer(
            RSTRING_PTR(this_value), RSTRING_LEN(this_value));
        st->ops[st->op_num].flags = st->write_flag;
        break;
      case GRPC_OP_SEND_CLOSE_FROM_CLIENT:
        break;
      case GRPC_OP_SEND_STATUS_FROM_SERVER:
        /* N.B. later there is no need to explicitly delete the metadata keys
         * and values, they are references to data in ruby objects. */
        grpc_rb_op_update_status_from_server(
            &st->ops[st->op_num], &st->send_trailing_metadata, this_value);
        break;
      case GRPC_OP_RECV_INITIAL_METADATA:
        st->ops[st->op_num].data.recv_initial_metadata = &st->recv_metadata;
        break;
      case GRPC_OP_RECV_MESSAGE:
        st->ops[st->op_num].data.recv_message = &st->recv_message;
        break;
      case GRPC_OP_RECV_STATUS_ON_CLIENT:
        st->ops[st->op_num].data.recv_status_on_client.trailing_metadata =
            &st->recv_trailing_metadata;
        st->ops[st->op_num].data.recv_status_on_client.status =
            &st->recv_status;
        st->ops[st->op_num].data.recv_status_on_client.status_details =
            &st->recv_status_details;
        st->ops[st->op_num].data.recv_status_on_client.status_details_capacity =
            &st->recv_status_details_capacity;
        break;
      case GRPC_OP_RECV_CLOSE_ON_SERVER:
        st->ops[st->op_num].data.recv_close_on_server.cancelled =
            &st->recv_cancelled;
        break;
      default:
        grpc_run_batch_stack_cleanup(st);
        rb_raise(rb_eTypeError, "invalid operation : bad value %d",
                 NUM2INT(this_op));
    };
    st->ops[st->op_num].op = (grpc_op_type)NUM2INT(this_op);
    st->ops[st->op_num].reserved = NULL;
    st->op_num++;
  }
}

/* grpc_run_batch_stack_build_result fills constructs a ruby BatchResult struct
   after the results have run */
static VALUE grpc_run_batch_stack_build_result(run_batch_stack *st) {
  size_t i = 0;
  VALUE result = rb_struct_new(grpc_rb_sBatchResult, Qnil, Qnil, Qnil, Qnil,
                               Qnil, Qnil, Qnil, Qnil, NULL);
  for (i = 0; i < st->op_num; i++) {
    switch (st->ops[i].op) {
      case GRPC_OP_SEND_INITIAL_METADATA:
        rb_struct_aset(result, sym_send_metadata, Qtrue);
        break;
      case GRPC_OP_SEND_MESSAGE:
        rb_struct_aset(result, sym_send_message, Qtrue);
        grpc_byte_buffer_destroy(st->ops[i].data.send_message);
        break;
      case GRPC_OP_SEND_CLOSE_FROM_CLIENT:
        rb_struct_aset(result, sym_send_close, Qtrue);
        break;
      case GRPC_OP_SEND_STATUS_FROM_SERVER:
        rb_struct_aset(result, sym_send_status, Qtrue);
        break;
      case GRPC_OP_RECV_INITIAL_METADATA:
        rb_struct_aset(result, sym_metadata,
                       grpc_rb_md_ary_to_h(&st->recv_metadata));
      case GRPC_OP_RECV_MESSAGE:
        rb_struct_aset(result, sym_message,
                       grpc_rb_byte_buffer_to_s(st->recv_message));
        break;
      case GRPC_OP_RECV_STATUS_ON_CLIENT:
        rb_struct_aset(
            result, sym_status,
            rb_struct_new(grpc_rb_sStatus, UINT2NUM(st->recv_status),
                          (st->recv_status_details == NULL
                               ? Qnil
                               : rb_str_new2(st->recv_status_details)),
                          grpc_rb_md_ary_to_h(&st->recv_trailing_metadata),
                          NULL));
        break;
      case GRPC_OP_RECV_CLOSE_ON_SERVER:
        rb_struct_aset(result, sym_send_close, Qtrue);
        break;
      default:
        break;
    }
  }
  return result;
}

/* call-seq:
   cq = CompletionQueue.new
   ops = {
     GRPC::Core::CallOps::SEND_INITIAL_METADATA => <op_value>,
     GRPC::Core::CallOps::SEND_MESSAGE => <op_value>,
     ...
   }
   tag = Object.new
   timeout = 10
   call.start_batch(cqueue, tag, timeout, ops)

   Start a batch of operations defined in the array ops; when complete, post a
   completion of type 'tag' to the completion queue bound to the call.

   Also waits for the batch to complete, until timeout is reached.
   The order of ops specified in the batch has no significance.
   Only one operation of each type can be active at once in any given
   batch */
static VALUE grpc_rb_call_run_batch(VALUE self, VALUE cqueue, VALUE tag,
                                    VALUE timeout, VALUE ops_hash) {
  run_batch_stack st;
  grpc_call *call = NULL;
  grpc_event ev;
  grpc_call_error err;
  VALUE result = Qnil;
  VALUE rb_write_flag = rb_ivar_get(self, id_write_flag);
  unsigned write_flag = 0;
  TypedData_Get_Struct(self, grpc_call, &grpc_call_data_type, call);

  /* Validate the ops args, adding them to a ruby array */
  if (TYPE(ops_hash) != T_HASH) {
    rb_raise(rb_eTypeError, "call#run_batch: ops hash should be a hash");
    return Qnil;
  }
  if (rb_write_flag != Qnil) {
    write_flag = NUM2UINT(rb_write_flag);
  }
  grpc_run_batch_stack_init(&st, write_flag);
  grpc_run_batch_stack_fill_ops(&st, ops_hash);

  /* call grpc_call_start_batch, then wait for it to complete using
   * pluck_event */
  err = grpc_call_start_batch(call, st.ops, st.op_num, ROBJECT(tag), NULL);
  if (err != GRPC_CALL_OK) {
    grpc_run_batch_stack_cleanup(&st);
    rb_raise(grpc_rb_eCallError,
             "grpc_call_start_batch failed with %s (code=%d)",
             grpc_call_error_detail_of(err), err);
    return Qnil;
  }
  ev = grpc_rb_completion_queue_pluck_event(cqueue, tag, timeout);
  if (ev.type == GRPC_QUEUE_TIMEOUT) {
    grpc_run_batch_stack_cleanup(&st);
    rb_raise(grpc_rb_eOutOfTime, "grpc_call_start_batch timed out");
    return Qnil;
  }

  /* Build and return the BatchResult struct result,
     if there is an error, it's reflected in the status */
  result = grpc_run_batch_stack_build_result(&st);
  grpc_run_batch_stack_cleanup(&st);
  return result;
}

static void Init_grpc_write_flags() {
  /* Constants representing the write flags in grpc.h */
  VALUE grpc_rb_mWriteFlags =
      rb_define_module_under(grpc_rb_mGrpcCore, "WriteFlags");
  rb_define_const(grpc_rb_mWriteFlags, "BUFFER_HINT",
                  UINT2NUM(GRPC_WRITE_BUFFER_HINT));
  rb_define_const(grpc_rb_mWriteFlags, "NO_COMPRESS",
                  UINT2NUM(GRPC_WRITE_NO_COMPRESS));
}

static void Init_grpc_error_codes() {
  /* Constants representing the error codes of grpc_call_error in grpc.h */
  VALUE grpc_rb_mRpcErrors =
      rb_define_module_under(grpc_rb_mGrpcCore, "RpcErrors");
  rb_define_const(grpc_rb_mRpcErrors, "OK", UINT2NUM(GRPC_CALL_OK));
  rb_define_const(grpc_rb_mRpcErrors, "ERROR", UINT2NUM(GRPC_CALL_ERROR));
  rb_define_const(grpc_rb_mRpcErrors, "NOT_ON_SERVER",
                  UINT2NUM(GRPC_CALL_ERROR_NOT_ON_SERVER));
  rb_define_const(grpc_rb_mRpcErrors, "NOT_ON_CLIENT",
                  UINT2NUM(GRPC_CALL_ERROR_NOT_ON_CLIENT));
  rb_define_const(grpc_rb_mRpcErrors, "ALREADY_ACCEPTED",
                  UINT2NUM(GRPC_CALL_ERROR_ALREADY_ACCEPTED));
  rb_define_const(grpc_rb_mRpcErrors, "ALREADY_INVOKED",
                  UINT2NUM(GRPC_CALL_ERROR_ALREADY_INVOKED));
  rb_define_const(grpc_rb_mRpcErrors, "NOT_INVOKED",
                  UINT2NUM(GRPC_CALL_ERROR_NOT_INVOKED));
  rb_define_const(grpc_rb_mRpcErrors, "ALREADY_FINISHED",
                  UINT2NUM(GRPC_CALL_ERROR_ALREADY_FINISHED));
  rb_define_const(grpc_rb_mRpcErrors, "TOO_MANY_OPERATIONS",
                  UINT2NUM(GRPC_CALL_ERROR_TOO_MANY_OPERATIONS));
  rb_define_const(grpc_rb_mRpcErrors, "INVALID_FLAGS",
                  UINT2NUM(GRPC_CALL_ERROR_INVALID_FLAGS));

  /* Add the detail strings to a Hash */
  rb_error_code_details = rb_hash_new();
  rb_hash_aset(rb_error_code_details, UINT2NUM(GRPC_CALL_OK),
               rb_str_new2("ok"));
  rb_hash_aset(rb_error_code_details, UINT2NUM(GRPC_CALL_ERROR),
               rb_str_new2("unknown error"));
  rb_hash_aset(rb_error_code_details, UINT2NUM(GRPC_CALL_ERROR_NOT_ON_SERVER),
               rb_str_new2("not available on a server"));
  rb_hash_aset(rb_error_code_details, UINT2NUM(GRPC_CALL_ERROR_NOT_ON_CLIENT),
               rb_str_new2("not available on a client"));
  rb_hash_aset(rb_error_code_details,
               UINT2NUM(GRPC_CALL_ERROR_ALREADY_ACCEPTED),
               rb_str_new2("call is already accepted"));
  rb_hash_aset(rb_error_code_details, UINT2NUM(GRPC_CALL_ERROR_ALREADY_INVOKED),
               rb_str_new2("call is already invoked"));
  rb_hash_aset(rb_error_code_details, UINT2NUM(GRPC_CALL_ERROR_NOT_INVOKED),
               rb_str_new2("call is not yet invoked"));
  rb_hash_aset(rb_error_code_details,
               UINT2NUM(GRPC_CALL_ERROR_ALREADY_FINISHED),
               rb_str_new2("call is already finished"));
  rb_hash_aset(rb_error_code_details,
               UINT2NUM(GRPC_CALL_ERROR_TOO_MANY_OPERATIONS),
               rb_str_new2("outstanding read or write present"));
  rb_hash_aset(rb_error_code_details, UINT2NUM(GRPC_CALL_ERROR_INVALID_FLAGS),
               rb_str_new2("a bad flag was given"));
  rb_define_const(grpc_rb_mRpcErrors, "ErrorMessages", rb_error_code_details);
  rb_obj_freeze(rb_error_code_details);
}

static void Init_grpc_op_codes() {
  /* Constants representing operation type codes in grpc.h */
  VALUE grpc_rb_mCallOps = rb_define_module_under(grpc_rb_mGrpcCore, "CallOps");
  rb_define_const(grpc_rb_mCallOps, "SEND_INITIAL_METADATA",
                  UINT2NUM(GRPC_OP_SEND_INITIAL_METADATA));
  rb_define_const(grpc_rb_mCallOps, "SEND_MESSAGE",
                  UINT2NUM(GRPC_OP_SEND_MESSAGE));
  rb_define_const(grpc_rb_mCallOps, "SEND_CLOSE_FROM_CLIENT",
                  UINT2NUM(GRPC_OP_SEND_CLOSE_FROM_CLIENT));
  rb_define_const(grpc_rb_mCallOps, "SEND_STATUS_FROM_SERVER",
                  UINT2NUM(GRPC_OP_SEND_STATUS_FROM_SERVER));
  rb_define_const(grpc_rb_mCallOps, "RECV_INITIAL_METADATA",
                  UINT2NUM(GRPC_OP_RECV_INITIAL_METADATA));
  rb_define_const(grpc_rb_mCallOps, "RECV_MESSAGE",
                  UINT2NUM(GRPC_OP_RECV_MESSAGE));
  rb_define_const(grpc_rb_mCallOps, "RECV_STATUS_ON_CLIENT",
                  UINT2NUM(GRPC_OP_RECV_STATUS_ON_CLIENT));
  rb_define_const(grpc_rb_mCallOps, "RECV_CLOSE_ON_SERVER",
                  UINT2NUM(GRPC_OP_RECV_CLOSE_ON_SERVER));
}

void Init_grpc_call() {
  /* CallError inherits from Exception to signal that it is non-recoverable */
  grpc_rb_eCallError =
      rb_define_class_under(grpc_rb_mGrpcCore, "CallError", rb_eException);
  grpc_rb_eOutOfTime =
      rb_define_class_under(grpc_rb_mGrpcCore, "OutOfTime", rb_eException);
  grpc_rb_cCall = rb_define_class_under(grpc_rb_mGrpcCore, "Call", rb_cObject);
  grpc_rb_cMdAry =
      rb_define_class_under(grpc_rb_mGrpcCore, "MetadataArray", rb_cObject);

  /* Prevent allocation or inialization of the Call class */
  rb_define_alloc_func(grpc_rb_cCall, grpc_rb_cannot_alloc);
  rb_define_method(grpc_rb_cCall, "initialize", grpc_rb_cannot_init, 0);
  rb_define_method(grpc_rb_cCall, "initialize_copy", grpc_rb_cannot_init_copy,
                   1);

  /* Add ruby analogues of the Call methods. */
  rb_define_method(grpc_rb_cCall, "run_batch", grpc_rb_call_run_batch, 4);
  rb_define_method(grpc_rb_cCall, "cancel", grpc_rb_call_cancel, 0);
  rb_define_method(grpc_rb_cCall, "peer", grpc_rb_call_get_peer, 0);
  rb_define_method(grpc_rb_cCall, "status", grpc_rb_call_get_status, 0);
  rb_define_method(grpc_rb_cCall, "status=", grpc_rb_call_set_status, 1);
  rb_define_method(grpc_rb_cCall, "metadata", grpc_rb_call_get_metadata, 0);
  rb_define_method(grpc_rb_cCall, "metadata=", grpc_rb_call_set_metadata, 1);
  rb_define_method(grpc_rb_cCall, "write_flag", grpc_rb_call_get_write_flag, 0);
  rb_define_method(grpc_rb_cCall, "write_flag=", grpc_rb_call_set_write_flag,
                   1);
  rb_define_method(grpc_rb_cCall, "set_credentials!",
                   grpc_rb_call_set_credentials, 1);

  /* Ids used to support call attributes */
  id_metadata = rb_intern("metadata");
  id_status = rb_intern("status");
  id_write_flag = rb_intern("write_flag");

  /* Ids used by the c wrapping internals. */
  id_cq = rb_intern("__cq");
  id_flags = rb_intern("__flags");
  id_input_md = rb_intern("__input_md");

  /* Ids used in constructing the batch result. */
  sym_send_message = ID2SYM(rb_intern("send_message"));
  sym_send_metadata = ID2SYM(rb_intern("send_metadata"));
  sym_send_close = ID2SYM(rb_intern("send_close"));
  sym_send_status = ID2SYM(rb_intern("send_status"));
  sym_message = ID2SYM(rb_intern("message"));
  sym_status = ID2SYM(rb_intern("status"));
  sym_cancelled = ID2SYM(rb_intern("cancelled"));

  /* The Struct used to return the run_batch result. */
  grpc_rb_sBatchResult = rb_struct_define(
      "BatchResult", "send_message", "send_metadata", "send_close",
      "send_status", "message", "metadata", "status", "cancelled", NULL);

  /* The hash for reference counting calls, to ensure they can't be destroyed
   * more than once */
  hash_all_calls = rb_hash_new();
  rb_define_const(grpc_rb_cCall, "INTERNAL_ALL_CALLs", hash_all_calls);

  Init_grpc_error_codes();
  Init_grpc_op_codes();
  Init_grpc_write_flags();
}

/* Gets the call from the ruby object */
grpc_call *grpc_rb_get_wrapped_call(VALUE v) {
  grpc_call *c = NULL;
  TypedData_Get_Struct(v, grpc_call, &grpc_call_data_type, c);
  return c;
}

/* Obtains the wrapped object for a given call */
VALUE grpc_rb_wrap_call(grpc_call *c) {
  VALUE obj = Qnil;
  if (c == NULL) {
    return Qnil;
  }
  obj = rb_hash_aref(hash_all_calls, OFFT2NUM((VALUE)c));
  if (obj == Qnil) { /* Not in the hash add it */
    rb_hash_aset(hash_all_calls, OFFT2NUM((VALUE)c), UINT2NUM(1));
  } else {
    rb_hash_aset(hash_all_calls, OFFT2NUM((VALUE)c),
                 UINT2NUM(NUM2UINT(obj) + 1));
  }
  return TypedData_Wrap_Struct(grpc_rb_cCall, &grpc_call_data_type, c);
}<|MERGE_RESOLUTION|>--- conflicted
+++ resolved
@@ -530,12 +530,8 @@
 
 /* grpc_run_batch_stack_init ensures the run_batch_stack is properly
  * initialized */
-<<<<<<< HEAD
-static void grpc_run_batch_stack_init(run_batch_stack *st, unsigned write_flag) {
-=======
 static void grpc_run_batch_stack_init(run_batch_stack *st,
                                       unsigned write_flag) {
->>>>>>> 86d8f5ca
   MEMZERO(st, run_batch_stack, 1);
   grpc_metadata_array_init(&st->send_metadata);
   grpc_metadata_array_init(&st->send_trailing_metadata);

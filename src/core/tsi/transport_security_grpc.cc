/*
 *
 * Copyright 2017 gRPC authors.
 *
 * Licensed under the Apache License, Version 2.0 (the "License");
 * you may not use this file except in compliance with the License.
 * You may obtain a copy of the License at
 *
 *     http://www.apache.org/licenses/LICENSE-2.0
 *
 * Unless required by applicable law or agreed to in writing, software
 * distributed under the License is distributed on an "AS IS" BASIS,
 * WITHOUT WARRANTIES OR CONDITIONS OF ANY KIND, either express or implied.
 * See the License for the specific language governing permissions and
 * limitations under the License.
 *
 */

#include "src/core/tsi/transport_security_grpc.h"

/* This method creates a tsi_zero_copy_grpc_protector object.  */
tsi_result tsi_handshaker_result_create_zero_copy_grpc_protector(
    const tsi_handshaker_result* self, size_t* max_output_protected_frame_size,
    tsi_zero_copy_grpc_protector** protector) {
<<<<<<< HEAD
  if (self == NULL || self->vtable == NULL || protector == NULL) {
=======
  if (exec_ctx == nullptr || self == nullptr || self->vtable == nullptr ||
      protector == nullptr) {
>>>>>>> 82c8f945
    return TSI_INVALID_ARGUMENT;
  }
  if (self->vtable->create_zero_copy_grpc_protector == nullptr) {
    return TSI_UNIMPLEMENTED;
  }
  return self->vtable->create_zero_copy_grpc_protector(
      self, max_output_protected_frame_size, protector);
}

/* --- tsi_zero_copy_grpc_protector common implementation. ---

   Calls specific implementation after state/input validation. */

tsi_result tsi_zero_copy_grpc_protector_protect(
    tsi_zero_copy_grpc_protector* self, grpc_slice_buffer* unprotected_slices,
    grpc_slice_buffer* protected_slices) {
<<<<<<< HEAD
  if (self == NULL || self->vtable == NULL || unprotected_slices == NULL ||
      protected_slices == NULL) {
    return TSI_INVALID_ARGUMENT;
  }
  if (self->vtable->protect == NULL) return TSI_UNIMPLEMENTED;
  return self->vtable->protect(self, unprotected_slices, protected_slices);
=======
  if (exec_ctx == nullptr || self == nullptr || self->vtable == nullptr ||
      unprotected_slices == nullptr || protected_slices == nullptr) {
    return TSI_INVALID_ARGUMENT;
  }
  if (self->vtable->protect == nullptr) return TSI_UNIMPLEMENTED;
  return self->vtable->protect(exec_ctx, self, unprotected_slices,
                               protected_slices);
>>>>>>> 82c8f945
}

tsi_result tsi_zero_copy_grpc_protector_unprotect(
    tsi_zero_copy_grpc_protector* self, grpc_slice_buffer* protected_slices,
    grpc_slice_buffer* unprotected_slices) {
<<<<<<< HEAD
  if (self == NULL || self->vtable == NULL || protected_slices == NULL ||
      unprotected_slices == NULL) {
    return TSI_INVALID_ARGUMENT;
  }
  if (self->vtable->unprotect == NULL) return TSI_UNIMPLEMENTED;
  return self->vtable->unprotect(self, protected_slices, unprotected_slices);
}

void tsi_zero_copy_grpc_protector_destroy(tsi_zero_copy_grpc_protector* self) {
  if (self == NULL) return;
  self->vtable->destroy(self);
=======
  if (exec_ctx == nullptr || self == nullptr || self->vtable == nullptr ||
      protected_slices == nullptr || unprotected_slices == nullptr) {
    return TSI_INVALID_ARGUMENT;
  }
  if (self->vtable->unprotect == nullptr) return TSI_UNIMPLEMENTED;
  return self->vtable->unprotect(exec_ctx, self, protected_slices,
                                 unprotected_slices);
}

void tsi_zero_copy_grpc_protector_destroy(grpc_exec_ctx* exec_ctx,
                                          tsi_zero_copy_grpc_protector* self) {
  if (self == nullptr) return;
  self->vtable->destroy(exec_ctx, self);
>>>>>>> 82c8f945
}<|MERGE_RESOLUTION|>--- conflicted
+++ resolved
@@ -22,12 +22,7 @@
 tsi_result tsi_handshaker_result_create_zero_copy_grpc_protector(
     const tsi_handshaker_result* self, size_t* max_output_protected_frame_size,
     tsi_zero_copy_grpc_protector** protector) {
-<<<<<<< HEAD
-  if (self == NULL || self->vtable == NULL || protector == NULL) {
-=======
-  if (exec_ctx == nullptr || self == nullptr || self->vtable == nullptr ||
-      protector == nullptr) {
->>>>>>> 82c8f945
+  if (self == nullptr || self->vtable == nullptr || protector == nullptr) {
     return TSI_INVALID_ARGUMENT;
   }
   if (self->vtable->create_zero_copy_grpc_protector == nullptr) {
@@ -44,52 +39,26 @@
 tsi_result tsi_zero_copy_grpc_protector_protect(
     tsi_zero_copy_grpc_protector* self, grpc_slice_buffer* unprotected_slices,
     grpc_slice_buffer* protected_slices) {
-<<<<<<< HEAD
-  if (self == NULL || self->vtable == NULL || unprotected_slices == NULL ||
-      protected_slices == NULL) {
-    return TSI_INVALID_ARGUMENT;
-  }
-  if (self->vtable->protect == NULL) return TSI_UNIMPLEMENTED;
-  return self->vtable->protect(self, unprotected_slices, protected_slices);
-=======
-  if (exec_ctx == nullptr || self == nullptr || self->vtable == nullptr ||
+  if (self == nullptr || self->vtable == nullptr ||
       unprotected_slices == nullptr || protected_slices == nullptr) {
     return TSI_INVALID_ARGUMENT;
   }
   if (self->vtable->protect == nullptr) return TSI_UNIMPLEMENTED;
-  return self->vtable->protect(exec_ctx, self, unprotected_slices,
-                               protected_slices);
->>>>>>> 82c8f945
+  return self->vtable->protect(self, unprotected_slices, protected_slices);
 }
 
 tsi_result tsi_zero_copy_grpc_protector_unprotect(
     tsi_zero_copy_grpc_protector* self, grpc_slice_buffer* protected_slices,
     grpc_slice_buffer* unprotected_slices) {
-<<<<<<< HEAD
-  if (self == NULL || self->vtable == NULL || protected_slices == NULL ||
-      unprotected_slices == NULL) {
+  if (self == nullptr || self->vtable == nullptr ||
+      protected_slices == nullptr || unprotected_slices == nullptr) {
     return TSI_INVALID_ARGUMENT;
   }
-  if (self->vtable->unprotect == NULL) return TSI_UNIMPLEMENTED;
+  if (self->vtable->unprotect == nullptr) return TSI_UNIMPLEMENTED;
   return self->vtable->unprotect(self, protected_slices, unprotected_slices);
 }
 
 void tsi_zero_copy_grpc_protector_destroy(tsi_zero_copy_grpc_protector* self) {
-  if (self == NULL) return;
+  if (self == nullptr) return;
   self->vtable->destroy(self);
-=======
-  if (exec_ctx == nullptr || self == nullptr || self->vtable == nullptr ||
-      protected_slices == nullptr || unprotected_slices == nullptr) {
-    return TSI_INVALID_ARGUMENT;
-  }
-  if (self->vtable->unprotect == nullptr) return TSI_UNIMPLEMENTED;
-  return self->vtable->unprotect(exec_ctx, self, protected_slices,
-                                 unprotected_slices);
-}
-
-void tsi_zero_copy_grpc_protector_destroy(grpc_exec_ctx* exec_ctx,
-                                          tsi_zero_copy_grpc_protector* self) {
-  if (self == nullptr) return;
-  self->vtable->destroy(exec_ctx, self);
->>>>>>> 82c8f945
 }
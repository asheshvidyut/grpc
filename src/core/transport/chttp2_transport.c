/*
 *
 * Copyright 2015, Google Inc.
 * All rights reserved.
 *
 * Redistribution and use in source and binary forms, with or without
 * modification, are permitted provided that the following conditions are
 * met:
 *
 *     * Redistributions of source code must retain the above copyright
 * notice, this list of conditions and the following disclaimer.
 *     * Redistributions in binary form must reproduce the above
 * copyright notice, this list of conditions and the following disclaimer
 * in the documentation and/or other materials provided with the
 * distribution.
 *     * Neither the name of Google Inc. nor the names of its
 * contributors may be used to endorse or promote products derived from
 * this software without specific prior written permission.
 *
 * THIS SOFTWARE IS PROVIDED BY THE COPYRIGHT HOLDERS AND CONTRIBUTORS
 * "AS IS" AND ANY EXPRESS OR IMPLIED WARRANTIES, INCLUDING, BUT NOT
 * LIMITED TO, THE IMPLIED WARRANTIES OF MERCHANTABILITY AND FITNESS FOR
 * A PARTICULAR PURPOSE ARE DISCLAIMED. IN NO EVENT SHALL THE COPYRIGHT
 * OWNER OR CONTRIBUTORS BE LIABLE FOR ANY DIRECT, INDIRECT, INCIDENTAL,
 * SPECIAL, EXEMPLARY, OR CONSEQUENTIAL DAMAGES (INCLUDING, BUT NOT
 * LIMITED TO, PROCUREMENT OF SUBSTITUTE GOODS OR SERVICES; LOSS OF USE,
 * DATA, OR PROFITS; OR BUSINESS INTERRUPTION) HOWEVER CAUSED AND ON ANY
 * THEORY OF LIABILITY, WHETHER IN CONTRACT, STRICT LIABILITY, OR TORT
 * (INCLUDING NEGLIGENCE OR OTHERWISE) ARISING IN ANY WAY OUT OF THE USE
 * OF THIS SOFTWARE, EVEN IF ADVISED OF THE POSSIBILITY OF SUCH DAMAGE.
 *
 */

#include "src/core/transport/chttp2_transport.h"

#include <math.h>
#include <stdio.h>
#include <string.h>

#include <grpc/support/alloc.h>
#include <grpc/support/log.h>
#include <grpc/support/slice_buffer.h>
#include <grpc/support/string_util.h>
#include <grpc/support/useful.h>

#include "src/core/profiling/timers.h"
#include "src/core/support/string.h"
#include "src/core/transport/chttp2/http2_errors.h"
#include "src/core/transport/chttp2/internal.h"
#include "src/core/transport/chttp2/status_conversion.h"
#include "src/core/transport/chttp2/timeout_encoding.h"
#include "src/core/transport/static_metadata.h"
#include "src/core/transport/transport_impl.h"

#define DEFAULT_WINDOW 65535
#define DEFAULT_CONNECTION_WINDOW_TARGET (1024 * 1024)
#define MAX_WINDOW 0x7fffffffu

#define MAX_CLIENT_STREAM_ID 0x7fffffffu

int grpc_http_trace = 0;
int grpc_flowctl_trace = 0;

#define TRANSPORT_FROM_WRITING(tw)                                        \
  ((grpc_chttp2_transport *)((char *)(tw)-offsetof(grpc_chttp2_transport, \
                                                   writing)))

#define TRANSPORT_FROM_PARSING(tw)                                        \
  ((grpc_chttp2_transport *)((char *)(tw)-offsetof(grpc_chttp2_transport, \
                                                   parsing)))

#define TRANSPORT_FROM_GLOBAL(tg)                                         \
  ((grpc_chttp2_transport *)((char *)(tg)-offsetof(grpc_chttp2_transport, \
                                                   global)))

#define STREAM_FROM_GLOBAL(sg) \
  ((grpc_chttp2_stream *)((char *)(sg)-offsetof(grpc_chttp2_stream, global)))

#define STREAM_FROM_PARSING(sg) \
  ((grpc_chttp2_stream *)((char *)(sg)-offsetof(grpc_chttp2_stream, parsing)))

static const grpc_transport_vtable vtable;

static void lock(grpc_chttp2_transport *t);
static void unlock(grpc_exec_ctx *exec_ctx, grpc_chttp2_transport *t);

/* forward declarations of various callbacks that we'll build closures around */
static void writing_action(grpc_exec_ctx *exec_ctx, void *t,
                           int iomgr_success_ignored);

/** Set a transport level setting, and push it to our peer */
static void push_setting(grpc_chttp2_transport *t, grpc_chttp2_setting_id id,
                         gpr_uint32 value);

/** Endpoint callback to process incoming data */
static void recv_data(grpc_exec_ctx *exec_ctx, void *tp, int success);

/** Start disconnection chain */
static void drop_connection(grpc_exec_ctx *exec_ctx, grpc_chttp2_transport *t);

/** Perform a transport_op */
static void perform_stream_op_locked(
    grpc_exec_ctx *exec_ctx, grpc_chttp2_transport_global *transport_global,
    grpc_chttp2_stream_global *stream_global, grpc_transport_stream_op *op);

/** Cancel a stream: coming from the transport API */
static void cancel_from_api(grpc_exec_ctx *exec_ctx,
                            grpc_chttp2_transport_global *transport_global,
                            grpc_chttp2_stream_global *stream_global,
                            grpc_status_code status);

static void close_from_api(grpc_exec_ctx *exec_ctx,
                           grpc_chttp2_transport_global *transport_global,
                           grpc_chttp2_stream_global *stream_global,
                           grpc_status_code status,
                           gpr_slice *optional_message);

/** Add endpoint from this transport to pollset */
static void add_to_pollset_locked(grpc_exec_ctx *exec_ctx,
                                  grpc_chttp2_transport *t,
                                  grpc_pollset *pollset);
static void add_to_pollset_set_locked(grpc_exec_ctx *exec_ctx,
                                      grpc_chttp2_transport *t,
                                      grpc_pollset_set *pollset_set);

/** Start new streams that have been created if we can */
static void maybe_start_some_streams(
    grpc_exec_ctx *exec_ctx, grpc_chttp2_transport_global *transport_global);

static void connectivity_state_set(
    grpc_exec_ctx *exec_ctx, grpc_chttp2_transport_global *transport_global,
    grpc_connectivity_state state, const char *reason);

static void check_read_ops(grpc_exec_ctx *exec_ctx,
                           grpc_chttp2_transport_global *transport_global);

static void fail_pending_writes(grpc_exec_ctx *exec_ctx, 
                                grpc_chttp2_stream_global *stream_global);

/*
 * CONSTRUCTION/DESTRUCTION/REFCOUNTING
 */

static void destruct_transport(grpc_exec_ctx *exec_ctx,
                               grpc_chttp2_transport *t) {
  size_t i;

  gpr_mu_lock(&t->mu);

  GPR_ASSERT(t->ep == NULL);

  gpr_slice_buffer_destroy(&t->global.qbuf);

  gpr_slice_buffer_destroy(&t->writing.outbuf);
  grpc_chttp2_hpack_compressor_destroy(&t->writing.hpack_compressor);

  gpr_slice_buffer_destroy(&t->parsing.qbuf);
  gpr_slice_buffer_destroy(&t->read_buffer);
  grpc_chttp2_hpack_parser_destroy(&t->parsing.hpack_parser);
  grpc_chttp2_goaway_parser_destroy(&t->parsing.goaway_parser);

  for (i = 0; i < STREAM_LIST_COUNT; i++) {
    GPR_ASSERT(t->lists[i].head == NULL);
    GPR_ASSERT(t->lists[i].tail == NULL);
  }

  GPR_ASSERT(grpc_chttp2_stream_map_size(&t->parsing_stream_map) == 0);
  GPR_ASSERT(grpc_chttp2_stream_map_size(&t->new_stream_map) == 0);

  grpc_chttp2_stream_map_destroy(&t->parsing_stream_map);
  grpc_chttp2_stream_map_destroy(&t->new_stream_map);
  grpc_connectivity_state_destroy(exec_ctx, &t->channel_callback.state_tracker);

  gpr_mu_unlock(&t->mu);
  gpr_mu_destroy(&t->mu);

  /* callback remaining pings: they're not allowed to call into the transpot,
     and maybe they hold resources that need to be freed */
  while (t->global.pings.next != &t->global.pings) {
    grpc_chttp2_outstanding_ping *ping = t->global.pings.next;
    grpc_exec_ctx_enqueue(exec_ctx, ping->on_recv, 0);
    ping->next->prev = ping->prev;
    ping->prev->next = ping->next;
    gpr_free(ping);
  }

  gpr_free(t->peer_string);
  gpr_free(t);
}

#ifdef REFCOUNTING_DEBUG
#define REF_TRANSPORT(t, r) ref_transport(t, r, __FILE__, __LINE__)
#define UNREF_TRANSPORT(cl, t, r) unref_transport(cl, t, r, __FILE__, __LINE__)
static void unref_transport(grpc_exec_ctx *exec_ctx, grpc_chttp2_transport *t,
                            const char *reason, const char *file, int line) {
  gpr_log(GPR_DEBUG, "chttp2:unref:%p %d->%d %s [%s:%d]", t, t->refs.count,
          t->refs.count - 1, reason, file, line);
  if (!gpr_unref(&t->refs)) return;
  destruct_transport(exec_ctx, t);
}

static void ref_transport(grpc_chttp2_transport *t, const char *reason,
                          const char *file, int line) {
  gpr_log(GPR_DEBUG, "chttp2:  ref:%p %d->%d %s [%s:%d]", t, t->refs.count,
          t->refs.count + 1, reason, file, line);
  gpr_ref(&t->refs);
}
#else
#define REF_TRANSPORT(t, r) ref_transport(t)
#define UNREF_TRANSPORT(cl, t, r) unref_transport(cl, t)
static void unref_transport(grpc_exec_ctx *exec_ctx, grpc_chttp2_transport *t) {
  if (!gpr_unref(&t->refs)) return;
  destruct_transport(exec_ctx, t);
}

static void ref_transport(grpc_chttp2_transport *t) { gpr_ref(&t->refs); }
#endif

static void init_transport(grpc_exec_ctx *exec_ctx, grpc_chttp2_transport *t,
                           const grpc_channel_args *channel_args,
                           grpc_endpoint *ep, gpr_uint8 is_client) {
  size_t i;
  int j;

  GPR_ASSERT(strlen(GRPC_CHTTP2_CLIENT_CONNECT_STRING) ==
             GRPC_CHTTP2_CLIENT_CONNECT_STRLEN);

  memset(t, 0, sizeof(*t));

  t->base.vtable = &vtable;
  t->ep = ep;
  /* one ref is for destroy, the other for when ep becomes NULL */
  gpr_ref_init(&t->refs, 2);
  /* ref is dropped at transport close() */
  gpr_ref_init(&t->shutdown_ep_refs, 1);
  gpr_mu_init(&t->mu);
  t->peer_string = grpc_endpoint_get_peer(ep);
  t->endpoint_reading = 1;
  t->global.next_stream_id = is_client ? 1 : 2;
  t->global.is_client = is_client;
  t->writing.outgoing_window = DEFAULT_WINDOW;
  t->parsing.incoming_window = DEFAULT_WINDOW;
  t->global.stream_lookahead = DEFAULT_WINDOW;
  t->global.connection_window_target = DEFAULT_CONNECTION_WINDOW_TARGET;
  t->global.ping_counter = 1;
  t->global.pings.next = t->global.pings.prev = &t->global.pings;
  t->parsing.is_client = is_client;
  t->parsing.deframe_state =
      is_client ? GRPC_DTS_FH_0 : GRPC_DTS_CLIENT_PREFIX_0;
  t->writing.is_client = is_client;
  grpc_connectivity_state_init(
      &t->channel_callback.state_tracker, GRPC_CHANNEL_READY,
      is_client ? "client_transport" : "server_transport");

  gpr_slice_buffer_init(&t->global.qbuf);

  gpr_slice_buffer_init(&t->writing.outbuf);
  grpc_chttp2_hpack_compressor_init(&t->writing.hpack_compressor);
  grpc_closure_init(&t->writing_action, writing_action, t);

  gpr_slice_buffer_init(&t->parsing.qbuf);
  grpc_chttp2_goaway_parser_init(&t->parsing.goaway_parser);
  grpc_chttp2_hpack_parser_init(&t->parsing.hpack_parser);

  grpc_closure_init(&t->writing.done_cb, grpc_chttp2_terminate_writing,
                    &t->writing);
  grpc_closure_init(&t->recv_data, recv_data, t);
  gpr_slice_buffer_init(&t->read_buffer);

  if (is_client) {
    gpr_slice_buffer_add(
        &t->global.qbuf,
        gpr_slice_from_copied_string(GRPC_CHTTP2_CLIENT_CONNECT_STRING));
  }
  /* 8 is a random stab in the dark as to a good initial size: it's small enough
     that it shouldn't waste memory for infrequently used connections, yet
     large enough that the exponential growth should happen nicely when it's
     needed.
     TODO(ctiller): tune this */
  grpc_chttp2_stream_map_init(&t->parsing_stream_map, 8);
  grpc_chttp2_stream_map_init(&t->new_stream_map, 8);

  /* copy in initial settings to all setting sets */
  for (i = 0; i < GRPC_CHTTP2_NUM_SETTINGS; i++) {
    t->parsing.settings[i] = grpc_chttp2_settings_parameters[i].default_value;
    for (j = 0; j < GRPC_NUM_SETTING_SETS; j++) {
      t->global.settings[j][i] =
          grpc_chttp2_settings_parameters[i].default_value;
    }
  }
  t->global.dirtied_local_settings = 1;
  /* Hack: it's common for implementations to assume 65536 bytes initial send
     window -- this should by rights be 0 */
  t->global.force_send_settings = 1 << GRPC_CHTTP2_SETTINGS_INITIAL_WINDOW_SIZE;
  t->global.sent_local_settings = 0;

  /* configure http2 the way we like it */
  if (is_client) {
    push_setting(t, GRPC_CHTTP2_SETTINGS_ENABLE_PUSH, 0);
    push_setting(t, GRPC_CHTTP2_SETTINGS_MAX_CONCURRENT_STREAMS, 0);
  }
  push_setting(t, GRPC_CHTTP2_SETTINGS_INITIAL_WINDOW_SIZE, DEFAULT_WINDOW);

  if (channel_args) {
    for (i = 0; i < channel_args->num_args; i++) {
      if (0 ==
          strcmp(channel_args->args[i].key, GRPC_ARG_MAX_CONCURRENT_STREAMS)) {
        if (is_client) {
          gpr_log(GPR_ERROR, "%s: is ignored on the client",
                  GRPC_ARG_MAX_CONCURRENT_STREAMS);
        } else if (channel_args->args[i].type != GRPC_ARG_INTEGER) {
          gpr_log(GPR_ERROR, "%s: must be an integer",
                  GRPC_ARG_MAX_CONCURRENT_STREAMS);
        } else {
          push_setting(t, GRPC_CHTTP2_SETTINGS_MAX_CONCURRENT_STREAMS,
                       (gpr_uint32)channel_args->args[i].value.integer);
        }
      } else if (0 == strcmp(channel_args->args[i].key,
                             GRPC_ARG_HTTP2_INITIAL_SEQUENCE_NUMBER)) {
        if (channel_args->args[i].type != GRPC_ARG_INTEGER) {
          gpr_log(GPR_ERROR, "%s: must be an integer",
                  GRPC_ARG_HTTP2_INITIAL_SEQUENCE_NUMBER);
        } else if ((t->global.next_stream_id & 1) !=
                   (channel_args->args[i].value.integer & 1)) {
          gpr_log(GPR_ERROR, "%s: low bit must be %d on %s",
                  GRPC_ARG_HTTP2_INITIAL_SEQUENCE_NUMBER,
                  t->global.next_stream_id & 1,
                  is_client ? "client" : "server");
        } else {
          t->global.next_stream_id =
              (gpr_uint32)channel_args->args[i].value.integer;
        }
      } else if (0 == strcmp(channel_args->args[i].key,
                             GRPC_ARG_HTTP2_STREAM_LOOKAHEAD_BYTES)) {
        if (channel_args->args[i].type != GRPC_ARG_INTEGER) {
          gpr_log(GPR_ERROR, "%s: must be an integer",
                  GRPC_ARG_HTTP2_STREAM_LOOKAHEAD_BYTES);
        } else if (channel_args->args[i].value.integer <= 5) {
          gpr_log(GPR_ERROR, "%s: must be at least 5",
                  GRPC_ARG_HTTP2_STREAM_LOOKAHEAD_BYTES);
        } else {
          t->global.stream_lookahead =
              (gpr_uint32)channel_args->args[i].value.integer;
        }
      } else if (0 == strcmp(channel_args->args[i].key,
                             GRPC_ARG_HTTP2_HPACK_TABLE_SIZE_DECODER)) {
        if (channel_args->args[i].type != GRPC_ARG_INTEGER) {
          gpr_log(GPR_ERROR, "%s: must be an integer",
                  GRPC_ARG_HTTP2_HPACK_TABLE_SIZE_DECODER);
        } else if (channel_args->args[i].value.integer < 0) {
          gpr_log(GPR_DEBUG, "%s: must be non-negative",
                  GRPC_ARG_HTTP2_HPACK_TABLE_SIZE_DECODER);
        } else {
          push_setting(t, GRPC_CHTTP2_SETTINGS_HEADER_TABLE_SIZE,
                       (gpr_uint32)channel_args->args[i].value.integer);
        }
      } else if (0 == strcmp(channel_args->args[i].key,
                             GRPC_ARG_HTTP2_HPACK_TABLE_SIZE_ENCODER)) {
        if (channel_args->args[i].type != GRPC_ARG_INTEGER) {
          gpr_log(GPR_ERROR, "%s: must be an integer",
                  GRPC_ARG_HTTP2_HPACK_TABLE_SIZE_ENCODER);
        } else if (channel_args->args[i].value.integer < 0) {
          gpr_log(GPR_DEBUG, "%s: must be non-negative",
                  GRPC_ARG_HTTP2_HPACK_TABLE_SIZE_ENCODER);
        } else {
          grpc_chttp2_hpack_compressor_set_max_usable_size(
              &t->writing.hpack_compressor,
              (gpr_uint32)channel_args->args[i].value.integer);
        }
      }
    }
  }
}

static void destroy_transport(grpc_exec_ctx *exec_ctx, grpc_transport *gt) {
  grpc_chttp2_transport *t = (grpc_chttp2_transport *)gt;

  lock(t);
  t->destroying = 1;
  drop_connection(exec_ctx, t);
  unlock(exec_ctx, t);

  UNREF_TRANSPORT(exec_ctx, t, "destroy");
}

/** block grpc_endpoint_shutdown being called until a paired
    allow_endpoint_shutdown is made */
static void prevent_endpoint_shutdown(grpc_chttp2_transport *t) {
  GPR_ASSERT(t->ep);
  gpr_ref(&t->shutdown_ep_refs);
}

static void allow_endpoint_shutdown_locked(grpc_exec_ctx *exec_ctx,
                                           grpc_chttp2_transport *t) {
  if (gpr_unref(&t->shutdown_ep_refs)) {
    if (t->ep) {
      grpc_endpoint_shutdown(exec_ctx, t->ep);
    }
  }
}

static void allow_endpoint_shutdown_unlocked(grpc_exec_ctx *exec_ctx,
                                             grpc_chttp2_transport *t) {
  if (gpr_unref(&t->shutdown_ep_refs)) {
    gpr_mu_lock(&t->mu);
    if (t->ep) {
      grpc_endpoint_shutdown(exec_ctx, t->ep);
    }
    gpr_mu_unlock(&t->mu);
  }
}

static void destroy_endpoint(grpc_exec_ctx *exec_ctx,
                             grpc_chttp2_transport *t) {
  grpc_endpoint_destroy(exec_ctx, t->ep);
  t->ep = NULL;
  /* safe because we'll still have the ref for write */
  UNREF_TRANSPORT(exec_ctx, t, "disconnect");
}

static void close_transport_locked(grpc_exec_ctx *exec_ctx,
                                   grpc_chttp2_transport *t) {
  if (!t->closed) {
    t->closed = 1;
    connectivity_state_set(exec_ctx, &t->global, GRPC_CHANNEL_FATAL_FAILURE,
                           "close_transport");
    if (t->ep) {
      allow_endpoint_shutdown_locked(exec_ctx, t);
    }
  }
}

#ifdef GRPC_STREAM_REFCOUNT_DEBUG
void grpc_chttp2_stream_ref(grpc_chttp2_stream_global *stream_global,
                            const char *reason) {
  grpc_stream_ref(STREAM_FROM_GLOBAL(stream_global)->refcount, reason);
}
void grpc_chttp2_stream_unref(grpc_exec_ctx *exec_ctx,
                              grpc_chttp2_stream_global *stream_global,
                              const char *reason) {
  grpc_stream_unref(exec_ctx, STREAM_FROM_GLOBAL(stream_global)->refcount,
                    reason);
}
#else
void grpc_chttp2_stream_ref(grpc_chttp2_stream_global *stream_global) {
  grpc_stream_ref(STREAM_FROM_GLOBAL(stream_global)->refcount);
}
void grpc_chttp2_stream_unref(grpc_exec_ctx *exec_ctx,
                              grpc_chttp2_stream_global *stream_global) {
  grpc_stream_unref(exec_ctx, STREAM_FROM_GLOBAL(stream_global)->refcount);
}
#endif

static int init_stream(grpc_exec_ctx *exec_ctx, grpc_transport *gt,
                       grpc_stream *gs, grpc_stream_refcount *refcount,
                       const void *server_data) {
  grpc_chttp2_transport *t = (grpc_chttp2_transport *)gt;
  grpc_chttp2_stream *s = (grpc_chttp2_stream *)gs;

  memset(s, 0, sizeof(*s));

  s->refcount = refcount;
  GRPC_CHTTP2_STREAM_REF(&s->global, "chttp2");

  grpc_chttp2_incoming_metadata_buffer_init(&s->parsing.metadata_buffer[0]);
  grpc_chttp2_incoming_metadata_buffer_init(&s->parsing.metadata_buffer[1]);
  grpc_chttp2_incoming_metadata_buffer_init(
      &s->global.received_initial_metadata);
  grpc_chttp2_incoming_metadata_buffer_init(
      &s->global.received_trailing_metadata);
  grpc_chttp2_data_parser_init(&s->parsing.data_parser);
  gpr_slice_buffer_init(&s->writing.flow_controlled_buffer);

  REF_TRANSPORT(t, "stream");

  lock(t);
  grpc_chttp2_register_stream(t, s);
  if (server_data) {
    GPR_ASSERT(t->parsing_active);
    s->global.id = (gpr_uint32)(gpr_uintptr)server_data;
    s->parsing.id = s->global.id;
    s->global.outgoing_window =
        t->global.settings[GRPC_PEER_SETTINGS]
                          [GRPC_CHTTP2_SETTINGS_INITIAL_WINDOW_SIZE];
    s->parsing.incoming_window = s->global.max_recv_bytes =
        t->global.settings[GRPC_SENT_SETTINGS]
                          [GRPC_CHTTP2_SETTINGS_INITIAL_WINDOW_SIZE];
    *t->accepting_stream = s;
    grpc_chttp2_stream_map_add(&t->parsing_stream_map, s->global.id, s);
    s->global.in_stream_map = 1;
  }
  unlock(exec_ctx, t);

  return 0;
}

static void destroy_stream(grpc_exec_ctx *exec_ctx, grpc_transport *gt,
                           grpc_stream *gs) {
  grpc_chttp2_transport *t = (grpc_chttp2_transport *)gt;
  grpc_chttp2_stream *s = (grpc_chttp2_stream *)gs;
  int i;
  grpc_byte_stream *bs;

  GPR_TIMER_BEGIN("destroy_stream", 0);

  gpr_mu_lock(&t->mu);

  GPR_ASSERT((s->global.write_closed && s->global.read_closed) ||
             s->global.id == 0);
  GPR_ASSERT(!s->global.in_stream_map);
  if (grpc_chttp2_unregister_stream(t, s) && t->global.sent_goaway) {
    close_transport_locked(exec_ctx, t);
  }
  if (!t->parsing_active && s->global.id) {
    GPR_ASSERT(grpc_chttp2_stream_map_find(&t->parsing_stream_map,
                                           s->global.id) == NULL);
  }

  grpc_chttp2_list_remove_writable_stream(&t->global, &s->global);
  grpc_chttp2_list_remove_unannounced_incoming_window_available(&t->global,
                                                                &s->global);

  gpr_mu_unlock(&t->mu);

  for (i = 0; i < STREAM_LIST_COUNT; i++) {
    if (s->included[i]) {
      gpr_log(GPR_ERROR, "%s stream %d still included in list %d",
              t->global.is_client ? "client" : "server", s->global.id, i);
      abort();
    }
  }

  while (
      (bs = grpc_chttp2_incoming_frame_queue_pop(&s->global.incoming_frames))) {
    grpc_byte_stream_destroy(bs);
  }

  GPR_ASSERT(s->global.send_initial_metadata_finished == NULL);
  GPR_ASSERT(s->global.send_message_finished == NULL);
  GPR_ASSERT(s->global.send_trailing_metadata_finished == NULL);
  GPR_ASSERT(s->global.recv_initial_metadata_finished == NULL);
  GPR_ASSERT(s->global.recv_message_ready == NULL);
  GPR_ASSERT(s->global.recv_trailing_metadata_finished == NULL);
  grpc_chttp2_data_parser_destroy(exec_ctx, &s->parsing.data_parser);
  grpc_chttp2_incoming_metadata_buffer_destroy(&s->parsing.metadata_buffer[0]);
  grpc_chttp2_incoming_metadata_buffer_destroy(&s->parsing.metadata_buffer[1]);
  grpc_chttp2_incoming_metadata_buffer_destroy(
      &s->global.received_initial_metadata);
  grpc_chttp2_incoming_metadata_buffer_destroy(
      &s->global.received_trailing_metadata);
  gpr_slice_buffer_destroy(&s->writing.flow_controlled_buffer);

  UNREF_TRANSPORT(exec_ctx, t, "stream");

  GPR_TIMER_END("destroy_stream", 0);
}

grpc_chttp2_stream_parsing *grpc_chttp2_parsing_lookup_stream(
    grpc_chttp2_transport_parsing *transport_parsing, gpr_uint32 id) {
  grpc_chttp2_transport *t = TRANSPORT_FROM_PARSING(transport_parsing);
  grpc_chttp2_stream *s =
      grpc_chttp2_stream_map_find(&t->parsing_stream_map, id);
  return s ? &s->parsing : NULL;
}

grpc_chttp2_stream_parsing *grpc_chttp2_parsing_accept_stream(
    grpc_exec_ctx *exec_ctx, grpc_chttp2_transport_parsing *transport_parsing,
    gpr_uint32 id) {
  grpc_chttp2_stream *accepting;
  grpc_chttp2_transport *t = TRANSPORT_FROM_PARSING(transport_parsing);
  GPR_ASSERT(t->accepting_stream == NULL);
  t->accepting_stream = &accepting;
  t->channel_callback.accept_stream(exec_ctx,
                                    t->channel_callback.accept_stream_user_data,
                                    &t->base, (void *)(gpr_uintptr)id);
  t->accepting_stream = NULL;
  return &accepting->parsing;
}

/*
 * LOCK MANAGEMENT
 */

/* We take a grpc_chttp2_transport-global lock in response to calls coming in
   from above,
   and in response to data being received from below. New data to be written
   is always queued, as are callbacks to process data. During unlock() we
   check our todo lists and initiate callbacks and flush writes. */

static void lock(grpc_chttp2_transport *t) { gpr_mu_lock(&t->mu); }

static void unlock(grpc_exec_ctx *exec_ctx, grpc_chttp2_transport *t) {
  GPR_TIMER_BEGIN("unlock", 0);
  if (!t->writing_active && !t->closed &&
      grpc_chttp2_unlocking_check_writes(&t->global, &t->writing,
                                         t->parsing_active)) {
    t->writing_active = 1;
    REF_TRANSPORT(t, "writing");
    grpc_exec_ctx_enqueue(exec_ctx, &t->writing_action, 1);
    prevent_endpoint_shutdown(t);
  }
  check_read_ops(exec_ctx, &t->global);

  gpr_mu_unlock(&t->mu);
  GPR_TIMER_END("unlock", 0);
}

/*
 * OUTPUT PROCESSING
 */

static void push_setting(grpc_chttp2_transport *t, grpc_chttp2_setting_id id,
                         gpr_uint32 value) {
  const grpc_chttp2_setting_parameters *sp =
      &grpc_chttp2_settings_parameters[id];
  gpr_uint32 use_value = GPR_CLAMP(value, sp->min_value, sp->max_value);
  if (use_value != value) {
    gpr_log(GPR_INFO, "Requested parameter %s clamped from %d to %d", sp->name,
            value, use_value);
  }
  if (use_value != t->global.settings[GRPC_LOCAL_SETTINGS][id]) {
    t->global.settings[GRPC_LOCAL_SETTINGS][id] = use_value;
    t->global.dirtied_local_settings = 1;
  }
}

void grpc_chttp2_terminate_writing(grpc_exec_ctx *exec_ctx,
                                   void *transport_writing_ptr, int success) {
  grpc_chttp2_transport_writing *transport_writing = transport_writing_ptr;
  grpc_chttp2_transport *t = TRANSPORT_FROM_WRITING(transport_writing);
  grpc_chttp2_stream_global *stream_global;

  GPR_TIMER_BEGIN("grpc_chttp2_terminate_writing", 0);

  lock(t);

  allow_endpoint_shutdown_locked(exec_ctx, t);

  if (!success) {
    drop_connection(exec_ctx, t);
  }

  grpc_chttp2_cleanup_writing(exec_ctx, &t->global, &t->writing);

  while (grpc_chttp2_list_pop_closed_waiting_for_writing(&t->global, &stream_global)) {
    fail_pending_writes(exec_ctx, stream_global);
    GRPC_CHTTP2_STREAM_UNREF(exec_ctx, stream_global, "finish_writes");
  }

  /* leave the writing flag up on shutdown to prevent further writes in unlock()
     from starting */
  t->writing_active = 0;
  if (t->ep && !t->endpoint_reading) {
    destroy_endpoint(exec_ctx, t);
  }

  unlock(exec_ctx, t);

  UNREF_TRANSPORT(exec_ctx, t, "writing");

  GPR_TIMER_END("grpc_chttp2_terminate_writing", 0);
}

static void writing_action(grpc_exec_ctx *exec_ctx, void *gt,
                           int iomgr_success_ignored) {
  grpc_chttp2_transport *t = gt;
  GPR_TIMER_BEGIN("writing_action", 0);
  grpc_chttp2_perform_writes(exec_ctx, &t->writing, t->ep);
  GPR_TIMER_END("writing_action", 0);
}

void grpc_chttp2_add_incoming_goaway(
    grpc_exec_ctx *exec_ctx, grpc_chttp2_transport_global *transport_global,
    gpr_uint32 goaway_error, gpr_slice goaway_text) {
  char *msg = gpr_dump_slice(goaway_text, GPR_DUMP_HEX | GPR_DUMP_ASCII);
  gpr_log(GPR_DEBUG, "got goaway [%d]: %s", goaway_error, msg);
  gpr_free(msg);
  gpr_slice_unref(goaway_text);
  transport_global->seen_goaway = 1;
  connectivity_state_set(exec_ctx, transport_global, GRPC_CHANNEL_FATAL_FAILURE,
                         "got_goaway");
}

static void maybe_start_some_streams(
    grpc_exec_ctx *exec_ctx, grpc_chttp2_transport_global *transport_global) {
  grpc_chttp2_stream_global *stream_global;
  gpr_uint32 stream_incoming_window;
  /* start streams where we have free grpc_chttp2_stream ids and free
   * concurrency */
  while (transport_global->next_stream_id <= MAX_CLIENT_STREAM_ID &&
         transport_global->concurrent_stream_count <
             transport_global
                 ->settings[GRPC_PEER_SETTINGS]
                           [GRPC_CHTTP2_SETTINGS_MAX_CONCURRENT_STREAMS] &&
         grpc_chttp2_list_pop_waiting_for_concurrency(transport_global,
                                                      &stream_global)) {
    /* safe since we can't (legally) be parsing this stream yet */
    grpc_chttp2_stream_parsing *stream_parsing =
        &STREAM_FROM_GLOBAL(stream_global)->parsing;
    GRPC_CHTTP2_IF_TRACING(gpr_log(
        GPR_DEBUG, "HTTP:%s: Allocating new grpc_chttp2_stream %p to id %d",
        transport_global->is_client ? "CLI" : "SVR", stream_global,
        transport_global->next_stream_id));

    GPR_ASSERT(stream_global->id == 0);
    stream_global->id = stream_parsing->id = transport_global->next_stream_id;
    transport_global->next_stream_id += 2;

    if (transport_global->next_stream_id >= MAX_CLIENT_STREAM_ID) {
      connectivity_state_set(exec_ctx, transport_global,
                             GRPC_CHANNEL_TRANSIENT_FAILURE,
                             "no_more_stream_ids");
    }

    stream_global->outgoing_window =
        transport_global->settings[GRPC_PEER_SETTINGS]
                                  [GRPC_CHTTP2_SETTINGS_INITIAL_WINDOW_SIZE];
    stream_parsing->incoming_window = stream_incoming_window =
        transport_global->settings[GRPC_SENT_SETTINGS]
                                  [GRPC_CHTTP2_SETTINGS_INITIAL_WINDOW_SIZE];
    stream_global->max_recv_bytes =
        GPR_MAX(stream_incoming_window, stream_global->max_recv_bytes);
    grpc_chttp2_stream_map_add(
        &TRANSPORT_FROM_GLOBAL(transport_global)->new_stream_map,
        stream_global->id, STREAM_FROM_GLOBAL(stream_global));
    stream_global->in_stream_map = 1;
    transport_global->concurrent_stream_count++;
    grpc_chttp2_list_add_writable_stream(transport_global, stream_global);
  }
  /* cancel out streams that will never be started */
  while (transport_global->next_stream_id >= MAX_CLIENT_STREAM_ID &&
         grpc_chttp2_list_pop_waiting_for_concurrency(transport_global,
                                                      &stream_global)) {
    cancel_from_api(exec_ctx, transport_global, stream_global,
                    GRPC_STATUS_UNAVAILABLE);
  }
}

static grpc_closure *add_closure_barrier(grpc_closure *closure) {
  closure->final_data += 2;
  return closure;
}

void grpc_chttp2_complete_closure_step(grpc_exec_ctx *exec_ctx,
                                       grpc_closure **pclosure, int success) {
  grpc_closure *closure = *pclosure;
  if (closure == NULL) {
    return;
  }
  closure->final_data -= 2;
  if (!success) {
    closure->final_data |= 1;
  }
  if (closure->final_data < 2) {
    grpc_exec_ctx_enqueue(exec_ctx, closure, closure->final_data == 0);
  }
  *pclosure = NULL;
}

static int contains_non_ok_status(
    grpc_chttp2_transport_global *transport_global,
    grpc_metadata_batch *batch) {
  grpc_linked_mdelem *l;
  for (l = batch->list.head; l; l = l->next) {
    if (l->md->key == GRPC_MDSTR_GRPC_STATUS &&
        l->md != GRPC_MDELEM_GRPC_STATUS_0) {
      return 1;
    }
  }
  return 0;
}

static void do_nothing(grpc_exec_ctx *exec_ctx, void *arg, int success) {}

static void perform_stream_op_locked(
    grpc_exec_ctx *exec_ctx, grpc_chttp2_transport_global *transport_global,
    grpc_chttp2_stream_global *stream_global, grpc_transport_stream_op *op) {
  grpc_closure *on_complete;

  GPR_TIMER_BEGIN("perform_stream_op_locked", 0);

  on_complete = op->on_complete;
  if (on_complete == NULL) {
    on_complete = grpc_closure_create(do_nothing, NULL);
  }
  /* use final_data as a barrier until enqueue time; the inital counter is
     dropped at the end of this function */
  on_complete->final_data = 2;

  if (op->cancel_with_status != GRPC_STATUS_OK) {
    cancel_from_api(exec_ctx, transport_global, stream_global,
                    op->cancel_with_status);
  }

  if (op->close_with_status != GRPC_STATUS_OK) {
    close_from_api(exec_ctx, transport_global, stream_global,
                   op->close_with_status, op->optional_close_message);
  }

  if (op->send_initial_metadata != NULL) {
    GPR_ASSERT(stream_global->send_initial_metadata_finished == NULL);
    stream_global->send_initial_metadata_finished =
        add_closure_barrier(on_complete);
    stream_global->send_initial_metadata = op->send_initial_metadata;
    if (contains_non_ok_status(transport_global, op->send_initial_metadata)) {
      stream_global->seen_error = 1;
      grpc_chttp2_list_add_check_read_ops(transport_global, stream_global);
    }
    if (!stream_global->write_closed) {
      if (transport_global->is_client) {
        GPR_ASSERT(stream_global->id == 0);
        grpc_chttp2_list_add_waiting_for_concurrency(transport_global,
                                                     stream_global);
        maybe_start_some_streams(exec_ctx, transport_global);
      } else {
        GPR_ASSERT(stream_global->id != 0);
        grpc_chttp2_list_add_writable_stream(transport_global, stream_global);
      }
    } else {
      grpc_chttp2_complete_closure_step(
          exec_ctx, &stream_global->send_initial_metadata_finished, 0);
    }
  }

  if (op->send_message != NULL) {
    GPR_ASSERT(stream_global->send_message_finished == NULL);
    GPR_ASSERT(stream_global->send_message == NULL);
    stream_global->send_message_finished = add_closure_barrier(on_complete);
    if (stream_global->write_closed) {
      grpc_chttp2_complete_closure_step(
          exec_ctx, &stream_global->send_message_finished, 0);
    } else if (stream_global->id != 0) {
      stream_global->send_message = op->send_message;
      grpc_chttp2_list_add_writable_stream(transport_global, stream_global);
    }
  }

  if (op->send_trailing_metadata != NULL) {
    GPR_ASSERT(stream_global->send_trailing_metadata_finished == NULL);
    stream_global->send_trailing_metadata_finished =
        add_closure_barrier(on_complete);
    stream_global->send_trailing_metadata = op->send_trailing_metadata;
    if (contains_non_ok_status(transport_global, op->send_trailing_metadata)) {
      stream_global->seen_error = 1;
      grpc_chttp2_list_add_check_read_ops(transport_global, stream_global);
    }
    if (stream_global->write_closed) {
      grpc_chttp2_complete_closure_step(
          exec_ctx, &stream_global->send_trailing_metadata_finished,
          grpc_metadata_batch_is_empty(op->send_trailing_metadata));
    } else if (stream_global->id != 0) {
      /* TODO(ctiller): check if there's flow control for any outstanding
         bytes before going writable */
      grpc_chttp2_list_add_writable_stream(transport_global, stream_global);
    }
  }

  if (op->recv_initial_metadata != NULL) {
    GPR_ASSERT(stream_global->recv_initial_metadata_finished == NULL);
    stream_global->recv_initial_metadata_finished =
        add_closure_barrier(on_complete);
    stream_global->recv_initial_metadata = op->recv_initial_metadata;
    grpc_chttp2_list_add_check_read_ops(transport_global, stream_global);
  }

  if (op->recv_message != NULL) {
    GPR_ASSERT(stream_global->recv_message_ready == NULL);
    stream_global->recv_message_ready = op->recv_message_ready;
    stream_global->recv_message = op->recv_message;
    grpc_chttp2_list_add_check_read_ops(transport_global, stream_global);
  }

  if (op->recv_trailing_metadata != NULL) {
    GPR_ASSERT(stream_global->recv_trailing_metadata_finished == NULL);
    stream_global->recv_trailing_metadata_finished =
        add_closure_barrier(on_complete);
    stream_global->recv_trailing_metadata = op->recv_trailing_metadata;
    grpc_chttp2_list_add_check_read_ops(transport_global, stream_global);
  }

  grpc_chttp2_complete_closure_step(exec_ctx, &on_complete, 1);

  GPR_TIMER_END("perform_stream_op_locked", 0);
}

static void perform_stream_op(grpc_exec_ctx *exec_ctx, grpc_transport *gt,
                              grpc_stream *gs, grpc_transport_stream_op *op) {
  grpc_chttp2_transport *t = (grpc_chttp2_transport *)gt;
  grpc_chttp2_stream *s = (grpc_chttp2_stream *)gs;

  lock(t);
  perform_stream_op_locked(exec_ctx, &t->global, &s->global, op);
  unlock(exec_ctx, t);
}

static void send_ping_locked(grpc_chttp2_transport *t, grpc_closure *on_recv) {
  grpc_chttp2_outstanding_ping *p = gpr_malloc(sizeof(*p));
  p->next = &t->global.pings;
  p->prev = p->next->prev;
  p->prev->next = p->next->prev = p;
  p->id[0] = (gpr_uint8)((t->global.ping_counter >> 56) & 0xff);
  p->id[1] = (gpr_uint8)((t->global.ping_counter >> 48) & 0xff);
  p->id[2] = (gpr_uint8)((t->global.ping_counter >> 40) & 0xff);
  p->id[3] = (gpr_uint8)((t->global.ping_counter >> 32) & 0xff);
  p->id[4] = (gpr_uint8)((t->global.ping_counter >> 24) & 0xff);
  p->id[5] = (gpr_uint8)((t->global.ping_counter >> 16) & 0xff);
  p->id[6] = (gpr_uint8)((t->global.ping_counter >> 8) & 0xff);
  p->id[7] = (gpr_uint8)(t->global.ping_counter & 0xff);
  p->on_recv = on_recv;
  gpr_slice_buffer_add(&t->global.qbuf, grpc_chttp2_ping_create(0, p->id));
}

void grpc_chttp2_ack_ping(grpc_exec_ctx *exec_ctx,
                          grpc_chttp2_transport_parsing *transport_parsing,
                          const gpr_uint8 *opaque_8bytes) {
  grpc_chttp2_outstanding_ping *ping;
  grpc_chttp2_transport *t = TRANSPORT_FROM_PARSING(transport_parsing);
  grpc_chttp2_transport_global *transport_global = &t->global;
  lock(t);
  for (ping = transport_global->pings.next; ping != &transport_global->pings;
       ping = ping->next) {
    if (0 == memcmp(opaque_8bytes, ping->id, 8)) {
      grpc_exec_ctx_enqueue(exec_ctx, ping->on_recv, 1);
      ping->next->prev = ping->prev;
      ping->prev->next = ping->next;
      gpr_free(ping);
      break;
    }
  }
  unlock(exec_ctx, t);
}

static void perform_transport_op(grpc_exec_ctx *exec_ctx, grpc_transport *gt,
                                 grpc_transport_op *op) {
  grpc_chttp2_transport *t = (grpc_chttp2_transport *)gt;
  int close_transport = 0;

  lock(t);

  grpc_exec_ctx_enqueue(exec_ctx, op->on_consumed, 1);

  if (op->on_connectivity_state_change != NULL) {
    grpc_connectivity_state_notify_on_state_change(
        exec_ctx, &t->channel_callback.state_tracker, op->connectivity_state,
        op->on_connectivity_state_change);
  }

  if (op->send_goaway) {
    t->global.sent_goaway = 1;
    grpc_chttp2_goaway_append(
        t->global.last_incoming_stream_id,
        (gpr_uint32)grpc_chttp2_grpc_status_to_http2_error(op->goaway_status),
        gpr_slice_ref(*op->goaway_message), &t->global.qbuf);
    close_transport = !grpc_chttp2_has_streams(t);
  }

  if (op->set_accept_stream != NULL) {
    t->channel_callback.accept_stream = op->set_accept_stream;
    t->channel_callback.accept_stream_user_data =
        op->set_accept_stream_user_data;
  }

  if (op->bind_pollset) {
    add_to_pollset_locked(exec_ctx, t, op->bind_pollset);
  }

  if (op->bind_pollset_set) {
    add_to_pollset_set_locked(exec_ctx, t, op->bind_pollset_set);
  }

  if (op->send_ping) {
    send_ping_locked(t, op->send_ping);
  }

  if (op->disconnect) {
    close_transport_locked(exec_ctx, t);
  }

  unlock(exec_ctx, t);

  if (close_transport) {
    lock(t);
    close_transport_locked(exec_ctx, t);
    unlock(exec_ctx, t);
  }
}

/*
 * INPUT PROCESSING
 */

static void check_read_ops(grpc_exec_ctx *exec_ctx,
                           grpc_chttp2_transport_global *transport_global) {
  grpc_chttp2_stream_global *stream_global;
  grpc_byte_stream *bs;
  while (
      grpc_chttp2_list_pop_check_read_ops(transport_global, &stream_global)) {
    if (stream_global->recv_initial_metadata_finished != NULL &&
        stream_global->published_initial_metadata) {
      grpc_chttp2_incoming_metadata_buffer_publish(
          &stream_global->received_initial_metadata,
          stream_global->recv_initial_metadata);
      grpc_chttp2_complete_closure_step(
          exec_ctx, &stream_global->recv_initial_metadata_finished, 1);
    }
    if (stream_global->recv_message_ready != NULL) {
      if (stream_global->incoming_frames.head != NULL) {
        *stream_global->recv_message = grpc_chttp2_incoming_frame_queue_pop(
            &stream_global->incoming_frames);
        GPR_ASSERT(*stream_global->recv_message != NULL);
        grpc_exec_ctx_enqueue(exec_ctx, stream_global->recv_message_ready, 1);
        stream_global->recv_message_ready = NULL;
      } else if (stream_global->published_trailing_metadata) {
        *stream_global->recv_message = NULL;
        grpc_exec_ctx_enqueue(exec_ctx, stream_global->recv_message_ready, 1);
        stream_global->recv_message_ready = NULL;
      }
    }
    if (stream_global->recv_trailing_metadata_finished != NULL &&
        stream_global->read_closed && stream_global->write_closed) {
      while (stream_global->seen_error &&
             (bs = grpc_chttp2_incoming_frame_queue_pop(
                  &stream_global->incoming_frames)) != NULL) {
        grpc_byte_stream_destroy(bs);
      }
      if (stream_global->incoming_frames.head == NULL) {
        grpc_chttp2_incoming_metadata_buffer_publish(
            &stream_global->received_trailing_metadata,
            stream_global->recv_trailing_metadata);
        grpc_chttp2_complete_closure_step(
            exec_ctx, &stream_global->recv_trailing_metadata_finished, 1);
      }
    }
  }
}

static void remove_stream(grpc_exec_ctx *exec_ctx, grpc_chttp2_transport *t,
                          gpr_uint32 id) {
  size_t new_stream_count;
  grpc_chttp2_stream *s =
      grpc_chttp2_stream_map_delete(&t->parsing_stream_map, id);
  if (!s) {
    s = grpc_chttp2_stream_map_delete(&t->new_stream_map, id);
  }
  grpc_chttp2_list_remove_writable_stream(&t->global, &s->global);
  GPR_ASSERT(s);
  s->global.in_stream_map = 0;
  if (t->parsing.incoming_stream == &s->parsing) {
    t->parsing.incoming_stream = NULL;
    grpc_chttp2_parsing_become_skip_parser(exec_ctx, &t->parsing);
  }
  if (s->parsing.data_parser.parsing_frame != NULL) {
    grpc_chttp2_incoming_byte_stream_finished(
        exec_ctx, s->parsing.data_parser.parsing_frame, 0, 0);
    s->parsing.data_parser.parsing_frame = NULL;
  }

  if (grpc_chttp2_unregister_stream(t, s) && t->global.sent_goaway) {
    close_transport_locked(exec_ctx, t);
  }

  new_stream_count = grpc_chttp2_stream_map_size(&t->parsing_stream_map) +
                     grpc_chttp2_stream_map_size(&t->new_stream_map);
  GPR_ASSERT(new_stream_count <= GPR_UINT32_MAX);
  if (new_stream_count != t->global.concurrent_stream_count) {
    t->global.concurrent_stream_count = (gpr_uint32)new_stream_count;
    maybe_start_some_streams(exec_ctx, &t->global);
  }
}

static void cancel_from_api(grpc_exec_ctx *exec_ctx,
                            grpc_chttp2_transport_global *transport_global,
                            grpc_chttp2_stream_global *stream_global,
                            grpc_status_code status) {
  if (stream_global->id != 0) {
    gpr_slice_buffer_add(
        &transport_global->qbuf,
        grpc_chttp2_rst_stream_create(
            stream_global->id,
            (gpr_uint32)grpc_chttp2_grpc_status_to_http2_error(status)));
  }
  grpc_chttp2_fake_status(exec_ctx, transport_global, stream_global, status,
                          NULL);
  grpc_chttp2_mark_stream_closed(exec_ctx, transport_global, stream_global, 1,
                                 1);
}

void grpc_chttp2_fake_status(grpc_exec_ctx *exec_ctx,
                             grpc_chttp2_transport_global *transport_global,
                             grpc_chttp2_stream_global *stream_global,
                             grpc_status_code status, gpr_slice *slice) {
  if (status != GRPC_STATUS_OK) {
    stream_global->seen_error = 1;
    grpc_chttp2_list_add_check_read_ops(transport_global, stream_global);
  }
  /* stream_global->recv_trailing_metadata_finished gives us a
     last chance replacement: we've received trailing metadata,
     but something more important has become available to signal
     to the upper layers - drop what we've got, and then publish
     what we want - which is safe because we haven't told anyone
     about the metadata yet */
  if (!stream_global->published_trailing_metadata ||
      stream_global->recv_trailing_metadata_finished != NULL) {
    char status_string[GPR_LTOA_MIN_BUFSIZE];
    gpr_ltoa(status, status_string);
    grpc_chttp2_incoming_metadata_buffer_add(
        &stream_global->received_trailing_metadata,
        grpc_mdelem_from_metadata_strings(
            GRPC_MDSTR_GRPC_STATUS, grpc_mdstr_from_string(status_string)));
    if (slice) {
      grpc_chttp2_incoming_metadata_buffer_add(
          &stream_global->received_trailing_metadata,
          grpc_mdelem_from_metadata_strings(
              GRPC_MDSTR_GRPC_MESSAGE,
              grpc_mdstr_from_slice(gpr_slice_ref(*slice))));
    }
    stream_global->published_trailing_metadata = 1;
    grpc_chttp2_list_add_check_read_ops(transport_global, stream_global);
  }
  if (slice) {
    gpr_slice_unref(*slice);
  }
}

static void fail_pending_writes(grpc_exec_ctx *exec_ctx, 
                                grpc_chttp2_stream_global *stream_global) {
  grpc_chttp2_complete_closure_step(
      exec_ctx, &stream_global->send_initial_metadata_finished, 0);
  grpc_chttp2_complete_closure_step(
      exec_ctx, &stream_global->send_trailing_metadata_finished, 0);
  grpc_chttp2_complete_closure_step(exec_ctx,
                                    &stream_global->send_message_finished, 0);
}

void grpc_chttp2_mark_stream_closed(
    grpc_exec_ctx *exec_ctx, grpc_chttp2_transport_global *transport_global,
    grpc_chttp2_stream_global *stream_global, int close_reads,
    int close_writes) {
  if (stream_global->read_closed && stream_global->write_closed) {
    /* already closed */
    return;
  }
  grpc_chttp2_list_add_check_read_ops(transport_global, stream_global);
  if (close_reads && !stream_global->read_closed) {
    stream_global->read_closed = 1;
    stream_global->published_initial_metadata = 1;
    stream_global->published_trailing_metadata = 1;
  }
  if (close_writes && !stream_global->write_closed) {
    stream_global->write_closed = 1;
<<<<<<< HEAD
    grpc_chttp2_complete_closure_step(
        exec_ctx, &stream_global->send_initial_metadata_finished, 0);
    grpc_chttp2_complete_closure_step(
        exec_ctx, &stream_global->send_trailing_metadata_finished, 0);
    grpc_chttp2_complete_closure_step(exec_ctx,
                                      &stream_global->send_message_finished, 0);
=======
    if (TRANSPORT_FROM_GLOBAL(transport_global)->writing_active) {
      GRPC_CHTTP2_STREAM_REF(stream_global, "finish_writes");
      grpc_chttp2_list_add_closed_waiting_for_writing(transport_global,
                                                      stream_global);
    } else {
      fail_pending_writes(exec_ctx, stream_global);
    }
>>>>>>> abb2e3dc
  }
  if (stream_global->read_closed && stream_global->write_closed) {
    if (stream_global->id != 0 &&
        TRANSPORT_FROM_GLOBAL(transport_global)->parsing_active) {
      grpc_chttp2_list_add_closed_waiting_for_parsing(transport_global,
                                                      stream_global);
    } else {
      if (stream_global->id != 0) {
        remove_stream(exec_ctx, TRANSPORT_FROM_GLOBAL(transport_global),
                      stream_global->id);
      }
      GRPC_CHTTP2_STREAM_UNREF(exec_ctx, stream_global, "chttp2");
    }
  }
}

static void close_from_api(grpc_exec_ctx *exec_ctx,
                           grpc_chttp2_transport_global *transport_global,
                           grpc_chttp2_stream_global *stream_global,
                           grpc_status_code status,
                           gpr_slice *optional_message) {
  gpr_slice hdr;
  gpr_slice status_hdr;
  gpr_slice message_pfx;
  gpr_uint8 *p;
  gpr_uint32 len = 0;

  GPR_ASSERT(status >= 0 && (int)status < 100);

  GPR_ASSERT(stream_global->id != 0);

  /* Hand roll a header block.
     This is unnecessarily ugly - at some point we should find a more elegant
     solution.
     It's complicated by the fact that our send machinery would be dead by the
     time we got around to sending this, so instead we ignore HPACK compression
     and just write the uncompressed bytes onto the wire. */
  status_hdr = gpr_slice_malloc(15 + (status >= 10));
  p = GPR_SLICE_START_PTR(status_hdr);
  *p++ = 0x40; /* literal header */
  *p++ = 11;   /* len(grpc-status) */
  *p++ = 'g';
  *p++ = 'r';
  *p++ = 'p';
  *p++ = 'c';
  *p++ = '-';
  *p++ = 's';
  *p++ = 't';
  *p++ = 'a';
  *p++ = 't';
  *p++ = 'u';
  *p++ = 's';
  if (status < 10) {
    *p++ = 1;
    *p++ = (gpr_uint8)('0' + status);
  } else {
    *p++ = 2;
    *p++ = (gpr_uint8)('0' + (status / 10));
    *p++ = (gpr_uint8)('0' + (status % 10));
  }
  GPR_ASSERT(p == GPR_SLICE_END_PTR(status_hdr));
  len += (gpr_uint32)GPR_SLICE_LENGTH(status_hdr);

  if (optional_message) {
    GPR_ASSERT(GPR_SLICE_LENGTH(*optional_message) < 127);
    message_pfx = gpr_slice_malloc(15);
    p = GPR_SLICE_START_PTR(message_pfx);
    *p++ = 0x40;
    *p++ = 12; /* len(grpc-message) */
    *p++ = 'g';
    *p++ = 'r';
    *p++ = 'p';
    *p++ = 'c';
    *p++ = '-';
    *p++ = 'm';
    *p++ = 'e';
    *p++ = 's';
    *p++ = 's';
    *p++ = 'a';
    *p++ = 'g';
    *p++ = 'e';
    *p++ = (gpr_uint8)GPR_SLICE_LENGTH(*optional_message);
    GPR_ASSERT(p == GPR_SLICE_END_PTR(message_pfx));
    len += (gpr_uint32)GPR_SLICE_LENGTH(message_pfx);
    len += (gpr_uint32)GPR_SLICE_LENGTH(*optional_message);
  }

  hdr = gpr_slice_malloc(9);
  p = GPR_SLICE_START_PTR(hdr);
  *p++ = (gpr_uint8)(len >> 16);
  *p++ = (gpr_uint8)(len >> 8);
  *p++ = (gpr_uint8)(len);
  *p++ = GRPC_CHTTP2_FRAME_HEADER;
  *p++ = GRPC_CHTTP2_DATA_FLAG_END_STREAM | GRPC_CHTTP2_DATA_FLAG_END_HEADERS;
  *p++ = (gpr_uint8)(stream_global->id >> 24);
  *p++ = (gpr_uint8)(stream_global->id >> 16);
  *p++ = (gpr_uint8)(stream_global->id >> 8);
  *p++ = (gpr_uint8)(stream_global->id);
  GPR_ASSERT(p == GPR_SLICE_END_PTR(hdr));

  gpr_slice_buffer_add(&transport_global->qbuf, hdr);
  gpr_slice_buffer_add(&transport_global->qbuf, status_hdr);
  if (optional_message) {
    gpr_slice_buffer_add(&transport_global->qbuf, message_pfx);
    gpr_slice_buffer_add(&transport_global->qbuf,
                         gpr_slice_ref(*optional_message));
  }

  gpr_slice_buffer_add(
      &transport_global->qbuf,
      grpc_chttp2_rst_stream_create(stream_global->id, GRPC_CHTTP2_NO_ERROR));

  if (optional_message) {
    gpr_slice_ref(*optional_message);
  }
  grpc_chttp2_fake_status(exec_ctx, transport_global, stream_global, status,
                          optional_message);
  grpc_chttp2_mark_stream_closed(exec_ctx, transport_global, stream_global, 1,
                                 1);
}

static void cancel_stream_cb(grpc_chttp2_transport_global *transport_global,
                             void *user_data,
                             grpc_chttp2_stream_global *stream_global) {
  cancel_from_api(user_data, transport_global, stream_global,
                  GRPC_STATUS_UNAVAILABLE);
}

static void end_all_the_calls(grpc_exec_ctx *exec_ctx,
                              grpc_chttp2_transport *t) {
  grpc_chttp2_for_all_streams(&t->global, exec_ctx, cancel_stream_cb);
}

static void drop_connection(grpc_exec_ctx *exec_ctx, grpc_chttp2_transport *t) {
  close_transport_locked(exec_ctx, t);
  end_all_the_calls(exec_ctx, t);
}

/** update window from a settings change */
static void update_global_window(void *args, gpr_uint32 id, void *stream) {
  grpc_chttp2_transport *t = args;
  grpc_chttp2_stream *s = stream;
  grpc_chttp2_transport_global *transport_global = &t->global;
  grpc_chttp2_stream_global *stream_global = &s->global;
  int was_zero;
  int is_zero;
  gpr_int64 initial_window_update = t->parsing.initial_window_update;

  was_zero = stream_global->outgoing_window <= 0;
  GRPC_CHTTP2_FLOW_CREDIT_STREAM("settings", transport_global, stream_global,
                                 outgoing_window, initial_window_update);
  is_zero = stream_global->outgoing_window <= 0;

  if (was_zero && !is_zero) {
    grpc_chttp2_list_add_writable_stream(transport_global, stream_global);
  }
}

static void read_error_locked(grpc_exec_ctx *exec_ctx,
                              grpc_chttp2_transport *t) {
  t->endpoint_reading = 0;
  if (!t->writing_active && t->ep) {
    destroy_endpoint(exec_ctx, t);
  }
}

/* tcp read callback */
static void recv_data(grpc_exec_ctx *exec_ctx, void *tp, int success) {
  size_t i;
  int keep_reading = 0;
  grpc_chttp2_transport *t = tp;
  grpc_chttp2_transport_global *transport_global = &t->global;
  grpc_chttp2_transport_parsing *transport_parsing = &t->parsing;
  grpc_chttp2_stream_global *stream_global;

  GPR_TIMER_BEGIN("recv_data", 0);

  lock(t);
  i = 0;
  GPR_ASSERT(!t->parsing_active);
  if (!t->closed) {
    t->parsing_active = 1;
    /* merge stream lists */
    grpc_chttp2_stream_map_move_into(&t->new_stream_map,
                                     &t->parsing_stream_map);
    grpc_chttp2_prepare_to_read(transport_global, transport_parsing);
    gpr_mu_unlock(&t->mu);
    GPR_TIMER_BEGIN("recv_data.parse", 0);
    for (; i < t->read_buffer.count &&
               grpc_chttp2_perform_read(exec_ctx, transport_parsing,
                                        t->read_buffer.slices[i]);
         i++)
      ;
    GPR_TIMER_END("recv_data.parse", 0);
    gpr_mu_lock(&t->mu);
    /* copy parsing qbuf to global qbuf */
    gpr_slice_buffer_move_into(&t->parsing.qbuf, &t->global.qbuf);
    if (i != t->read_buffer.count) {
      unlock(exec_ctx, t);
      lock(t);
      drop_connection(exec_ctx, t);
    }
    /* merge stream lists */
    grpc_chttp2_stream_map_move_into(&t->new_stream_map,
                                     &t->parsing_stream_map);
    transport_global->concurrent_stream_count =
        (gpr_uint32)grpc_chttp2_stream_map_size(&t->parsing_stream_map);
    if (transport_parsing->initial_window_update != 0) {
      grpc_chttp2_stream_map_for_each(&t->parsing_stream_map,
                                      update_global_window, t);
      transport_parsing->initial_window_update = 0;
    }
    /* handle higher level things */
    grpc_chttp2_publish_reads(exec_ctx, transport_global, transport_parsing);
    t->parsing_active = 0;
    /* if a stream is in the stream map, and gets cancelled, we need to ensure
     * we are not parsing before continuing the cancellation to keep things in
     * a sane state */
    while (grpc_chttp2_list_pop_closed_waiting_for_parsing(transport_global,
                                                           &stream_global)) {
      GPR_ASSERT(stream_global->in_stream_map);
      GPR_ASSERT(stream_global->write_closed);
      GPR_ASSERT(stream_global->read_closed);
      remove_stream(exec_ctx, t, stream_global->id);
      GRPC_CHTTP2_STREAM_UNREF(exec_ctx, stream_global, "chttp2");
    }
  }
  if (!success || i != t->read_buffer.count || t->closed) {
    drop_connection(exec_ctx, t);
    read_error_locked(exec_ctx, t);
  } else if (!t->closed) {
    keep_reading = 1;
    REF_TRANSPORT(t, "keep_reading");
    prevent_endpoint_shutdown(t);
  }
  gpr_slice_buffer_reset_and_unref(&t->read_buffer);
  unlock(exec_ctx, t);

  if (keep_reading) {
    grpc_endpoint_read(exec_ctx, t->ep, &t->read_buffer, &t->recv_data);
    allow_endpoint_shutdown_unlocked(exec_ctx, t);
    UNREF_TRANSPORT(exec_ctx, t, "keep_reading");
  } else {
    UNREF_TRANSPORT(exec_ctx, t, "recv_data");
  }

  GPR_TIMER_END("recv_data", 0);
}

/*
 * CALLBACK LOOP
 */

static void connectivity_state_set(
    grpc_exec_ctx *exec_ctx, grpc_chttp2_transport_global *transport_global,
    grpc_connectivity_state state, const char *reason) {
  GRPC_CHTTP2_IF_TRACING(
      gpr_log(GPR_DEBUG, "set connectivity_state=%d", state));
  grpc_connectivity_state_set(exec_ctx, &TRANSPORT_FROM_GLOBAL(transport_global)
                                             ->channel_callback.state_tracker,
                              state, reason);
}

/*
 * POLLSET STUFF
 */

static void add_to_pollset_locked(grpc_exec_ctx *exec_ctx,
                                  grpc_chttp2_transport *t,
                                  grpc_pollset *pollset) {
  if (t->ep) {
    grpc_endpoint_add_to_pollset(exec_ctx, t->ep, pollset);
  }
}

static void add_to_pollset_set_locked(grpc_exec_ctx *exec_ctx,
                                      grpc_chttp2_transport *t,
                                      grpc_pollset_set *pollset_set) {
  if (t->ep) {
    grpc_endpoint_add_to_pollset_set(exec_ctx, t->ep, pollset_set);
  }
}

static void set_pollset(grpc_exec_ctx *exec_ctx, grpc_transport *gt,
                        grpc_stream *gs, grpc_pollset *pollset) {
  grpc_chttp2_transport *t = (grpc_chttp2_transport *)gt;
  lock(t);
  add_to_pollset_locked(exec_ctx, t, pollset);
  unlock(exec_ctx, t);
}

/*
 * BYTE STREAM
 */

static void incoming_byte_stream_update_flow_control(
    grpc_chttp2_transport_global *transport_global,
    grpc_chttp2_stream_global *stream_global, size_t max_size_hint,
    size_t have_already) {
  gpr_uint32 max_recv_bytes;

  /* clamp max recv hint to an allowable size */
  if (max_size_hint >= GPR_UINT32_MAX - transport_global->stream_lookahead) {
    max_recv_bytes = GPR_UINT32_MAX - transport_global->stream_lookahead;
  } else {
    max_recv_bytes = (gpr_uint32)max_size_hint;
  }

  /* account for bytes already received but unknown to higher layers */
  if (max_recv_bytes >= have_already) {
    max_recv_bytes -= (gpr_uint32)have_already;
  } else {
    max_recv_bytes = 0;
  }

  /* add some small lookahead to keep pipelines flowing */
  GPR_ASSERT(max_recv_bytes <=
             GPR_UINT32_MAX - transport_global->stream_lookahead);
  max_recv_bytes += transport_global->stream_lookahead;
  if (stream_global->max_recv_bytes < max_recv_bytes) {
    gpr_uint32 add_max_recv_bytes =
        max_recv_bytes - stream_global->max_recv_bytes;
    GRPC_CHTTP2_FLOW_CREDIT_STREAM("op", transport_global, stream_global,
                                   max_recv_bytes, add_max_recv_bytes);
    GRPC_CHTTP2_FLOW_CREDIT_STREAM("op", transport_global, stream_global,
                                   unannounced_incoming_window_for_parse,
                                   add_max_recv_bytes);
    GRPC_CHTTP2_FLOW_CREDIT_STREAM("op", transport_global, stream_global,
                                   unannounced_incoming_window_for_writing,
                                   add_max_recv_bytes);
    grpc_chttp2_list_add_unannounced_incoming_window_available(transport_global,
                                                               stream_global);
    grpc_chttp2_list_add_writable_stream(transport_global, stream_global);
  }
}

static int incoming_byte_stream_next(grpc_exec_ctx *exec_ctx,
                                     grpc_byte_stream *byte_stream,
                                     gpr_slice *slice, size_t max_size_hint,
                                     grpc_closure *on_complete) {
  grpc_chttp2_incoming_byte_stream *bs =
      (grpc_chttp2_incoming_byte_stream *)byte_stream;
  grpc_chttp2_transport_global *transport_global = &bs->transport->global;
  grpc_chttp2_stream_global *stream_global = &bs->stream->global;

  lock(bs->transport);
  if (bs->is_tail) {
    incoming_byte_stream_update_flow_control(transport_global, stream_global,
                                             max_size_hint, bs->slices.length);
  }
  if (bs->slices.count > 0) {
    *slice = gpr_slice_buffer_take_first(&bs->slices);
    unlock(exec_ctx, bs->transport);
    return 1;
  } else if (bs->failed) {
    grpc_exec_ctx_enqueue(exec_ctx, on_complete, 0);
    unlock(exec_ctx, bs->transport);
    return 0;
  } else {
    bs->on_next = on_complete;
    bs->next = slice;
    unlock(exec_ctx, bs->transport);
    return 0;
  }
}

static void incoming_byte_stream_unref(grpc_chttp2_incoming_byte_stream *bs) {
  if (gpr_unref(&bs->refs)) {
    gpr_slice_buffer_destroy(&bs->slices);
    gpr_free(bs);
  }
}

static void incoming_byte_stream_destroy(grpc_byte_stream *byte_stream) {
  incoming_byte_stream_unref((grpc_chttp2_incoming_byte_stream *)byte_stream);
}

void grpc_chttp2_incoming_byte_stream_push(grpc_exec_ctx *exec_ctx,
                                           grpc_chttp2_incoming_byte_stream *bs,
                                           gpr_slice slice) {
  gpr_mu_lock(&bs->transport->mu);
  if (bs->on_next != NULL) {
    *bs->next = slice;
    grpc_exec_ctx_enqueue(exec_ctx, bs->on_next, 1);
    bs->on_next = NULL;
  } else {
    gpr_slice_buffer_add(&bs->slices, slice);
  }
  gpr_mu_unlock(&bs->transport->mu);
}

void grpc_chttp2_incoming_byte_stream_finished(
    grpc_exec_ctx *exec_ctx, grpc_chttp2_incoming_byte_stream *bs, int success,
    int from_parsing_thread) {
  if (!success) {
    if (from_parsing_thread) {
      gpr_mu_lock(&bs->transport->mu);
    }
    grpc_exec_ctx_enqueue(exec_ctx, bs->on_next, 0);
    bs->on_next = NULL;
    bs->failed = 1;
    if (from_parsing_thread) {
      gpr_mu_unlock(&bs->transport->mu);
    }
  } else {
#ifndef NDEBUG
    if (from_parsing_thread) {
      gpr_mu_lock(&bs->transport->mu);
    }
    GPR_ASSERT(bs->on_next == NULL);
    if (from_parsing_thread) {
      gpr_mu_unlock(&bs->transport->mu);
    }
#endif
  }
  incoming_byte_stream_unref(bs);
}

grpc_chttp2_incoming_byte_stream *grpc_chttp2_incoming_byte_stream_create(
    grpc_exec_ctx *exec_ctx, grpc_chttp2_transport_parsing *transport_parsing,
    grpc_chttp2_stream_parsing *stream_parsing, gpr_uint32 frame_size,
    gpr_uint32 flags, grpc_chttp2_incoming_frame_queue *add_to_queue) {
  grpc_chttp2_incoming_byte_stream *incoming_byte_stream =
      gpr_malloc(sizeof(*incoming_byte_stream));
  incoming_byte_stream->base.length = frame_size;
  incoming_byte_stream->base.flags = flags;
  incoming_byte_stream->base.next = incoming_byte_stream_next;
  incoming_byte_stream->base.destroy = incoming_byte_stream_destroy;
  gpr_ref_init(&incoming_byte_stream->refs, 2);
  incoming_byte_stream->next_message = NULL;
  incoming_byte_stream->transport = TRANSPORT_FROM_PARSING(transport_parsing);
  incoming_byte_stream->stream = STREAM_FROM_PARSING(stream_parsing);
  gpr_slice_buffer_init(&incoming_byte_stream->slices);
  incoming_byte_stream->on_next = NULL;
  incoming_byte_stream->is_tail = 1;
  incoming_byte_stream->failed = 0;
  if (add_to_queue->head == NULL) {
    add_to_queue->head = incoming_byte_stream;
  } else {
    add_to_queue->tail->is_tail = 0;
    add_to_queue->tail->next_message = incoming_byte_stream;
  }
  add_to_queue->tail = incoming_byte_stream;
  if (frame_size == 0) {
    lock(TRANSPORT_FROM_PARSING(transport_parsing));
    incoming_byte_stream_update_flow_control(
        &TRANSPORT_FROM_PARSING(transport_parsing)->global,
        &STREAM_FROM_PARSING(stream_parsing)->global, 0, 0);
    unlock(exec_ctx, TRANSPORT_FROM_PARSING(transport_parsing));
  }
  return incoming_byte_stream;
}

/*
 * TRACING
 */

static char *format_flowctl_context_var(const char *context, const char *var,
                                        gpr_int64 val, gpr_uint32 id,
                                        char **scope) {
  char *underscore_pos;
  char *result;
  if (context == NULL) {
    *scope = NULL;
    gpr_asprintf(&result, "%s(%lld)", var, val);
    return result;
  }
  underscore_pos = strchr(context, '_');
  *scope = gpr_strdup(context);
  (*scope)[underscore_pos - context] = 0;
  if (id != 0) {
    char *tmp = *scope;
    gpr_asprintf(scope, "%s[%d]", tmp, id);
    gpr_free(tmp);
  }
  gpr_asprintf(&result, "%s.%s(%lld)", underscore_pos + 1, var, val);
  return result;
}

static int samestr(char *a, char *b) {
  if (a == NULL) {
    return b == NULL;
  }
  if (b == NULL) {
    return 0;
  }
  return 0 == strcmp(a, b);
}

void grpc_chttp2_flowctl_trace(const char *file, int line, const char *phase,
                               grpc_chttp2_flowctl_op op, const char *context1,
                               const char *var1, const char *context2,
                               const char *var2, int is_client,
                               gpr_uint32 stream_id, gpr_int64 val1,
                               gpr_int64 val2) {
  char *scope1;
  char *scope2;
  char *label1 =
      format_flowctl_context_var(context1, var1, val1, stream_id, &scope1);
  char *label2 =
      format_flowctl_context_var(context2, var2, val2, stream_id, &scope2);
  char *clisvr = is_client ? "client" : "server";
  char *prefix;

  gpr_asprintf(&prefix, "FLOW % 8s: %s % 11s ", phase, clisvr, scope1);

  switch (op) {
    case GRPC_CHTTP2_FLOWCTL_MOVE:
      GPR_ASSERT(samestr(scope1, scope2));
      if (val2 != 0) {
        gpr_log(file, line, GPR_LOG_SEVERITY_DEBUG,
                "%sMOVE   % 40s <- % 40s giving %d", prefix, label1, label2,
                val1 + val2);
      }
      break;
    case GRPC_CHTTP2_FLOWCTL_CREDIT:
      GPR_ASSERT(val2 >= 0);
      if (val2 != 0) {
        gpr_log(file, line, GPR_LOG_SEVERITY_DEBUG,
                "%sCREDIT % 40s by % 40s giving %d", prefix, label1, label2,
                val1 + val2);
      }
      break;
    case GRPC_CHTTP2_FLOWCTL_DEBIT:
      GPR_ASSERT(val2 >= 0);
      if (val2 != 0) {
        gpr_log(file, line, GPR_LOG_SEVERITY_DEBUG,
                "%sDEBIT  % 40s by % 40s giving %d", prefix, label1, label2,
                val1 - val2);
      }
      break;
  }

  gpr_free(scope1);
  gpr_free(scope2);
  gpr_free(label1);
  gpr_free(label2);
  gpr_free(prefix);
}

/*
 * INTEGRATION GLUE
 */

static char *chttp2_get_peer(grpc_exec_ctx *exec_ctx, grpc_transport *t) {
  return gpr_strdup(((grpc_chttp2_transport *)t)->peer_string);
}

static const grpc_transport_vtable vtable = {
    sizeof(grpc_chttp2_stream), init_stream, set_pollset, perform_stream_op,
    perform_transport_op, destroy_stream, destroy_transport, chttp2_get_peer};

grpc_transport *grpc_create_chttp2_transport(
    grpc_exec_ctx *exec_ctx, const grpc_channel_args *channel_args,
    grpc_endpoint *ep, int is_client) {
  grpc_chttp2_transport *t = gpr_malloc(sizeof(grpc_chttp2_transport));
  init_transport(exec_ctx, t, channel_args, ep, is_client != 0);
  return &t->base;
}

void grpc_chttp2_transport_start_reading(grpc_exec_ctx *exec_ctx,
                                         grpc_transport *transport,
                                         gpr_slice *slices, size_t nslices) {
  grpc_chttp2_transport *t = (grpc_chttp2_transport *)transport;
  REF_TRANSPORT(t, "recv_data"); /* matches unref inside recv_data */
  gpr_slice_buffer_addn(&t->read_buffer, slices, nslices);
  recv_data(exec_ctx, t, 1);
}<|MERGE_RESOLUTION|>--- conflicted
+++ resolved
@@ -1148,14 +1148,6 @@
   }
   if (close_writes && !stream_global->write_closed) {
     stream_global->write_closed = 1;
-<<<<<<< HEAD
-    grpc_chttp2_complete_closure_step(
-        exec_ctx, &stream_global->send_initial_metadata_finished, 0);
-    grpc_chttp2_complete_closure_step(
-        exec_ctx, &stream_global->send_trailing_metadata_finished, 0);
-    grpc_chttp2_complete_closure_step(exec_ctx,
-                                      &stream_global->send_message_finished, 0);
-=======
     if (TRANSPORT_FROM_GLOBAL(transport_global)->writing_active) {
       GRPC_CHTTP2_STREAM_REF(stream_global, "finish_writes");
       grpc_chttp2_list_add_closed_waiting_for_writing(transport_global,
@@ -1163,7 +1155,6 @@
     } else {
       fail_pending_writes(exec_ctx, stream_global);
     }
->>>>>>> abb2e3dc
   }
   if (stream_global->read_closed && stream_global->write_closed) {
     if (stream_global->id != 0 &&

--- conflicted
+++ resolved
@@ -45,17 +45,10 @@
 #include <grpc/support/log.h>
 #include <grpc/support/useful.h>
 
-<<<<<<< HEAD
 #include "src/core/profiling/timers.h"
 
-enum descriptor_state {
-  NOT_READY = 0,
-  READY = 1
-}; /* or a pointer to a closure to call */
-=======
 #define CLOSURE_NOT_READY ((grpc_closure *)0)
 #define CLOSURE_READY ((grpc_closure *)1)
->>>>>>> 9f06aba5
 
 /* We need to keep a freelist not because of any concerns of malloc performance
  * but instead so that implementations with multiple threads in (for example)

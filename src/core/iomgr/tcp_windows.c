--- conflicted
+++ resolved
@@ -143,12 +143,8 @@
       gpr_log(GPR_ERROR, "ReadFile overlapped error: %s", utf8_message);
       gpr_free(utf8_message);
     }
-<<<<<<< HEAD
     success = 0;
-=======
     gpr_slice_unref(tcp->read_slice);
-    status = GRPC_ENDPOINT_CB_ERROR;
->>>>>>> 60e0e743
   } else {
     if (info->bytes_transfered != 0) {
       sub = gpr_slice_sub_no_ref(tcp->read_slice, 0, info->bytes_transfered);

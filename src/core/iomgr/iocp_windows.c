--- conflicted
+++ resolved
@@ -68,11 +68,7 @@
   }
   timeout = gpr_time_sub(deadline, now);
   return gpr_time_to_millis(gpr_time_add(
-<<<<<<< HEAD
-    timeout, gpr_time_from_nanos(GPR_NS_PER_SEC - 1, GPR_TIMESPAN)));
-=======
     timeout, gpr_time_from_nanos(GPR_NS_PER_MS - 1, GPR_TIMESPAN)));
->>>>>>> 74abf420
 }
 
 void grpc_iocp_work(grpc_exec_ctx *exec_ctx, gpr_timespec deadline) {
@@ -123,13 +119,7 @@
     info->has_pending_iocp = 1;
   }
   gpr_mu_unlock(&socket->state_mu);
-<<<<<<< HEAD
-  if (closure) {
-    closure->cb(exec_ctx, closure->cb_arg, 1);
-  }
-=======
   grpc_exec_ctx_enqueue(exec_ctx, closure, 1);
->>>>>>> 74abf420
 }
 
 void grpc_iocp_init(void) {

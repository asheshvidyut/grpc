--- conflicted
+++ resolved
@@ -89,16 +89,9 @@
       grpc_chttp2_ack_ping(exec_ctx, t, p->opaque_8bytes);
     } else {
       if (!t->is_client) {
-<<<<<<< HEAD
         grpc_millis next_allowed_ping =
             t->ping_recv_state.last_ping_recv_time +
-            t->ping_policy.min_ping_interval_without_data;
-=======
-        gpr_timespec now = gpr_now(GPR_CLOCK_MONOTONIC);
-        gpr_timespec next_allowed_ping =
-            gpr_time_add(t->ping_recv_state.last_ping_recv_time,
-                         t->ping_policy.min_recv_ping_interval_without_data);
->>>>>>> 574faf3b
+            t->ping_policy.min_recv_ping_interval_without_data;
 
         if (t->keepalive_permit_without_calls == 0 &&
             grpc_chttp2_stream_map_size(&t->stream_map) == 0) {

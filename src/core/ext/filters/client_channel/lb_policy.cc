--- conflicted
+++ resolved
@@ -145,25 +145,19 @@
 
 void grpc_lb_policy_update_locked(grpc_lb_policy* policy,
                                   const grpc_lb_policy_args* lb_policy_args) {
-<<<<<<< HEAD
   policy->vtable->update_locked(policy, lb_policy_args);
-=======
-  policy->vtable->update_locked(exec_ctx, policy, lb_policy_args);
 }
 
 void grpc_lb_policy_set_reresolve_closure_locked(
-    grpc_exec_ctx* exec_ctx, grpc_lb_policy* policy,
-    grpc_closure* request_reresolution) {
-  policy->vtable->set_reresolve_closure_locked(exec_ctx, policy,
-                                               request_reresolution);
+    grpc_lb_policy* policy, grpc_closure* request_reresolution) {
+  policy->vtable->set_reresolve_closure_locked(policy, request_reresolution);
 }
 
-void grpc_lb_policy_try_reresolve(grpc_exec_ctx* exec_ctx,
-                                  grpc_lb_policy* policy,
+void grpc_lb_policy_try_reresolve(grpc_lb_policy* policy,
                                   grpc_core::TraceFlag* grpc_lb_trace,
                                   grpc_error* error) {
   if (policy->request_reresolution != nullptr) {
-    GRPC_CLOSURE_SCHED(exec_ctx, policy->request_reresolution, error);
+    GRPC_CLOSURE_SCHED(policy->request_reresolution, error);
     policy->request_reresolution = nullptr;
     if (grpc_lb_trace->enabled()) {
       gpr_log(GPR_DEBUG,
@@ -176,5 +170,4 @@
               grpc_lb_trace->name(), policy);
     }
   }
->>>>>>> 05cd3102
 }
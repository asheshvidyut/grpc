/*
 *
 * Copyright 2015 gRPC authors.
 *
 * Licensed under the Apache License, Version 2.0 (the "License");
 * you may not use this file except in compliance with the License.
 * You may obtain a copy of the License at
 *
 *     http://www.apache.org/licenses/LICENSE-2.0
 *
 * Unless required by applicable law or agreed to in writing, software
 * distributed under the License is distributed on an "AS IS" BASIS,
 * WITHOUT WARRANTIES OR CONDITIONS OF ANY KIND, either express or implied.
 * See the License for the specific language governing permissions and
 * limitations under the License.
 *
 */

#include <string.h>

#include <grpc/support/alloc.h>

#include "src/core/ext/filters/client_channel/lb_policy/subchannel_list.h"
#include "src/core/ext/filters/client_channel/lb_policy_registry.h"
#include "src/core/ext/filters/client_channel/subchannel.h"
#include "src/core/ext/filters/client_channel/subchannel_index.h"
#include "src/core/lib/channel/channel_args.h"
#include "src/core/lib/iomgr/combiner.h"
#include "src/core/lib/iomgr/sockaddr_utils.h"
#include "src/core/lib/transport/connectivity_state.h"

grpc_core::TraceFlag grpc_lb_pick_first_trace(false, "pick_first");

typedef struct pending_pick {
  struct pending_pick* next;
  uint32_t initial_metadata_flags;
  grpc_connected_subchannel** target;
  grpc_closure* on_complete;
} pending_pick;

typedef struct {
  /** base policy: must be first */
  grpc_lb_policy base;
  /** all our subchannels */
  grpc_lb_subchannel_list* subchannel_list;
  /** latest pending subchannel list */
  grpc_lb_subchannel_list* latest_pending_subchannel_list;
  /** selected subchannel in \a subchannel_list */
  grpc_lb_subchannel_data* selected;
  /** have we started picking? */
  bool started_picking;
  /** are we shut down? */
  bool shutdown;
  /** list of picks that are waiting on connectivity */
  pending_pick* pending_picks;
  /** our connectivity state tracker */
  grpc_connectivity_state_tracker state_tracker;
} pick_first_lb_policy;

static void pf_destroy(grpc_lb_policy* pol) {
  pick_first_lb_policy* p = (pick_first_lb_policy*)pol;
  GPR_ASSERT(p->subchannel_list == nullptr);
  GPR_ASSERT(p->latest_pending_subchannel_list == nullptr);
  GPR_ASSERT(p->pending_picks == nullptr);
  grpc_connectivity_state_destroy(&p->state_tracker);
  gpr_free(p);
  grpc_subchannel_index_unref();
  if (grpc_lb_pick_first_trace.enabled()) {
    gpr_log(GPR_DEBUG, "Pick First %p destroyed.", (void*)p);
  }
}

static void pf_shutdown_locked(grpc_lb_policy* pol) {
  pick_first_lb_policy* p = (pick_first_lb_policy*)pol;
  grpc_error* error = GRPC_ERROR_CREATE_FROM_STATIC_STRING("Channel shutdown");
  if (grpc_lb_pick_first_trace.enabled()) {
    gpr_log(GPR_DEBUG, "Pick First %p Shutting down", p);
  }
  p->shutdown = true;
  pending_pick* pp;
  while ((pp = p->pending_picks) != nullptr) {
    p->pending_picks = pp->next;
    *pp->target = nullptr;
    GRPC_CLOSURE_SCHED(pp->on_complete, GRPC_ERROR_REF(error));
    gpr_free(pp);
  }
  grpc_connectivity_state_set(&p->state_tracker, GRPC_CHANNEL_SHUTDOWN,
                              GRPC_ERROR_REF(error), "shutdown");
  if (p->subchannel_list != nullptr) {
    grpc_lb_subchannel_list_shutdown_and_unref(p->subchannel_list,
                                               "pf_shutdown");
    p->subchannel_list = nullptr;
  }
  if (p->latest_pending_subchannel_list != nullptr) {
    grpc_lb_subchannel_list_shutdown_and_unref(
        p->latest_pending_subchannel_list, "pf_shutdown");
    p->latest_pending_subchannel_list = nullptr;
  }
  grpc_lb_policy_try_reresolve(&p->base, &grpc_lb_pick_first_trace,
                               GRPC_ERROR_CANCELLED);
  GRPC_ERROR_UNREF(error);
}

static void pf_cancel_pick_locked(grpc_lb_policy* pol,
                                  grpc_connected_subchannel** target,
                                  grpc_error* error) {
  pick_first_lb_policy* p = (pick_first_lb_policy*)pol;
  pending_pick* pp = p->pending_picks;
  p->pending_picks = nullptr;
  while (pp != nullptr) {
    pending_pick* next = pp->next;
    if (pp->target == target) {
      *target = nullptr;
      GRPC_CLOSURE_SCHED(pp->on_complete,
                         GRPC_ERROR_CREATE_REFERENCING_FROM_STATIC_STRING(
                             "Pick Cancelled", &error, 1));
      gpr_free(pp);
    } else {
      pp->next = p->pending_picks;
      p->pending_picks = pp;
    }
    pp = next;
  }
  GRPC_ERROR_UNREF(error);
}

static void pf_cancel_picks_locked(grpc_lb_policy* pol,
                                   uint32_t initial_metadata_flags_mask,
                                   uint32_t initial_metadata_flags_eq,
                                   grpc_error* error) {
  pick_first_lb_policy* p = (pick_first_lb_policy*)pol;
  pending_pick* pp = p->pending_picks;
  p->pending_picks = nullptr;
  while (pp != nullptr) {
    pending_pick* next = pp->next;
    if ((pp->initial_metadata_flags & initial_metadata_flags_mask) ==
        initial_metadata_flags_eq) {
      GRPC_CLOSURE_SCHED(pp->on_complete,
                         GRPC_ERROR_CREATE_REFERENCING_FROM_STATIC_STRING(
                             "Pick Cancelled", &error, 1));
      gpr_free(pp);
    } else {
      pp->next = p->pending_picks;
      p->pending_picks = pp;
    }
    pp = next;
  }
  GRPC_ERROR_UNREF(error);
}

static void start_picking_locked(pick_first_lb_policy* p) {
  p->started_picking = true;
  if (p->subchannel_list != nullptr &&
      p->subchannel_list->num_subchannels > 0) {
    p->subchannel_list->checking_subchannel = 0;
    for (size_t i = 0; i < p->subchannel_list->num_subchannels; ++i) {
      if (p->subchannel_list->subchannels[i].subchannel != nullptr) {
        grpc_lb_subchannel_list_ref_for_connectivity_watch(
            p->subchannel_list, "connectivity_watch+start_picking");
        grpc_lb_subchannel_data_start_connectivity_watch(
            &p->subchannel_list->subchannels[i]);
        break;
      }
    }
  }
}

static void pf_exit_idle_locked(grpc_lb_policy* pol) {
  pick_first_lb_policy* p = (pick_first_lb_policy*)pol;
  if (!p->started_picking) {
    start_picking_locked(p);
  }
}

static int pf_pick_locked(grpc_lb_policy* pol,
                          const grpc_lb_policy_pick_args* pick_args,
                          grpc_connected_subchannel** target,
                          grpc_call_context_element* context, void** user_data,
                          grpc_closure* on_complete) {
  pick_first_lb_policy* p = (pick_first_lb_policy*)pol;
  // If we have a selected subchannel already, return synchronously.
  if (p->selected != nullptr) {
    *target = GRPC_CONNECTED_SUBCHANNEL_REF(p->selected->connected_subchannel,
                                            "picked");
    return 1;
  }
  // No subchannel selected yet, so handle asynchronously.
  if (!p->started_picking) {
    start_picking_locked(p);
  }
  pending_pick* pp = (pending_pick*)gpr_malloc(sizeof(*pp));
  pp->next = p->pending_picks;
  pp->target = target;
  pp->initial_metadata_flags = pick_args->initial_metadata_flags;
  pp->on_complete = on_complete;
  p->pending_picks = pp;
  return 0;
}

static void destroy_unselected_subchannels_locked(pick_first_lb_policy* p) {
  for (size_t i = 0; i < p->subchannel_list->num_subchannels; ++i) {
    grpc_lb_subchannel_data* sd = &p->subchannel_list->subchannels[i];
    if (p->selected != sd) {
      grpc_lb_subchannel_data_unref_subchannel(sd,
                                               "selected_different_subchannel");
    }
  }
}

static grpc_connectivity_state pf_check_connectivity_locked(
    grpc_lb_policy* pol, grpc_error** error) {
  pick_first_lb_policy* p = (pick_first_lb_policy*)pol;
  return grpc_connectivity_state_get(&p->state_tracker, error);
}

static void pf_notify_on_state_change_locked(grpc_lb_policy* pol,
                                             grpc_connectivity_state* current,
                                             grpc_closure* notify) {
  pick_first_lb_policy* p = (pick_first_lb_policy*)pol;
  grpc_connectivity_state_notify_on_state_change(&p->state_tracker, current,
                                                 notify);
}

<<<<<<< HEAD
static void pf_ping_one_locked(grpc_lb_policy* pol, grpc_closure* closure) {
  pick_first_lb_policy* p = (pick_first_lb_policy*)pol;
  if (p->selected) {
    grpc_connected_subchannel_ping(p->selected->connected_subchannel, closure);
  } else {
    GRPC_CLOSURE_SCHED(closure,
=======
static void pf_ping_one_locked(grpc_exec_ctx* exec_ctx, grpc_lb_policy* pol,
                               grpc_closure* on_initiate,
                               grpc_closure* on_ack) {
  pick_first_lb_policy* p = (pick_first_lb_policy*)pol;
  if (p->selected) {
    grpc_connected_subchannel_ping(exec_ctx, p->selected->connected_subchannel,
                                   on_initiate, on_ack);
  } else {
    GRPC_CLOSURE_SCHED(exec_ctx, on_initiate,
                       GRPC_ERROR_CREATE_FROM_STATIC_STRING("Not connected"));
    GRPC_CLOSURE_SCHED(exec_ctx, on_ack,
>>>>>>> c01a91da
                       GRPC_ERROR_CREATE_FROM_STATIC_STRING("Not connected"));
  }
}

static void pf_connectivity_changed_locked(void* arg, grpc_error* error);

static void pf_update_locked(grpc_lb_policy* policy,
                             const grpc_lb_policy_args* args) {
  pick_first_lb_policy* p = (pick_first_lb_policy*)policy;
  const grpc_arg* arg =
      grpc_channel_args_find(args->args, GRPC_ARG_LB_ADDRESSES);
  if (arg == nullptr || arg->type != GRPC_ARG_POINTER) {
    if (p->subchannel_list == nullptr) {
      // If we don't have a current subchannel list, go into TRANSIENT FAILURE.
      grpc_connectivity_state_set(
          &p->state_tracker, GRPC_CHANNEL_TRANSIENT_FAILURE,
          GRPC_ERROR_CREATE_FROM_STATIC_STRING("Missing update in args"),
          "pf_update_missing");
    } else {
      // otherwise, keep using the current subchannel list (ignore this update).
      gpr_log(GPR_ERROR,
              "No valid LB addresses channel arg for Pick First %p update, "
              "ignoring.",
              (void*)p);
    }
    return;
  }
  const grpc_lb_addresses* addresses =
      (const grpc_lb_addresses*)arg->value.pointer.p;
  if (grpc_lb_pick_first_trace.enabled()) {
    gpr_log(GPR_INFO, "Pick First %p received update with %lu addresses",
            (void*)p, (unsigned long)addresses->num_addresses);
  }
  grpc_lb_subchannel_list* subchannel_list = grpc_lb_subchannel_list_create(
      &p->base, &grpc_lb_pick_first_trace, addresses, args,
      pf_connectivity_changed_locked);
  if (subchannel_list->num_subchannels == 0) {
    // Empty update or no valid subchannels. Unsubscribe from all current
    // subchannels and put the channel in TRANSIENT_FAILURE.
    grpc_connectivity_state_set(
        &p->state_tracker, GRPC_CHANNEL_TRANSIENT_FAILURE,
        GRPC_ERROR_CREATE_FROM_STATIC_STRING("Empty update"),
        "pf_update_empty");
    if (p->subchannel_list != nullptr) {
      grpc_lb_subchannel_list_shutdown_and_unref(p->subchannel_list,
                                                 "sl_shutdown_empty_update");
    }
    p->subchannel_list = subchannel_list;  // Empty list.
    p->selected = nullptr;
    return;
  }
  if (p->selected == nullptr) {
    // We don't yet have a selected subchannel, so replace the current
    // subchannel list immediately.
    if (p->subchannel_list != nullptr) {
      grpc_lb_subchannel_list_shutdown_and_unref(p->subchannel_list,
                                                 "pf_update_before_selected");
    }
    p->subchannel_list = subchannel_list;
  } else {
    // We do have a selected subchannel.
    // Check if it's present in the new list.  If so, we're done.
    for (size_t i = 0; i < subchannel_list->num_subchannels; ++i) {
      grpc_lb_subchannel_data* sd = &subchannel_list->subchannels[i];
      if (sd->subchannel == p->selected->subchannel) {
        // The currently selected subchannel is in the update: we are done.
        if (grpc_lb_pick_first_trace.enabled()) {
          gpr_log(GPR_INFO,
                  "Pick First %p found already selected subchannel %p "
                  "at update index %" PRIuPTR " of %" PRIuPTR "; update done",
                  p, p->selected->subchannel, i,
                  subchannel_list->num_subchannels);
        }
        if (p->selected->connected_subchannel != nullptr) {
          sd->connected_subchannel = GRPC_CONNECTED_SUBCHANNEL_REF(
              p->selected->connected_subchannel, "pf_update_includes_selected");
        }
        p->selected = sd;
        if (p->subchannel_list != nullptr) {
          grpc_lb_subchannel_list_shutdown_and_unref(
              p->subchannel_list, "pf_update_includes_selected");
        }
        p->subchannel_list = subchannel_list;
        destroy_unselected_subchannels_locked(p);
        grpc_lb_subchannel_list_ref_for_connectivity_watch(
            subchannel_list, "connectivity_watch+replace_selected");
        grpc_lb_subchannel_data_start_connectivity_watch(sd);
        // If there was a previously pending update (which may or may
        // not have contained the currently selected subchannel), drop
        // it, so that it doesn't override what we've done here.
        if (p->latest_pending_subchannel_list != nullptr) {
          grpc_lb_subchannel_list_shutdown_and_unref(
              p->latest_pending_subchannel_list,
              "pf_update_includes_selected+outdated");
          p->latest_pending_subchannel_list = nullptr;
        }
        return;
      }
    }
    // Not keeping the previous selected subchannel, so set the latest
    // pending subchannel list to the new subchannel list.  We will wait
    // for it to report READY before swapping it into the current
    // subchannel list.
    if (p->latest_pending_subchannel_list != nullptr) {
      if (grpc_lb_pick_first_trace.enabled()) {
        gpr_log(GPR_DEBUG,
                "Pick First %p Shutting down latest pending subchannel list "
                "%p, about to be replaced by newer latest %p",
                (void*)p, (void*)p->latest_pending_subchannel_list,
                (void*)subchannel_list);
      }
      grpc_lb_subchannel_list_shutdown_and_unref(
          p->latest_pending_subchannel_list, "sl_outdated_dont_smash");
    }
    p->latest_pending_subchannel_list = subchannel_list;
  }
  // If we've started picking, start trying to connect to the first
  // subchannel in the new list.
  if (p->started_picking) {
    grpc_lb_subchannel_list_ref_for_connectivity_watch(
        subchannel_list, "connectivity_watch+update");
    grpc_lb_subchannel_data_start_connectivity_watch(
        &subchannel_list->subchannels[0]);
  }
}

static void pf_connectivity_changed_locked(void* arg, grpc_error* error) {
  grpc_lb_subchannel_data* sd = (grpc_lb_subchannel_data*)arg;
  pick_first_lb_policy* p = (pick_first_lb_policy*)sd->subchannel_list->policy;
  if (grpc_lb_pick_first_trace.enabled()) {
    gpr_log(GPR_DEBUG,
            "Pick First %p connectivity changed for subchannel %p (%" PRIuPTR
            " of %" PRIuPTR
            "), subchannel_list %p: state=%s p->shutdown=%d "
            "sd->subchannel_list->shutting_down=%d error=%s",
            (void*)p, (void*)sd->subchannel,
            sd->subchannel_list->checking_subchannel,
            sd->subchannel_list->num_subchannels, (void*)sd->subchannel_list,
            grpc_connectivity_state_name(sd->pending_connectivity_state_unsafe),
            p->shutdown, sd->subchannel_list->shutting_down,
            grpc_error_string(error));
  }
  // If the policy is shutting down, unref and return.
  if (p->shutdown) {
    grpc_lb_subchannel_data_stop_connectivity_watch(sd);
    grpc_lb_subchannel_data_unref_subchannel(sd, "pf_shutdown");
    grpc_lb_subchannel_list_unref_for_connectivity_watch(sd->subchannel_list,
                                                         "pf_shutdown");
    return;
  }
  // If the subchannel list is shutting down, stop watching.
  if (sd->subchannel_list->shutting_down || error == GRPC_ERROR_CANCELLED) {
    grpc_lb_subchannel_data_stop_connectivity_watch(sd);
    grpc_lb_subchannel_data_unref_subchannel(sd, "pf_sl_shutdown");
    grpc_lb_subchannel_list_unref_for_connectivity_watch(sd->subchannel_list,
                                                         "pf_sl_shutdown");
    return;
  }
  // If we're still here, the notification must be for a subchannel in
  // either the current or latest pending subchannel lists.
  GPR_ASSERT(sd->subchannel_list == p->subchannel_list ||
             sd->subchannel_list == p->latest_pending_subchannel_list);
  // Update state.
  sd->curr_connectivity_state = sd->pending_connectivity_state_unsafe;
  // Handle updates for the currently selected subchannel.
  if (p->selected == sd) {
    // If the new state is anything other than READY and there is a
    // pending update, switch to the pending update.
    if (sd->curr_connectivity_state != GRPC_CHANNEL_READY &&
        p->latest_pending_subchannel_list != nullptr) {
      p->selected = nullptr;
      grpc_lb_subchannel_data_stop_connectivity_watch(sd);
      grpc_lb_subchannel_list_unref_for_connectivity_watch(
          sd->subchannel_list, "selected_not_ready+switch_to_update");
      grpc_lb_subchannel_list_shutdown_and_unref(
          p->subchannel_list, "selected_not_ready+switch_to_update");
      p->subchannel_list = p->latest_pending_subchannel_list;
      p->latest_pending_subchannel_list = nullptr;
      grpc_connectivity_state_set(
          &p->state_tracker, GRPC_CHANNEL_TRANSIENT_FAILURE,
          GRPC_ERROR_REF(error), "selected_not_ready+switch_to_update");
    } else {
      // TODO(juanlishen): we re-resolve when the selected subchannel goes to
      // TRANSIENT_FAILURE because we used to shut down in this case before
      // re-resolution is introduced. But we need to investigate whether we
      // really want to take any action instead of waiting for the selected
      // subchannel reconnecting.
      if (sd->curr_connectivity_state == GRPC_CHANNEL_SHUTDOWN ||
          sd->curr_connectivity_state == GRPC_CHANNEL_TRANSIENT_FAILURE) {
        // If the selected channel goes bad, request a re-resolution.
        grpc_connectivity_state_set(&p->state_tracker, GRPC_CHANNEL_IDLE,
                                    GRPC_ERROR_NONE,
                                    "selected_changed+reresolve");
        p->started_picking = false;
        grpc_lb_policy_try_reresolve(&p->base, &grpc_lb_pick_first_trace,
                                     GRPC_ERROR_NONE);
      } else {
        grpc_connectivity_state_set(&p->state_tracker,
                                    sd->curr_connectivity_state,
                                    GRPC_ERROR_REF(error), "selected_changed");
      }
      if (sd->curr_connectivity_state != GRPC_CHANNEL_SHUTDOWN) {
        // Renew notification.
        grpc_lb_subchannel_data_start_connectivity_watch(sd);
      } else {
        p->selected = nullptr;
        grpc_lb_subchannel_data_stop_connectivity_watch(sd);
        grpc_lb_subchannel_list_unref_for_connectivity_watch(
            sd->subchannel_list, "pf_selected_shutdown");
        grpc_lb_subchannel_data_unref_subchannel(sd, "pf_selected_shutdown");
      }
    }
    return;
  }
  // If we get here, there are two possible cases:
  // 1. We do not currently have a selected subchannel, and the update is
  //    for a subchannel in p->subchannel_list that we're trying to
  //    connect to.  The goal here is to find a subchannel that we can
  //    select.
  // 2. We do currently have a selected subchannel, and the update is
  //    for a subchannel in p->latest_pending_subchannel_list.  The
  //    goal here is to find a subchannel from the update that we can
  //    select in place of the current one.
  switch (sd->curr_connectivity_state) {
    case GRPC_CHANNEL_READY: {
      // Case 2.  Promote p->latest_pending_subchannel_list to
      // p->subchannel_list.
      if (sd->subchannel_list == p->latest_pending_subchannel_list) {
        GPR_ASSERT(p->subchannel_list != nullptr);
        grpc_lb_subchannel_list_shutdown_and_unref(p->subchannel_list,
                                                   "finish_update");
        p->subchannel_list = p->latest_pending_subchannel_list;
        p->latest_pending_subchannel_list = nullptr;
      }
      // Cases 1 and 2.
      grpc_connectivity_state_set(&p->state_tracker, GRPC_CHANNEL_READY,
                                  GRPC_ERROR_NONE, "connecting_ready");
      sd->connected_subchannel = GRPC_CONNECTED_SUBCHANNEL_REF(
          grpc_subchannel_get_connected_subchannel(sd->subchannel),
          "connected");
      p->selected = sd;
      if (grpc_lb_pick_first_trace.enabled()) {
        gpr_log(GPR_INFO, "Pick First %p selected subchannel %p", (void*)p,
                (void*)sd->subchannel);
      }
      // Drop all other subchannels, since we are now connected.
      destroy_unselected_subchannels_locked(p);
      // Update any calls that were waiting for a pick.
      pending_pick* pp;
      while ((pp = p->pending_picks)) {
        p->pending_picks = pp->next;
        *pp->target = GRPC_CONNECTED_SUBCHANNEL_REF(
            p->selected->connected_subchannel, "picked");
        if (grpc_lb_pick_first_trace.enabled()) {
          gpr_log(GPR_INFO,
                  "Servicing pending pick with selected subchannel %p",
                  (void*)p->selected);
        }
        GRPC_CLOSURE_SCHED(pp->on_complete, GRPC_ERROR_NONE);
        gpr_free(pp);
      }
      // Renew notification.
      grpc_lb_subchannel_data_start_connectivity_watch(sd);
      break;
    }
    case GRPC_CHANNEL_TRANSIENT_FAILURE: {
      grpc_lb_subchannel_data_stop_connectivity_watch(sd);
      do {
        sd->subchannel_list->checking_subchannel =
            (sd->subchannel_list->checking_subchannel + 1) %
            sd->subchannel_list->num_subchannels;
        sd = &sd->subchannel_list
                  ->subchannels[sd->subchannel_list->checking_subchannel];
      } while (sd->subchannel == nullptr);
      // Case 1: Only set state to TRANSIENT_FAILURE if we've tried
      // all subchannels.
      if (sd->subchannel_list->checking_subchannel == 0 &&
          sd->subchannel_list == p->subchannel_list) {
        grpc_connectivity_state_set(
            &p->state_tracker, GRPC_CHANNEL_TRANSIENT_FAILURE,
            GRPC_ERROR_REF(error), "connecting_transient_failure");
      }
      // Reuses the connectivity refs from the previous watch.
      grpc_lb_subchannel_data_start_connectivity_watch(sd);
      break;
    }
    case GRPC_CHANNEL_CONNECTING:
    case GRPC_CHANNEL_IDLE: {
      // Only update connectivity state in case 1.
      if (sd->subchannel_list == p->subchannel_list) {
        grpc_connectivity_state_set(&p->state_tracker, GRPC_CHANNEL_CONNECTING,
                                    GRPC_ERROR_REF(error),
                                    "connecting_changed");
      }
      // Renew notification.
      grpc_lb_subchannel_data_start_connectivity_watch(sd);
      break;
    }
    case GRPC_CHANNEL_SHUTDOWN: {
      grpc_lb_subchannel_data_stop_connectivity_watch(sd);
      grpc_lb_subchannel_data_unref_subchannel(sd, "pf_candidate_shutdown");
      // Advance to next subchannel and check its state.
      grpc_lb_subchannel_data* original_sd = sd;
      do {
        sd->subchannel_list->checking_subchannel =
            (sd->subchannel_list->checking_subchannel + 1) %
            sd->subchannel_list->num_subchannels;
        sd = &sd->subchannel_list
                  ->subchannels[sd->subchannel_list->checking_subchannel];
      } while (sd->subchannel == nullptr && sd != original_sd);
      if (sd == original_sd) {
        grpc_lb_subchannel_list_unref_for_connectivity_watch(
            sd->subchannel_list, "pf_exhausted_subchannels");
        if (sd->subchannel_list == p->subchannel_list) {
          grpc_connectivity_state_set(&p->state_tracker, GRPC_CHANNEL_IDLE,
                                      GRPC_ERROR_NONE,
                                      "exhausted_subchannels+reresolve");
          p->started_picking = false;
          grpc_lb_policy_try_reresolve(&p->base, &grpc_lb_pick_first_trace,
                                       GRPC_ERROR_NONE);
        }
      } else {
        if (sd->subchannel_list == p->subchannel_list) {
          grpc_connectivity_state_set(
              &p->state_tracker, GRPC_CHANNEL_TRANSIENT_FAILURE,
              GRPC_ERROR_REF(error), "subchannel_failed");
        }
        // Reuses the connectivity refs from the previous watch.
        grpc_lb_subchannel_data_start_connectivity_watch(sd);
      }
    }
  }
}

static void pf_set_reresolve_closure_locked(
    grpc_lb_policy* policy, grpc_closure* request_reresolution) {
  pick_first_lb_policy* p = (pick_first_lb_policy*)policy;
  GPR_ASSERT(!p->shutdown);
  GPR_ASSERT(policy->request_reresolution == nullptr);
  policy->request_reresolution = request_reresolution;
}

static const grpc_lb_policy_vtable pick_first_lb_policy_vtable = {
    pf_destroy,
    pf_shutdown_locked,
    pf_pick_locked,
    pf_cancel_pick_locked,
    pf_cancel_picks_locked,
    pf_ping_one_locked,
    pf_exit_idle_locked,
    pf_check_connectivity_locked,
    pf_notify_on_state_change_locked,
    pf_update_locked,
    pf_set_reresolve_closure_locked};

static void pick_first_factory_ref(grpc_lb_policy_factory* factory) {}

static void pick_first_factory_unref(grpc_lb_policy_factory* factory) {}

static grpc_lb_policy* create_pick_first(grpc_lb_policy_factory* factory,
                                         grpc_lb_policy_args* args) {
  GPR_ASSERT(args->client_channel_factory != nullptr);
  pick_first_lb_policy* p = (pick_first_lb_policy*)gpr_zalloc(sizeof(*p));
  if (grpc_lb_pick_first_trace.enabled()) {
    gpr_log(GPR_DEBUG, "Pick First %p created.", (void*)p);
  }
  pf_update_locked(&p->base, args);
  grpc_lb_policy_init(&p->base, &pick_first_lb_policy_vtable, args->combiner);
  grpc_subchannel_index_ref();
  return &p->base;
}

static const grpc_lb_policy_factory_vtable pick_first_factory_vtable = {
    pick_first_factory_ref, pick_first_factory_unref, create_pick_first,
    "pick_first"};

static grpc_lb_policy_factory pick_first_lb_policy_factory = {
    &pick_first_factory_vtable};

static grpc_lb_policy_factory* pick_first_lb_factory_create() {
  return &pick_first_lb_policy_factory;
}

/* Plugin registration */

void grpc_lb_policy_pick_first_init() {
  grpc_register_lb_policy(pick_first_lb_factory_create());
}

void grpc_lb_policy_pick_first_shutdown() {}<|MERGE_RESOLUTION|>--- conflicted
+++ resolved
@@ -221,26 +221,16 @@
                                                  notify);
 }
 
-<<<<<<< HEAD
-static void pf_ping_one_locked(grpc_lb_policy* pol, grpc_closure* closure) {
+static void pf_ping_one_locked(grpc_lb_policy* pol, grpc_closure* on_initiate,
+                               grpc_closure* on_ack) {
   pick_first_lb_policy* p = (pick_first_lb_policy*)pol;
   if (p->selected) {
-    grpc_connected_subchannel_ping(p->selected->connected_subchannel, closure);
-  } else {
-    GRPC_CLOSURE_SCHED(closure,
-=======
-static void pf_ping_one_locked(grpc_exec_ctx* exec_ctx, grpc_lb_policy* pol,
-                               grpc_closure* on_initiate,
-                               grpc_closure* on_ack) {
-  pick_first_lb_policy* p = (pick_first_lb_policy*)pol;
-  if (p->selected) {
-    grpc_connected_subchannel_ping(exec_ctx, p->selected->connected_subchannel,
+    grpc_connected_subchannel_ping(p->selected->connected_subchannel,
                                    on_initiate, on_ack);
   } else {
-    GRPC_CLOSURE_SCHED(exec_ctx, on_initiate,
+    GRPC_CLOSURE_SCHED(on_initiate,
                        GRPC_ERROR_CREATE_FROM_STATIC_STRING("Not connected"));
-    GRPC_CLOSURE_SCHED(exec_ctx, on_ack,
->>>>>>> c01a91da
+    GRPC_CLOSURE_SCHED(on_ack,
                        GRPC_ERROR_CREATE_FROM_STATIC_STRING("Not connected"));
   }
 }

/*
 *
 * Copyright 2015 gRPC authors.
 *
 * Licensed under the Apache License, Version 2.0 (the "License");
 * you may not use this file except in compliance with the License.
 * You may obtain a copy of the License at
 *
 *     http://www.apache.org/licenses/LICENSE-2.0
 *
 * Unless required by applicable law or agreed to in writing, software
 * distributed under the License is distributed on an "AS IS" BASIS,
 * WITHOUT WARRANTIES OR CONDITIONS OF ANY KIND, either express or implied.
 * See the License for the specific language governing permissions and
 * limitations under the License.
 *
 */

/** Round Robin Policy.
 *
 * Before every pick, the \a get_next_ready_subchannel_index_locked function
 * returns the p->subchannel_list->subchannels index for next subchannel,
 * respecting the relative order of the addresses provided upon creation or
 * updates. Note however that updates will start picking from the beginning of
 * the updated list. */

#include <grpc/support/port_platform.h>

#include <string.h>

#include <grpc/support/alloc.h>

#include "src/core/ext/filters/client_channel/lb_policy/subchannel_list.h"
#include "src/core/ext/filters/client_channel/lb_policy_registry.h"
#include "src/core/ext/filters/client_channel/subchannel.h"
#include "src/core/ext/filters/client_channel/subchannel_index.h"
#include "src/core/lib/channel/channel_args.h"
#include "src/core/lib/debug/trace.h"
#include "src/core/lib/gprpp/ref_counted_ptr.h"
#include "src/core/lib/iomgr/combiner.h"
#include "src/core/lib/iomgr/sockaddr_utils.h"
#include "src/core/lib/transport/connectivity_state.h"
#include "src/core/lib/transport/static_metadata.h"

namespace grpc_core {

TraceFlag grpc_lb_round_robin_trace(false, "round_robin");

namespace {

//
// round_robin LB policy
//

class RoundRobin : public LoadBalancingPolicy {
 public:
  explicit RoundRobin(const Args& args);

  void UpdateLocked(const grpc_channel_args& args) override;
  bool PickLocked(PickState* pick) override;
  void CancelPickLocked(PickState* pick, grpc_error* error) override;
  void CancelMatchingPicksLocked(uint32_t initial_metadata_flags_mask,
                                 uint32_t initial_metadata_flags_eq,
                                 grpc_error* error) override;
  void NotifyOnStateChangeLocked(grpc_connectivity_state* state,
                                 grpc_closure* closure) override;
  grpc_connectivity_state CheckConnectivityLocked(
      grpc_error** connectivity_error) override;
  void HandOffPendingPicksLocked(LoadBalancingPolicy* new_policy) override;
  void PingOneLocked(grpc_closure* on_initiate, grpc_closure* on_ack) override;
  void ExitIdleLocked() override;

 private:
  ~RoundRobin();

  // Forward declaration.
  class RoundRobinSubchannelList;

  // Data for a particular subchannel in a subchannel list.
  // This subclass adds the following functionality:
  // - Tracks user_data associated with each address, which will be
  //   returned along with picks that select the subchannel.
  // - Tracks the previous connectivity state of the subchannel, so that
  //   we know how many subchannels are in each state.
  class RoundRobinSubchannelData
      : public SubchannelData<RoundRobinSubchannelList,
                              RoundRobinSubchannelData> {
   public:
    RoundRobinSubchannelData(RoundRobinSubchannelList* subchannel_list,
                             const grpc_lb_user_data_vtable* user_data_vtable,
                             const grpc_lb_address& address,
                             grpc_subchannel* subchannel,
                             grpc_combiner* combiner)
        : SubchannelData(subchannel_list, user_data_vtable, address, subchannel,
                         combiner),
          user_data_vtable_(user_data_vtable),
          user_data_(user_data_vtable_ != nullptr
                         ? user_data_vtable_->copy(address.user_data)
                         : nullptr) {}

    void UnrefSubchannelLocked(const char* reason) override {
      SubchannelData::UnrefSubchannelLocked(reason);
      if (user_data_ != nullptr) {
        GPR_ASSERT(user_data_vtable_ != nullptr);
        user_data_vtable_->destroy(user_data_);
        user_data_ = nullptr;
      }
    }

    void* user_data() const { return user_data_; }

   private:
    void ProcessConnectivityChangeLocked(grpc_error* error) override;

    const grpc_lb_user_data_vtable* user_data_vtable_;
    void* user_data_ = nullptr;
    grpc_connectivity_state prev_connectivity_state_ = GRPC_CHANNEL_IDLE;
  };

  // A list of subchannels.
  class RoundRobinSubchannelList
      : public SubchannelList<RoundRobinSubchannelList,
                              RoundRobinSubchannelData> {
   public:
    RoundRobinSubchannelList(
        RoundRobin* policy, TraceFlag* tracer,
        const grpc_lb_addresses* addresses, grpc_combiner* combiner,
        grpc_client_channel_factory* client_channel_factory,
        const grpc_channel_args& args)
        : SubchannelList(policy, tracer, addresses, combiner,
                         client_channel_factory, args) {}

    ~RoundRobinSubchannelList() {
      GRPC_ERROR_UNREF(last_transient_failure_error_);
    }

    // Starts watching the subchannels in this list.
    void StartWatchingLocked();

    // Returns true if we have started watching.
    bool started_watching() const { return started_watching_; }

    // Updates the counters of subchannels in each state when a
    // subchannel transitions from old_state to new_state.
    // transient_failure_error is the error that is reported when
    // new_state is TRANSIENT_FAILURE.
    void UpdateStateCountersLocked(grpc_connectivity_state old_state,
                                   grpc_connectivity_state new_state,
                                   grpc_error* transient_failure_error);

    // If this subchannel list is the RR policy's current subchannel
    // list, updates the RR policy's connectivity state based on the
    // subchannel list's state counters.
    void MaybeUpdateRoundRobinConnectivityStateLocked();

    // Updates the RR policy's overall state based on the counters of
    // subchannels in each state.
    void UpdateRoundRobinStateFromSubchannelStateCountsLocked();

   private:
    bool started_watching_ = false;
    size_t num_ready_ = 0;
    size_t num_connecting_ = 0;
    size_t num_transient_failure_ = 0;
    grpc_error* last_transient_failure_error_ = GRPC_ERROR_NONE;
  };

  void ShutdownLocked() override;

  void StartPickingLocked();
  bool DoPickLocked(PickState* pick);
  void DrainPendingPicksLocked();
  size_t GetNextReadySubchannelIndexLocked();
  void UpdateLastReadySubchannelIndexLocked(size_t last_ready_index);

  /** list of subchannels */
  OrphanablePtr<RoundRobinSubchannelList> subchannel_list_;
  /** Latest version of the subchannel list.
   * Subchannel connectivity callbacks will only promote updated subchannel
   * lists if they equal \a latest_pending_subchannel_list. In other words,
   * racing callbacks that reference outdated subchannel lists won't perform any
   * update. */
  OrphanablePtr<RoundRobinSubchannelList> latest_pending_subchannel_list_;
  /** have we started picking? */
  bool started_picking_ = false;
  /** are we shutting down? */
  bool shutdown_ = false;
  /** List of picks that are waiting on connectivity */
  PickState* pending_picks_ = nullptr;
  /** our connectivity state tracker */
  grpc_connectivity_state_tracker state_tracker_;
  /** Index into subchannel_list_ for last pick. */
  size_t last_ready_subchannel_index_ = -1;
};

RoundRobin::RoundRobin(const Args& args) : LoadBalancingPolicy(args) {
  GPR_ASSERT(args.client_channel_factory != nullptr);
  grpc_connectivity_state_init(&state_tracker_, GRPC_CHANNEL_IDLE,
                               "round_robin");
  UpdateLocked(*args.args);
  if (grpc_lb_round_robin_trace.enabled()) {
<<<<<<< HEAD
    gpr_log(GPR_DEBUG, "[RR %p] Created with %" PRIuPTR " subchannels", this,
            subchannel_list_->num_subchannels());
=======
    gpr_log(GPR_INFO, "[RR %p] Created with %" PRIuPTR " subchannels", this,
            subchannel_list_->num_subchannels);
>>>>>>> 32d74cd7
  }
  grpc_subchannel_index_ref();
}

RoundRobin::~RoundRobin() {
  if (grpc_lb_round_robin_trace.enabled()) {
    gpr_log(GPR_INFO, "[RR %p] Destroying Round Robin policy", this);
  }
  GPR_ASSERT(subchannel_list_ == nullptr);
  GPR_ASSERT(latest_pending_subchannel_list_ == nullptr);
  GPR_ASSERT(pending_picks_ == nullptr);
  grpc_connectivity_state_destroy(&state_tracker_);
  grpc_subchannel_index_unref();
}

/** Returns the index into p->subchannel_list->subchannels of the next
 * subchannel in READY state, or p->subchannel_list->num_subchannels if no
 * subchannel is READY.
 *
 * Note that this function does *not* update p->last_ready_subchannel_index.
 * The caller must do that if it returns a pick. */
size_t RoundRobin::GetNextReadySubchannelIndexLocked() {
  GPR_ASSERT(subchannel_list_ != nullptr);
  if (grpc_lb_round_robin_trace.enabled()) {
    gpr_log(GPR_INFO,
            "[RR %p] getting next ready subchannel (out of %" PRIuPTR
            "), "
            "last_ready_subchannel_index=%" PRIuPTR,
            this, subchannel_list_->num_subchannels(),
            last_ready_subchannel_index_);
  }
  for (size_t i = 0; i < subchannel_list_->num_subchannels(); ++i) {
    const size_t index = (i + last_ready_subchannel_index_ + 1) %
                         subchannel_list_->num_subchannels();
    if (grpc_lb_round_robin_trace.enabled()) {
      gpr_log(
          GPR_INFO,
          "[RR %p] checking subchannel %p, subchannel_list %p, index %" PRIuPTR
          ": state=%s",
          this, subchannel_list_->subchannel(index)->subchannel(),
          subchannel_list_.get(), index,
          grpc_connectivity_state_name(
              subchannel_list_->subchannel(index)->connectivity_state()));
    }
    if (subchannel_list_->subchannel(index)->connectivity_state() ==
        GRPC_CHANNEL_READY) {
      if (grpc_lb_round_robin_trace.enabled()) {
        gpr_log(GPR_INFO,
                "[RR %p] found next ready subchannel (%p) at index %" PRIuPTR
                " of subchannel_list %p",
                this, subchannel_list_->subchannel(index)->subchannel(), index,
                subchannel_list_.get());
      }
      return index;
    }
  }
  if (grpc_lb_round_robin_trace.enabled()) {
    gpr_log(GPR_INFO, "[RR %p] no subchannels in ready state", this);
  }
  return subchannel_list_->num_subchannels();
}

// Sets last_ready_subchannel_index_ to last_ready_index.
void RoundRobin::UpdateLastReadySubchannelIndexLocked(size_t last_ready_index) {
  GPR_ASSERT(last_ready_index < subchannel_list_->num_subchannels());
  last_ready_subchannel_index_ = last_ready_index;
  if (grpc_lb_round_robin_trace.enabled()) {
<<<<<<< HEAD
    gpr_log(
        GPR_DEBUG,
        "[RR %p] setting last_ready_subchannel_index=%" PRIuPTR
        " (SC %p, CSC %p)",
        this, last_ready_index,
        subchannel_list_->subchannel(last_ready_index)->subchannel(),
        subchannel_list_->subchannel(last_ready_index)->connected_subchannel());
=======
    gpr_log(GPR_INFO,
            "[RR %p] setting last_ready_subchannel_index=%" PRIuPTR
            " (SC %p, CSC %p)",
            this, last_ready_index,
            subchannel_list_->subchannels[last_ready_index].subchannel,
            subchannel_list_->subchannels[last_ready_index]
                .connected_subchannel.get());
>>>>>>> 32d74cd7
  }
}

void RoundRobin::HandOffPendingPicksLocked(LoadBalancingPolicy* new_policy) {
  PickState* pick;
  while ((pick = pending_picks_) != nullptr) {
    pending_picks_ = pick->next;
    if (new_policy->PickLocked(pick)) {
      // Synchronous return, schedule closure.
      GRPC_CLOSURE_SCHED(pick->on_complete, GRPC_ERROR_NONE);
    }
  }
}

void RoundRobin::ShutdownLocked() {
  grpc_error* error = GRPC_ERROR_CREATE_FROM_STATIC_STRING("Channel shutdown");
  if (grpc_lb_round_robin_trace.enabled()) {
    gpr_log(GPR_INFO, "[RR %p] Shutting down", this);
  }
  shutdown_ = true;
  PickState* pick;
  while ((pick = pending_picks_) != nullptr) {
    pending_picks_ = pick->next;
    pick->connected_subchannel.reset();
    GRPC_CLOSURE_SCHED(pick->on_complete, GRPC_ERROR_REF(error));
  }
  grpc_connectivity_state_set(&state_tracker_, GRPC_CHANNEL_SHUTDOWN,
                              GRPC_ERROR_REF(error), "rr_shutdown");
  subchannel_list_.reset();
  latest_pending_subchannel_list_.reset();
  TryReresolutionLocked(&grpc_lb_round_robin_trace, GRPC_ERROR_CANCELLED);
  GRPC_ERROR_UNREF(error);
}

void RoundRobin::CancelPickLocked(PickState* pick, grpc_error* error) {
  PickState* pp = pending_picks_;
  pending_picks_ = nullptr;
  while (pp != nullptr) {
    PickState* next = pp->next;
    if (pp == pick) {
      pick->connected_subchannel.reset();
      GRPC_CLOSURE_SCHED(pick->on_complete,
                         GRPC_ERROR_CREATE_REFERENCING_FROM_STATIC_STRING(
                             "Pick Cancelled", &error, 1));
    } else {
      pp->next = pending_picks_;
      pending_picks_ = pp;
    }
    pp = next;
  }
  GRPC_ERROR_UNREF(error);
}

void RoundRobin::CancelMatchingPicksLocked(uint32_t initial_metadata_flags_mask,
                                           uint32_t initial_metadata_flags_eq,
                                           grpc_error* error) {
  PickState* pick = pending_picks_;
  pending_picks_ = nullptr;
  while (pick != nullptr) {
    PickState* next = pick->next;
    if ((pick->initial_metadata_flags & initial_metadata_flags_mask) ==
        initial_metadata_flags_eq) {
      pick->connected_subchannel.reset();
      GRPC_CLOSURE_SCHED(pick->on_complete,
                         GRPC_ERROR_CREATE_REFERENCING_FROM_STATIC_STRING(
                             "Pick Cancelled", &error, 1));
    } else {
      pick->next = pending_picks_;
      pending_picks_ = pick;
    }
    pick = next;
  }
  GRPC_ERROR_UNREF(error);
}

void RoundRobin::StartPickingLocked() {
  started_picking_ = true;
  subchannel_list_->StartWatchingLocked();
}

void RoundRobin::ExitIdleLocked() {
  if (!started_picking_) {
    StartPickingLocked();
  }
}

bool RoundRobin::DoPickLocked(PickState* pick) {
  const size_t next_ready_index = GetNextReadySubchannelIndexLocked();
  if (next_ready_index < subchannel_list_->num_subchannels()) {
    /* readily available, report right away */
    RoundRobinSubchannelData* sd =
        subchannel_list_->subchannel(next_ready_index);
    GPR_ASSERT(sd->connected_subchannel() != nullptr);
    pick->connected_subchannel = sd->connected_subchannel()->Ref();
    if (pick->user_data != nullptr) {
      *pick->user_data = sd->user_data();
    }
    if (grpc_lb_round_robin_trace.enabled()) {
      gpr_log(GPR_DEBUG,
              "[RR %p] Picked target <-- Subchannel %p (connected %p) (sl %p, "
              "index %" PRIuPTR ")",
              this, sd->subchannel(), pick->connected_subchannel.get(),
              sd->subchannel_list(), next_ready_index);
    }
    /* only advance the last picked pointer if the selection was used */
    UpdateLastReadySubchannelIndexLocked(next_ready_index);
    return true;
  }
  return false;
}

void RoundRobin::DrainPendingPicksLocked() {
  PickState* pick;
  while ((pick = pending_picks_)) {
    pending_picks_ = pick->next;
    GPR_ASSERT(DoPickLocked(pick));
    GRPC_CLOSURE_SCHED(pick->on_complete, GRPC_ERROR_NONE);
  }
}

bool RoundRobin::PickLocked(PickState* pick) {
  if (grpc_lb_round_robin_trace.enabled()) {
    gpr_log(GPR_INFO, "[RR %p] Trying to pick (shutdown: %d)", this, shutdown_);
  }
  GPR_ASSERT(!shutdown_);
  if (subchannel_list_ != nullptr) {
<<<<<<< HEAD
    if (DoPickLocked(pick)) return true;
=======
    const size_t next_ready_index = GetNextReadySubchannelIndexLocked();
    if (next_ready_index < subchannel_list_->num_subchannels) {
      /* readily available, report right away */
      grpc_lb_subchannel_data* sd =
          &subchannel_list_->subchannels[next_ready_index];
      pick->connected_subchannel = sd->connected_subchannel;
      if (pick->user_data != nullptr) {
        *pick->user_data = sd->user_data;
      }
      if (grpc_lb_round_robin_trace.enabled()) {
        gpr_log(
            GPR_INFO,
            "[RR %p] Picked target <-- Subchannel %p (connected %p) (sl %p, "
            "index %" PRIuPTR ")",
            this, sd->subchannel, pick->connected_subchannel.get(),
            sd->subchannel_list, next_ready_index);
      }
      /* only advance the last picked pointer if the selection was used */
      UpdateLastReadySubchannelIndexLocked(next_ready_index);
      return true;
    }
>>>>>>> 32d74cd7
  }
  /* no pick currently available. Save for later in list of pending picks */
  if (!started_picking_) {
    StartPickingLocked();
  }
  pick->next = pending_picks_;
  pending_picks_ = pick;
  return false;
}

void RoundRobin::RoundRobinSubchannelList::StartWatchingLocked() {
  if (num_subchannels() == 0) return;
  // Check current state of each subchannel synchronously, since any
  // subchannel already used by some other channel may have a non-IDLE
  // state.  This will invoke ProcessConnectivityChangeLocked() for each
  // subchannel whose state is not IDLE.  However, because started_watching_
  // is still false, the code there will do two special things:
  //
  // - It will skip re-resolution for any subchannel in state
  //   TRANSIENT_FAILURE, since doing this at start-watching-time would
  //   cause us to enter an endless loop of re-resolution (i.e.,
  //   re-resolution would cause a new update, and the new update would
  //   immediately trigger a new re-resolution).
  //
  // - It will not call UpdateRoundRobinStateFromSubchannelStateCountsLocked();
  //   instead, we call that here after all subchannels have been checked.
  //   This allows us to act more intelligently based on the state of all
  //   subchannels, rather than just acting on the first one.  For example,
  //   if there is more than one pending pick, this allows us to spread the
  //   picks across all READY subchannels rather than sending them all to
  //   the first subchannel that reports READY.
  for (size_t i = 0; i < num_subchannels(); ++i) {
    subchannel(i)->CheckConnectivityStateLocked();
  }
  // Now set started_watching_ to true and call
  // UpdateRoundRobinStateFromSubchannelStateCountsLocked().
  started_watching_ = true;
  UpdateRoundRobinStateFromSubchannelStateCountsLocked();
  // Start connectivity watch for each subchannel.
  for (size_t i = 0; i < num_subchannels(); i++) {
    if (subchannel(i)->subchannel() != nullptr) {
      subchannel(i)->StartConnectivityWatchLocked();
    }
  }
}

void RoundRobin::RoundRobinSubchannelList::UpdateStateCountersLocked(
    grpc_connectivity_state old_state, grpc_connectivity_state new_state,
    grpc_error* transient_failure_error) {
  GPR_ASSERT(old_state != GRPC_CHANNEL_SHUTDOWN);
  GPR_ASSERT(new_state != GRPC_CHANNEL_SHUTDOWN);
  if (old_state == GRPC_CHANNEL_READY) {
    GPR_ASSERT(num_ready_ > 0);
    --num_ready_;
  } else if (old_state == GRPC_CHANNEL_CONNECTING) {
    GPR_ASSERT(num_connecting_ > 0);
    --num_connecting_;
  } else if (old_state == GRPC_CHANNEL_TRANSIENT_FAILURE) {
    GPR_ASSERT(num_transient_failure_ > 0);
    --num_transient_failure_;
  }
  if (new_state == GRPC_CHANNEL_READY) {
    ++num_ready_;
  } else if (new_state == GRPC_CHANNEL_CONNECTING) {
    ++num_connecting_;
  } else if (new_state == GRPC_CHANNEL_TRANSIENT_FAILURE) {
    ++num_transient_failure_;
  }
  GRPC_ERROR_UNREF(last_transient_failure_error_);
  last_transient_failure_error_ = transient_failure_error;
}

// Sets the RR policy's connectivity state based on the current
// subchannel list.
void RoundRobin::RoundRobinSubchannelList::
    MaybeUpdateRoundRobinConnectivityStateLocked() {
  RoundRobin* p = static_cast<RoundRobin*>(policy());
  // Only set connectivity state if this is the current subchannel list.
  if (p->subchannel_list_.get() != this) return;
  /* In priority order. The first rule to match terminates the search (ie, if we
   * are on rule n, all previous rules were unfulfilled).
   *
   * 1) RULE: ANY subchannel is READY => policy is READY.
   *    CHECK: subchannel_list->num_ready > 0.
   *
   * 2) RULE: ANY subchannel is CONNECTING => policy is CONNECTING.
   *    CHECK: sd->curr_connectivity_state == CONNECTING.
   *
   * 3) RULE: ALL subchannels are TRANSIENT_FAILURE => policy is
   *                                                   TRANSIENT_FAILURE.
   *    CHECK: subchannel_list->num_transient_failures ==
   *           subchannel_list->num_subchannels.
   */
  if (num_ready_ > 0) {
    /* 1) READY */
    grpc_connectivity_state_set(&p->state_tracker_, GRPC_CHANNEL_READY,
                                GRPC_ERROR_NONE, "rr_ready");
  } else if (num_connecting_ > 0) {
    /* 2) CONNECTING */
    grpc_connectivity_state_set(&p->state_tracker_, GRPC_CHANNEL_CONNECTING,
                                GRPC_ERROR_NONE, "rr_connecting");
  } else if (num_transient_failure_ == num_subchannels()) {
    /* 3) TRANSIENT_FAILURE */
    grpc_connectivity_state_set(&p->state_tracker_,
                                GRPC_CHANNEL_TRANSIENT_FAILURE,
                                GRPC_ERROR_REF(last_transient_failure_error_),
                                "rr_exhausted_subchannels");
  }
}

<<<<<<< HEAD
void RoundRobin::RoundRobinSubchannelList::
    UpdateRoundRobinStateFromSubchannelStateCountsLocked() {
  RoundRobin* p = static_cast<RoundRobin*>(policy());
  if (num_ready_ > 0) {
    if (p->subchannel_list_.get() != this) {
      // Promote this list to p->subchannel_list_.
      // This list must be p->latest_pending_subchannel_list_, because
      // any previous update would have been shut down already and
      // therefore weeded out in ProcessConnectivityChangeLocked().
      GPR_ASSERT(p->latest_pending_subchannel_list_.get() == this);
      GPR_ASSERT(!shutting_down());
      if (grpc_lb_round_robin_trace.enabled()) {
        const size_t old_num_subchannels =
            p->subchannel_list_ != nullptr
                ? p->subchannel_list_->num_subchannels()
                : 0;
        gpr_log(GPR_DEBUG,
                "[RR %p] phasing out subchannel list %p (size %" PRIuPTR
                ") in favor of %p (size %" PRIuPTR ")",
                p, p->subchannel_list_.get(), old_num_subchannels, this,
                num_subchannels());
=======
void RoundRobin::OnConnectivityChangedLocked(void* arg, grpc_error* error) {
  grpc_lb_subchannel_data* sd = static_cast<grpc_lb_subchannel_data*>(arg);
  RoundRobin* p = static_cast<RoundRobin*>(sd->subchannel_list->policy);
  if (grpc_lb_round_robin_trace.enabled()) {
    gpr_log(
        GPR_INFO,
        "[RR %p] connectivity changed for subchannel %p, subchannel_list %p: "
        "prev_state=%s new_state=%s p->shutdown=%d "
        "sd->subchannel_list->shutting_down=%d error=%s",
        p, sd->subchannel, sd->subchannel_list,
        grpc_connectivity_state_name(sd->prev_connectivity_state),
        grpc_connectivity_state_name(sd->pending_connectivity_state_unsafe),
        p->shutdown_, sd->subchannel_list->shutting_down,
        grpc_error_string(error));
  }
  GPR_ASSERT(sd->subchannel != nullptr);
  // If the policy is shutting down, unref and return.
  if (p->shutdown_) {
    grpc_lb_subchannel_data_stop_connectivity_watch(sd);
    grpc_lb_subchannel_data_unref_subchannel(sd, "rr_shutdown");
    p->SubchannelListUnrefForConnectivityWatch(sd->subchannel_list,
                                               "rr_shutdown");
    return;
  }
  // If the subchannel list is shutting down, stop watching.
  if (sd->subchannel_list->shutting_down || error == GRPC_ERROR_CANCELLED) {
    grpc_lb_subchannel_data_stop_connectivity_watch(sd);
    grpc_lb_subchannel_data_unref_subchannel(sd, "rr_sl_shutdown");
    p->SubchannelListUnrefForConnectivityWatch(sd->subchannel_list,
                                               "rr_sl_shutdown");
    return;
  }
  // If we're still here, the notification must be for a subchannel in
  // either the current or latest pending subchannel lists.
  GPR_ASSERT(sd->subchannel_list == p->subchannel_list_ ||
             sd->subchannel_list == p->latest_pending_subchannel_list_);
  GPR_ASSERT(sd->pending_connectivity_state_unsafe != GRPC_CHANNEL_SHUTDOWN);
  // Now that we're inside the combiner, copy the pending connectivity
  // state (which was set by the connectivity state watcher) to
  // curr_connectivity_state, which is what we use inside of the combiner.
  sd->curr_connectivity_state = sd->pending_connectivity_state_unsafe;
  // If the sd's new state is TRANSIENT_FAILURE, unref the *connected*
  // subchannel, if any.
  switch (sd->curr_connectivity_state) {
    case GRPC_CHANNEL_TRANSIENT_FAILURE: {
      sd->connected_subchannel.reset();
      if (grpc_lb_round_robin_trace.enabled()) {
        gpr_log(GPR_INFO,
                "[RR %p] Subchannel %p has gone into TRANSIENT_FAILURE. "
                "Requesting re-resolution",
                p, sd->subchannel);
>>>>>>> 32d74cd7
      }
      p->subchannel_list_ = std::move(p->latest_pending_subchannel_list_);
      p->last_ready_subchannel_index_ = -1;
    }
<<<<<<< HEAD
    // Drain pending picks.
    p->DrainPendingPicksLocked();
  }
  // Update the RR policy's connectivity state if needed.
  MaybeUpdateRoundRobinConnectivityStateLocked();
}

void RoundRobin::RoundRobinSubchannelData::ProcessConnectivityChangeLocked(
    grpc_error* error) {
  RoundRobin* p = static_cast<RoundRobin*>(subchannel_list()->policy());
  if (grpc_lb_round_robin_trace.enabled()) {
    gpr_log(
        GPR_DEBUG,
        "[RR %p] connectivity changed for subchannel %p, subchannel_list %p "
        "(index %" PRIuPTR " of %" PRIuPTR
        "): prev_state=%s new_state=%s "
        "p->shutdown=%d sd->subchannel_list->shutting_down=%d error=%s",
        p, subchannel(), subchannel_list(), Index(),
        subchannel_list()->num_subchannels(),
        grpc_connectivity_state_name(prev_connectivity_state_),
        grpc_connectivity_state_name(connectivity_state()), p->shutdown_,
        subchannel_list()->shutting_down(), grpc_error_string(error));
  }
  GPR_ASSERT(subchannel() != nullptr);
  // If the new state is TRANSIENT_FAILURE, re-resolve.
  // Only do this if we've started watching, not at startup time.
  // Otherwise, if the subchannel was already in state TRANSIENT_FAILURE
  // when the subchannel list was created, we'd wind up in a constant
  // loop of re-resolution.
  if (connectivity_state() == GRPC_CHANNEL_TRANSIENT_FAILURE &&
      subchannel_list()->started_watching()) {
    if (grpc_lb_round_robin_trace.enabled()) {
      gpr_log(GPR_DEBUG,
              "[RR %p] Subchannel %p has gone into TRANSIENT_FAILURE. "
              "Requesting re-resolution",
              p, subchannel());
=======
    case GRPC_CHANNEL_READY: {
      if (sd->connected_subchannel == nullptr) {
        sd->connected_subchannel =
            grpc_subchannel_get_connected_subchannel(sd->subchannel);
      }
      if (sd->subchannel_list != p->subchannel_list_) {
        // promote sd->subchannel_list to p->subchannel_list_.
        // sd->subchannel_list must be equal to
        // p->latest_pending_subchannel_list_ because we have already filtered
        // for sds belonging to outdated subchannel lists.
        GPR_ASSERT(sd->subchannel_list == p->latest_pending_subchannel_list_);
        GPR_ASSERT(!sd->subchannel_list->shutting_down);
        if (grpc_lb_round_robin_trace.enabled()) {
          const size_t num_subchannels =
              p->subchannel_list_ != nullptr
                  ? p->subchannel_list_->num_subchannels
                  : 0;
          gpr_log(GPR_INFO,
                  "[RR %p] phasing out subchannel list %p (size %" PRIuPTR
                  ") in favor of %p (size %" PRIuPTR ")",
                  p, p->subchannel_list_, num_subchannels, sd->subchannel_list,
                  num_subchannels);
        }
        if (p->subchannel_list_ != nullptr) {
          // dispose of the current subchannel_list
          grpc_lb_subchannel_list_shutdown_and_unref(p->subchannel_list_,
                                                     "sl_phase_out_shutdown");
        }
        p->subchannel_list_ = p->latest_pending_subchannel_list_;
        p->latest_pending_subchannel_list_ = nullptr;
      }
      /* at this point we know there's at least one suitable subchannel. Go
       * ahead and pick one and notify the pending suitors in
       * p->pending_picks. This preemptively replicates rr_pick()'s actions. */
      const size_t next_ready_index = p->GetNextReadySubchannelIndexLocked();
      GPR_ASSERT(next_ready_index < p->subchannel_list_->num_subchannels);
      grpc_lb_subchannel_data* selected =
          &p->subchannel_list_->subchannels[next_ready_index];
      if (p->pending_picks_ != nullptr) {
        // if the selected subchannel is going to be used for the pending
        // picks, update the last picked pointer
        p->UpdateLastReadySubchannelIndexLocked(next_ready_index);
      }
      PickState* pick;
      while ((pick = p->pending_picks_)) {
        p->pending_picks_ = pick->next;
        pick->connected_subchannel = selected->connected_subchannel;
        if (pick->user_data != nullptr) {
          *pick->user_data = selected->user_data;
        }
        if (grpc_lb_round_robin_trace.enabled()) {
          gpr_log(GPR_INFO,
                  "[RR %p] Fulfilling pending pick. Target <-- subchannel %p "
                  "(subchannel_list %p, index %" PRIuPTR ")",
                  p, selected->subchannel, p->subchannel_list_,
                  next_ready_index);
        }
        GRPC_CLOSURE_SCHED(pick->on_complete, GRPC_ERROR_NONE);
      }
      break;
>>>>>>> 32d74cd7
    }
    p->TryReresolutionLocked(&grpc_lb_round_robin_trace, GRPC_ERROR_NONE);
  }
  // Update state counters.
  subchannel_list()->UpdateStateCountersLocked(
      prev_connectivity_state_, connectivity_state(), GRPC_ERROR_REF(error));
  prev_connectivity_state_ = connectivity_state();
  // If we've started watching, update overall state and renew notification.
  if (subchannel_list()->started_watching()) {
    subchannel_list()->UpdateRoundRobinStateFromSubchannelStateCountsLocked();
    RenewConnectivityWatchLocked();
  }
  GRPC_ERROR_UNREF(error);
}

grpc_connectivity_state RoundRobin::CheckConnectivityLocked(
    grpc_error** error) {
  return grpc_connectivity_state_get(&state_tracker_, error);
}

void RoundRobin::NotifyOnStateChangeLocked(grpc_connectivity_state* current,
                                           grpc_closure* notify) {
  grpc_connectivity_state_notify_on_state_change(&state_tracker_, current,
                                                 notify);
}

void RoundRobin::PingOneLocked(grpc_closure* on_initiate,
                               grpc_closure* on_ack) {
  const size_t next_ready_index = GetNextReadySubchannelIndexLocked();
  if (next_ready_index < subchannel_list_->num_subchannels()) {
    RoundRobinSubchannelData* selected =
        subchannel_list_->subchannel(next_ready_index);
    selected->connected_subchannel()->Ping(on_initiate, on_ack);
  } else {
    GRPC_CLOSURE_SCHED(on_initiate, GRPC_ERROR_CREATE_FROM_STATIC_STRING(
                                        "Round Robin not connected"));
    GRPC_CLOSURE_SCHED(on_ack, GRPC_ERROR_CREATE_FROM_STATIC_STRING(
                                   "Round Robin not connected"));
  }
}

void RoundRobin::UpdateLocked(const grpc_channel_args& args) {
  const grpc_arg* arg = grpc_channel_args_find(&args, GRPC_ARG_LB_ADDRESSES);
  if (arg == nullptr || arg->type != GRPC_ARG_POINTER) {
    gpr_log(GPR_ERROR, "[RR %p] update provided no addresses; ignoring", this);
    // If we don't have a current subchannel list, go into TRANSIENT_FAILURE.
    // Otherwise, keep using the current subchannel list (ignore this update).
    if (subchannel_list_ == nullptr) {
      grpc_connectivity_state_set(
          &state_tracker_, GRPC_CHANNEL_TRANSIENT_FAILURE,
          GRPC_ERROR_CREATE_FROM_STATIC_STRING("Missing update in args"),
          "rr_update_missing");
    }
    return;
  }
  grpc_lb_addresses* addresses =
      static_cast<grpc_lb_addresses*>(arg->value.pointer.p);
  if (grpc_lb_round_robin_trace.enabled()) {
    gpr_log(GPR_INFO, "[RR %p] received update with %" PRIuPTR " addresses",
            this, addresses->num_addresses);
  }
  // Replace latest_pending_subchannel_list_.
  if (latest_pending_subchannel_list_ != nullptr) {
    if (grpc_lb_round_robin_trace.enabled()) {
      gpr_log(GPR_DEBUG,
              "[RR %p] Shutting down previous pending subchannel list %p", this,
              latest_pending_subchannel_list_.get());
    }
  }
<<<<<<< HEAD
  latest_pending_subchannel_list_ = MakeOrphanable<RoundRobinSubchannelList>(
      this, &grpc_lb_round_robin_trace, addresses, combiner(),
      client_channel_factory(), args);
  // If we haven't started picking yet or the new list is empty,
  // immediately promote the new list to the current list.
  if (!started_picking_ ||
      latest_pending_subchannel_list_->num_subchannels() == 0) {
    if (latest_pending_subchannel_list_->num_subchannels() == 0) {
      grpc_connectivity_state_set(
          &state_tracker_, GRPC_CHANNEL_TRANSIENT_FAILURE,
          GRPC_ERROR_CREATE_FROM_STATIC_STRING("Empty update"),
          "rr_update_empty");
=======
  if (started_picking_) {
    for (size_t i = 0; i < subchannel_list->num_subchannels; ++i) {
      const grpc_connectivity_state subchannel_state =
          grpc_subchannel_check_connectivity(
              subchannel_list->subchannels[i].subchannel, nullptr);
      // Override the default setting of IDLE for connectivity notification
      // purposes if the subchannel is already in transient failure. Otherwise
      // we'd be immediately notified of the IDLE-TRANSIENT_FAILURE
      // discrepancy, attempt to re-resolve and end up here again.
      // TODO(roth): As part of C++-ifying the subchannel_list API, design a
      // better API for notifying the LB policy of subchannel states, which can
      // be used both for the subchannel's initial state and for subsequent
      // state changes. This will allow us to handle this more generally instead
      // of special-casing TRANSIENT_FAILURE (e.g., we can also distribute any
      // pending picks across all READY subchannels rather than sending them all
      // to the first one).
      if (subchannel_state == GRPC_CHANNEL_TRANSIENT_FAILURE) {
        subchannel_list->subchannels[i].pending_connectivity_state_unsafe =
            subchannel_list->subchannels[i].curr_connectivity_state =
                subchannel_list->subchannels[i].prev_connectivity_state =
                    subchannel_state;
        --subchannel_list->num_idle;
        ++subchannel_list->num_transient_failures;
      }
    }
    if (latest_pending_subchannel_list_ != nullptr) {
      if (grpc_lb_round_robin_trace.enabled()) {
        gpr_log(GPR_INFO,
                "[RR %p] Shutting down latest pending subchannel list %p, "
                "about to be replaced by newer latest %p",
                this, latest_pending_subchannel_list_, subchannel_list);
      }
      grpc_lb_subchannel_list_shutdown_and_unref(
          latest_pending_subchannel_list_, "sl_outdated");
    }
    latest_pending_subchannel_list_ = subchannel_list;
    for (size_t i = 0; i < subchannel_list->num_subchannels; ++i) {
      /* Watch every new subchannel. A subchannel list becomes active the
       * moment one of its subchannels is READY. At that moment, we swap
       * p->subchannel_list for sd->subchannel_list, provided the subchannel
       * list is still valid (ie, isn't shutting down) */
      SubchannelListRefForConnectivityWatch(subchannel_list,
                                            "connectivity_watch");
      grpc_lb_subchannel_data_start_connectivity_watch(
          &subchannel_list->subchannels[i]);
>>>>>>> 32d74cd7
    }
    subchannel_list_ = std::move(latest_pending_subchannel_list_);
    last_ready_subchannel_index_ = -1;
  } else {
    // If we've started picking, start watching the new list.
    latest_pending_subchannel_list_->StartWatchingLocked();
  }
}

//
// factory
//

class RoundRobinFactory : public LoadBalancingPolicyFactory {
 public:
  OrphanablePtr<LoadBalancingPolicy> CreateLoadBalancingPolicy(
      const LoadBalancingPolicy::Args& args) const override {
    return OrphanablePtr<LoadBalancingPolicy>(New<RoundRobin>(args));
  }

  const char* name() const override { return "round_robin"; }
};

}  // namespace

}  // namespace grpc_core

void grpc_lb_policy_round_robin_init() {
  grpc_core::LoadBalancingPolicyRegistry::Builder::
      RegisterLoadBalancingPolicyFactory(
          grpc_core::UniquePtr<grpc_core::LoadBalancingPolicyFactory>(
              grpc_core::New<grpc_core::RoundRobinFactory>()));
}

void grpc_lb_policy_round_robin_shutdown() {}<|MERGE_RESOLUTION|>--- conflicted
+++ resolved
@@ -199,13 +199,8 @@
                                "round_robin");
   UpdateLocked(*args.args);
   if (grpc_lb_round_robin_trace.enabled()) {
-<<<<<<< HEAD
-    gpr_log(GPR_DEBUG, "[RR %p] Created with %" PRIuPTR " subchannels", this,
+    gpr_log(GPR_INFO, "[RR %p] Created with %" PRIuPTR " subchannels", this,
             subchannel_list_->num_subchannels());
-=======
-    gpr_log(GPR_INFO, "[RR %p] Created with %" PRIuPTR " subchannels", this,
-            subchannel_list_->num_subchannels);
->>>>>>> 32d74cd7
   }
   grpc_subchannel_index_ref();
 }
@@ -273,23 +268,13 @@
   GPR_ASSERT(last_ready_index < subchannel_list_->num_subchannels());
   last_ready_subchannel_index_ = last_ready_index;
   if (grpc_lb_round_robin_trace.enabled()) {
-<<<<<<< HEAD
-    gpr_log(
-        GPR_DEBUG,
-        "[RR %p] setting last_ready_subchannel_index=%" PRIuPTR
-        " (SC %p, CSC %p)",
-        this, last_ready_index,
-        subchannel_list_->subchannel(last_ready_index)->subchannel(),
-        subchannel_list_->subchannel(last_ready_index)->connected_subchannel());
-=======
     gpr_log(GPR_INFO,
             "[RR %p] setting last_ready_subchannel_index=%" PRIuPTR
             " (SC %p, CSC %p)",
             this, last_ready_index,
-            subchannel_list_->subchannels[last_ready_index].subchannel,
-            subchannel_list_->subchannels[last_ready_index]
-                .connected_subchannel.get());
->>>>>>> 32d74cd7
+            subchannel_list_->subchannel(last_ready_index)->subchannel(),
+            subchannel_list_->subchannel(last_ready_index)
+                ->connected_subchannel());
   }
 }
 
@@ -388,7 +373,7 @@
       *pick->user_data = sd->user_data();
     }
     if (grpc_lb_round_robin_trace.enabled()) {
-      gpr_log(GPR_DEBUG,
+      gpr_log(GPR_INFO,
               "[RR %p] Picked target <-- Subchannel %p (connected %p) (sl %p, "
               "index %" PRIuPTR ")",
               this, sd->subchannel(), pick->connected_subchannel.get(),
@@ -416,31 +401,7 @@
   }
   GPR_ASSERT(!shutdown_);
   if (subchannel_list_ != nullptr) {
-<<<<<<< HEAD
     if (DoPickLocked(pick)) return true;
-=======
-    const size_t next_ready_index = GetNextReadySubchannelIndexLocked();
-    if (next_ready_index < subchannel_list_->num_subchannels) {
-      /* readily available, report right away */
-      grpc_lb_subchannel_data* sd =
-          &subchannel_list_->subchannels[next_ready_index];
-      pick->connected_subchannel = sd->connected_subchannel;
-      if (pick->user_data != nullptr) {
-        *pick->user_data = sd->user_data;
-      }
-      if (grpc_lb_round_robin_trace.enabled()) {
-        gpr_log(
-            GPR_INFO,
-            "[RR %p] Picked target <-- Subchannel %p (connected %p) (sl %p, "
-            "index %" PRIuPTR ")",
-            this, sd->subchannel, pick->connected_subchannel.get(),
-            sd->subchannel_list, next_ready_index);
-      }
-      /* only advance the last picked pointer if the selection was used */
-      UpdateLastReadySubchannelIndexLocked(next_ready_index);
-      return true;
-    }
->>>>>>> 32d74cd7
   }
   /* no pick currently available. Save for later in list of pending picks */
   if (!started_picking_) {
@@ -551,7 +512,6 @@
   }
 }
 
-<<<<<<< HEAD
 void RoundRobin::RoundRobinSubchannelList::
     UpdateRoundRobinStateFromSubchannelStateCountsLocked() {
   RoundRobin* p = static_cast<RoundRobin*>(policy());
@@ -568,69 +528,15 @@
             p->subchannel_list_ != nullptr
                 ? p->subchannel_list_->num_subchannels()
                 : 0;
-        gpr_log(GPR_DEBUG,
+        gpr_log(GPR_INFO,
                 "[RR %p] phasing out subchannel list %p (size %" PRIuPTR
                 ") in favor of %p (size %" PRIuPTR ")",
                 p, p->subchannel_list_.get(), old_num_subchannels, this,
                 num_subchannels());
-=======
-void RoundRobin::OnConnectivityChangedLocked(void* arg, grpc_error* error) {
-  grpc_lb_subchannel_data* sd = static_cast<grpc_lb_subchannel_data*>(arg);
-  RoundRobin* p = static_cast<RoundRobin*>(sd->subchannel_list->policy);
-  if (grpc_lb_round_robin_trace.enabled()) {
-    gpr_log(
-        GPR_INFO,
-        "[RR %p] connectivity changed for subchannel %p, subchannel_list %p: "
-        "prev_state=%s new_state=%s p->shutdown=%d "
-        "sd->subchannel_list->shutting_down=%d error=%s",
-        p, sd->subchannel, sd->subchannel_list,
-        grpc_connectivity_state_name(sd->prev_connectivity_state),
-        grpc_connectivity_state_name(sd->pending_connectivity_state_unsafe),
-        p->shutdown_, sd->subchannel_list->shutting_down,
-        grpc_error_string(error));
-  }
-  GPR_ASSERT(sd->subchannel != nullptr);
-  // If the policy is shutting down, unref and return.
-  if (p->shutdown_) {
-    grpc_lb_subchannel_data_stop_connectivity_watch(sd);
-    grpc_lb_subchannel_data_unref_subchannel(sd, "rr_shutdown");
-    p->SubchannelListUnrefForConnectivityWatch(sd->subchannel_list,
-                                               "rr_shutdown");
-    return;
-  }
-  // If the subchannel list is shutting down, stop watching.
-  if (sd->subchannel_list->shutting_down || error == GRPC_ERROR_CANCELLED) {
-    grpc_lb_subchannel_data_stop_connectivity_watch(sd);
-    grpc_lb_subchannel_data_unref_subchannel(sd, "rr_sl_shutdown");
-    p->SubchannelListUnrefForConnectivityWatch(sd->subchannel_list,
-                                               "rr_sl_shutdown");
-    return;
-  }
-  // If we're still here, the notification must be for a subchannel in
-  // either the current or latest pending subchannel lists.
-  GPR_ASSERT(sd->subchannel_list == p->subchannel_list_ ||
-             sd->subchannel_list == p->latest_pending_subchannel_list_);
-  GPR_ASSERT(sd->pending_connectivity_state_unsafe != GRPC_CHANNEL_SHUTDOWN);
-  // Now that we're inside the combiner, copy the pending connectivity
-  // state (which was set by the connectivity state watcher) to
-  // curr_connectivity_state, which is what we use inside of the combiner.
-  sd->curr_connectivity_state = sd->pending_connectivity_state_unsafe;
-  // If the sd's new state is TRANSIENT_FAILURE, unref the *connected*
-  // subchannel, if any.
-  switch (sd->curr_connectivity_state) {
-    case GRPC_CHANNEL_TRANSIENT_FAILURE: {
-      sd->connected_subchannel.reset();
-      if (grpc_lb_round_robin_trace.enabled()) {
-        gpr_log(GPR_INFO,
-                "[RR %p] Subchannel %p has gone into TRANSIENT_FAILURE. "
-                "Requesting re-resolution",
-                p, sd->subchannel);
->>>>>>> 32d74cd7
       }
       p->subchannel_list_ = std::move(p->latest_pending_subchannel_list_);
       p->last_ready_subchannel_index_ = -1;
     }
-<<<<<<< HEAD
     // Drain pending picks.
     p->DrainPendingPicksLocked();
   }
@@ -643,7 +549,7 @@
   RoundRobin* p = static_cast<RoundRobin*>(subchannel_list()->policy());
   if (grpc_lb_round_robin_trace.enabled()) {
     gpr_log(
-        GPR_DEBUG,
+        GPR_INFO,
         "[RR %p] connectivity changed for subchannel %p, subchannel_list %p "
         "(index %" PRIuPTR " of %" PRIuPTR
         "): prev_state=%s new_state=%s "
@@ -663,72 +569,10 @@
   if (connectivity_state() == GRPC_CHANNEL_TRANSIENT_FAILURE &&
       subchannel_list()->started_watching()) {
     if (grpc_lb_round_robin_trace.enabled()) {
-      gpr_log(GPR_DEBUG,
+      gpr_log(GPR_INFO,
               "[RR %p] Subchannel %p has gone into TRANSIENT_FAILURE. "
               "Requesting re-resolution",
               p, subchannel());
-=======
-    case GRPC_CHANNEL_READY: {
-      if (sd->connected_subchannel == nullptr) {
-        sd->connected_subchannel =
-            grpc_subchannel_get_connected_subchannel(sd->subchannel);
-      }
-      if (sd->subchannel_list != p->subchannel_list_) {
-        // promote sd->subchannel_list to p->subchannel_list_.
-        // sd->subchannel_list must be equal to
-        // p->latest_pending_subchannel_list_ because we have already filtered
-        // for sds belonging to outdated subchannel lists.
-        GPR_ASSERT(sd->subchannel_list == p->latest_pending_subchannel_list_);
-        GPR_ASSERT(!sd->subchannel_list->shutting_down);
-        if (grpc_lb_round_robin_trace.enabled()) {
-          const size_t num_subchannels =
-              p->subchannel_list_ != nullptr
-                  ? p->subchannel_list_->num_subchannels
-                  : 0;
-          gpr_log(GPR_INFO,
-                  "[RR %p] phasing out subchannel list %p (size %" PRIuPTR
-                  ") in favor of %p (size %" PRIuPTR ")",
-                  p, p->subchannel_list_, num_subchannels, sd->subchannel_list,
-                  num_subchannels);
-        }
-        if (p->subchannel_list_ != nullptr) {
-          // dispose of the current subchannel_list
-          grpc_lb_subchannel_list_shutdown_and_unref(p->subchannel_list_,
-                                                     "sl_phase_out_shutdown");
-        }
-        p->subchannel_list_ = p->latest_pending_subchannel_list_;
-        p->latest_pending_subchannel_list_ = nullptr;
-      }
-      /* at this point we know there's at least one suitable subchannel. Go
-       * ahead and pick one and notify the pending suitors in
-       * p->pending_picks. This preemptively replicates rr_pick()'s actions. */
-      const size_t next_ready_index = p->GetNextReadySubchannelIndexLocked();
-      GPR_ASSERT(next_ready_index < p->subchannel_list_->num_subchannels);
-      grpc_lb_subchannel_data* selected =
-          &p->subchannel_list_->subchannels[next_ready_index];
-      if (p->pending_picks_ != nullptr) {
-        // if the selected subchannel is going to be used for the pending
-        // picks, update the last picked pointer
-        p->UpdateLastReadySubchannelIndexLocked(next_ready_index);
-      }
-      PickState* pick;
-      while ((pick = p->pending_picks_)) {
-        p->pending_picks_ = pick->next;
-        pick->connected_subchannel = selected->connected_subchannel;
-        if (pick->user_data != nullptr) {
-          *pick->user_data = selected->user_data;
-        }
-        if (grpc_lb_round_robin_trace.enabled()) {
-          gpr_log(GPR_INFO,
-                  "[RR %p] Fulfilling pending pick. Target <-- subchannel %p "
-                  "(subchannel_list %p, index %" PRIuPTR ")",
-                  p, selected->subchannel, p->subchannel_list_,
-                  next_ready_index);
-        }
-        GRPC_CLOSURE_SCHED(pick->on_complete, GRPC_ERROR_NONE);
-      }
-      break;
->>>>>>> 32d74cd7
     }
     p->TryReresolutionLocked(&grpc_lb_round_robin_trace, GRPC_ERROR_NONE);
   }
@@ -793,12 +637,11 @@
   // Replace latest_pending_subchannel_list_.
   if (latest_pending_subchannel_list_ != nullptr) {
     if (grpc_lb_round_robin_trace.enabled()) {
-      gpr_log(GPR_DEBUG,
+      gpr_log(GPR_INFO,
               "[RR %p] Shutting down previous pending subchannel list %p", this,
               latest_pending_subchannel_list_.get());
     }
   }
-<<<<<<< HEAD
   latest_pending_subchannel_list_ = MakeOrphanable<RoundRobinSubchannelList>(
       this, &grpc_lb_round_robin_trace, addresses, combiner(),
       client_channel_factory(), args);
@@ -811,53 +654,6 @@
           &state_tracker_, GRPC_CHANNEL_TRANSIENT_FAILURE,
           GRPC_ERROR_CREATE_FROM_STATIC_STRING("Empty update"),
           "rr_update_empty");
-=======
-  if (started_picking_) {
-    for (size_t i = 0; i < subchannel_list->num_subchannels; ++i) {
-      const grpc_connectivity_state subchannel_state =
-          grpc_subchannel_check_connectivity(
-              subchannel_list->subchannels[i].subchannel, nullptr);
-      // Override the default setting of IDLE for connectivity notification
-      // purposes if the subchannel is already in transient failure. Otherwise
-      // we'd be immediately notified of the IDLE-TRANSIENT_FAILURE
-      // discrepancy, attempt to re-resolve and end up here again.
-      // TODO(roth): As part of C++-ifying the subchannel_list API, design a
-      // better API for notifying the LB policy of subchannel states, which can
-      // be used both for the subchannel's initial state and for subsequent
-      // state changes. This will allow us to handle this more generally instead
-      // of special-casing TRANSIENT_FAILURE (e.g., we can also distribute any
-      // pending picks across all READY subchannels rather than sending them all
-      // to the first one).
-      if (subchannel_state == GRPC_CHANNEL_TRANSIENT_FAILURE) {
-        subchannel_list->subchannels[i].pending_connectivity_state_unsafe =
-            subchannel_list->subchannels[i].curr_connectivity_state =
-                subchannel_list->subchannels[i].prev_connectivity_state =
-                    subchannel_state;
-        --subchannel_list->num_idle;
-        ++subchannel_list->num_transient_failures;
-      }
-    }
-    if (latest_pending_subchannel_list_ != nullptr) {
-      if (grpc_lb_round_robin_trace.enabled()) {
-        gpr_log(GPR_INFO,
-                "[RR %p] Shutting down latest pending subchannel list %p, "
-                "about to be replaced by newer latest %p",
-                this, latest_pending_subchannel_list_, subchannel_list);
-      }
-      grpc_lb_subchannel_list_shutdown_and_unref(
-          latest_pending_subchannel_list_, "sl_outdated");
-    }
-    latest_pending_subchannel_list_ = subchannel_list;
-    for (size_t i = 0; i < subchannel_list->num_subchannels; ++i) {
-      /* Watch every new subchannel. A subchannel list becomes active the
-       * moment one of its subchannels is READY. At that moment, we swap
-       * p->subchannel_list for sd->subchannel_list, provided the subchannel
-       * list is still valid (ie, isn't shutting down) */
-      SubchannelListRefForConnectivityWatch(subchannel_list,
-                                            "connectivity_watch");
-      grpc_lb_subchannel_data_start_connectivity_watch(
-          &subchannel_list->subchannels[i]);
->>>>>>> 32d74cd7
     }
     subchannel_list_ = std::move(latest_pending_subchannel_list_);
     last_ready_subchannel_index_ = -1;

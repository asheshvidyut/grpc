/*
 *
 * Copyright 2015, Google Inc.
 * All rights reserved.
 *
 * Redistribution and use in source and binary forms, with or without
 * modification, are permitted provided that the following conditions are
 * met:
 *
 *     * Redistributions of source code must retain the above copyright
 * notice, this list of conditions and the following disclaimer.
 *     * Redistributions in binary form must reproduce the above
 * copyright notice, this list of conditions and the following disclaimer
 * in the documentation and/or other materials provided with the
 * distribution.
 *     * Neither the name of Google Inc. nor the names of its
 * contributors may be used to endorse or promote products derived from
 * this software without specific prior written permission.
 *
 * THIS SOFTWARE IS PROVIDED BY THE COPYRIGHT HOLDERS AND CONTRIBUTORS
 * "AS IS" AND ANY EXPRESS OR IMPLIED WARRANTIES, INCLUDING, BUT NOT
 * LIMITED TO, THE IMPLIED WARRANTIES OF MERCHANTABILITY AND FITNESS FOR
 * A PARTICULAR PURPOSE ARE DISCLAIMED. IN NO EVENT SHALL THE COPYRIGHT
 * OWNER OR CONTRIBUTORS BE LIABLE FOR ANY DIRECT, INDIRECT, INCIDENTAL,
 * SPECIAL, EXEMPLARY, OR CONSEQUENTIAL DAMAGES (INCLUDING, BUT NOT
 * LIMITED TO, PROCUREMENT OF SUBSTITUTE GOODS OR SERVICES; LOSS OF USE,
 * DATA, OR PROFITS; OR BUSINESS INTERRUPTION) HOWEVER CAUSED AND ON ANY
 * THEORY OF LIABILITY, WHETHER IN CONTRACT, STRICT LIABILITY, OR TORT
 * (INCLUDING NEGLIGENCE OR OTHERWISE) ARISING IN ANY WAY OUT OF THE USE
 * OF THIS SOFTWARE, EVEN IF ADVISED OF THE POSSIBILITY OF SUCH DAMAGE.
 *
 */

#include "src/core/ext/client_config/client_channel.h"

#include <stdio.h>
#include <string.h>

#include <grpc/support/alloc.h>
#include <grpc/support/log.h>
#include <grpc/support/sync.h>
#include <grpc/support/useful.h>

#include "src/core/ext/client_config/subchannel_call_holder.h"
#include "src/core/lib/channel/channel_args.h"
#include "src/core/lib/channel/connected_channel.h"
#include "src/core/lib/iomgr/iomgr.h"
#include "src/core/lib/profiling/timers.h"
#include "src/core/lib/support/string.h"
#include "src/core/lib/surface/channel.h"
#include "src/core/lib/transport/connectivity_state.h"

/* Client channel implementation */

typedef grpc_subchannel_call_holder call_data;

typedef struct client_channel_channel_data {
  /** resolver for this channel */
  grpc_resolver *resolver;
  /** have we started resolving this channel */
  int started_resolving;

  /** mutex protecting client configuration, including all
      variables below in this data structure */
  gpr_mu mu_config;
  /** currently active load balancer - guarded by mu_config */
  grpc_lb_policy *lb_policy;
  /** incoming configuration - set by resolver.next
      guarded by mu_config */
  grpc_client_config *incoming_configuration;
  /** a list of closures that are all waiting for config to come in */
  grpc_closure_list waiting_for_config_closures;
  /** resolver callback */
  grpc_closure on_config_changed;
  /** connectivity state being tracked */
  grpc_connectivity_state_tracker state_tracker;
  /** when an lb_policy arrives, should we try to exit idle */
  int exit_idle_when_lb_policy_arrives;
  /** owning stack */
  grpc_channel_stack *owning_stack;
  /** interested parties (owned) */
  grpc_pollset_set *interested_parties;
} channel_data;

/** We create one watcher for each new lb_policy that is returned from a
   resolver,
    to watch for state changes from the lb_policy. When a state change is seen,
   we
    update the channel, and create a new watcher */
typedef struct {
  channel_data *chand;
  grpc_closure on_changed;
  grpc_connectivity_state state;
  grpc_lb_policy *lb_policy;
} lb_policy_connectivity_watcher;

typedef struct {
  grpc_closure closure;
  grpc_call_element *elem;
} waiting_call;

static char *cc_get_peer(grpc_exec_ctx *exec_ctx, grpc_call_element *elem) {
  return grpc_subchannel_call_holder_get_peer(exec_ctx, elem->call_data);
}

static void cc_start_transport_stream_op(grpc_exec_ctx *exec_ctx,
                                         grpc_call_element *elem,
                                         grpc_transport_stream_op *op) {
  GRPC_CALL_LOG_OP(GPR_INFO, elem, op);
  grpc_subchannel_call_holder_perform_op(exec_ctx, elem->call_data, op);
}

static void watch_lb_policy(grpc_exec_ctx *exec_ctx, channel_data *chand,
                            grpc_lb_policy *lb_policy,
                            grpc_connectivity_state current_state);

static void set_channel_connectivity_state_locked(grpc_exec_ctx *exec_ctx,
                                                  channel_data *chand,
                                                  grpc_connectivity_state state,
                                                  grpc_error *error,
                                                  const char *reason) {
  if ((state == GRPC_CHANNEL_TRANSIENT_FAILURE ||
       state == GRPC_CHANNEL_SHUTDOWN) &&
      chand->lb_policy != NULL) {
    /* cancel fail-fast picks */
    grpc_lb_policy_cancel_picks(
        exec_ctx, chand->lb_policy,
        /* mask= */ GRPC_INITIAL_METADATA_IGNORE_CONNECTIVITY,
        /* check= */ 0);
  }
  grpc_connectivity_state_set(exec_ctx, &chand->state_tracker, state, error,
                              reason);
}

static void on_lb_policy_state_changed_locked(grpc_exec_ctx *exec_ctx,
                                              lb_policy_connectivity_watcher *w,
                                              grpc_error *error) {
  grpc_connectivity_state publish_state = w->state;
  /* check if the notification is for a stale policy */
  if (w->lb_policy != w->chand->lb_policy) return;

  if (publish_state == GRPC_CHANNEL_SHUTDOWN && w->chand->resolver != NULL) {
    publish_state = GRPC_CHANNEL_TRANSIENT_FAILURE;
    grpc_resolver_channel_saw_error(exec_ctx, w->chand->resolver);
    GRPC_LB_POLICY_UNREF(exec_ctx, w->chand->lb_policy, "channel");
    w->chand->lb_policy = NULL;
  }
  set_channel_connectivity_state_locked(exec_ctx, w->chand, publish_state,
<<<<<<< HEAD
                                        GRPC_ERROR_REF(error), "lb_changed");
  if (w->state != GRPC_CHANNEL_FATAL_FAILURE) {
=======
                                        "lb_changed");
  if (w->state != GRPC_CHANNEL_SHUTDOWN) {
>>>>>>> 37e26d92
    watch_lb_policy(exec_ctx, w->chand, w->lb_policy, w->state);
  }
}

static void on_lb_policy_state_changed(grpc_exec_ctx *exec_ctx, void *arg,
                                       grpc_error *error) {
  lb_policy_connectivity_watcher *w = arg;

  gpr_mu_lock(&w->chand->mu_config);
  on_lb_policy_state_changed_locked(exec_ctx, w, error);
  gpr_mu_unlock(&w->chand->mu_config);

  GRPC_CHANNEL_STACK_UNREF(exec_ctx, w->chand->owning_stack, "watch_lb_policy");
  gpr_free(w);
}

static void watch_lb_policy(grpc_exec_ctx *exec_ctx, channel_data *chand,
                            grpc_lb_policy *lb_policy,
                            grpc_connectivity_state current_state) {
  lb_policy_connectivity_watcher *w = gpr_malloc(sizeof(*w));
  GRPC_CHANNEL_STACK_REF(chand->owning_stack, "watch_lb_policy");

  w->chand = chand;
  grpc_closure_init(&w->on_changed, on_lb_policy_state_changed, w);
  w->state = current_state;
  w->lb_policy = lb_policy;
  grpc_lb_policy_notify_on_state_change(exec_ctx, lb_policy, &w->state,
                                        &w->on_changed);
}

static void cc_on_config_changed(grpc_exec_ctx *exec_ctx, void *arg,
                                 grpc_error *error) {
  channel_data *chand = arg;
  grpc_lb_policy *lb_policy = NULL;
  grpc_lb_policy *old_lb_policy;
  grpc_connectivity_state state = GRPC_CHANNEL_TRANSIENT_FAILURE;
  int exit_idle = 0;
  grpc_error *state_error = GRPC_ERROR_CREATE("No load balancing policy");

  if (chand->incoming_configuration != NULL) {
    lb_policy = grpc_client_config_get_lb_policy(chand->incoming_configuration);
    if (lb_policy != NULL) {
      GRPC_LB_POLICY_REF(lb_policy, "channel");
      GRPC_LB_POLICY_REF(lb_policy, "config_change");
      GRPC_ERROR_UNREF(state_error);
      state =
          grpc_lb_policy_check_connectivity(exec_ctx, lb_policy, &state_error);
    }

    grpc_client_config_unref(exec_ctx, chand->incoming_configuration);
  }

  chand->incoming_configuration = NULL;

  if (lb_policy != NULL) {
    grpc_pollset_set_add_pollset_set(exec_ctx, lb_policy->interested_parties,
                                     chand->interested_parties);
  }

  gpr_mu_lock(&chand->mu_config);
  old_lb_policy = chand->lb_policy;
  chand->lb_policy = lb_policy;
  if (lb_policy != NULL) {
    grpc_exec_ctx_enqueue_list(exec_ctx, &chand->waiting_for_config_closures,
                               NULL);
  } else if (chand->resolver == NULL /* disconnected */) {
    grpc_closure_list_fail_all(
        &chand->waiting_for_config_closures,
        GRPC_ERROR_CREATE_REFERENCING("Channel disconnected", &error, 1));
    grpc_exec_ctx_enqueue_list(exec_ctx, &chand->waiting_for_config_closures,
                               NULL);
  }
  if (lb_policy != NULL && chand->exit_idle_when_lb_policy_arrives) {
    GRPC_LB_POLICY_REF(lb_policy, "exit_idle");
    exit_idle = 1;
    chand->exit_idle_when_lb_policy_arrives = 0;
  }

  if (error == GRPC_ERROR_NONE && chand->resolver) {
    set_channel_connectivity_state_locked(
        exec_ctx, chand, state, GRPC_ERROR_REF(state_error), "new_lb+resolver");
    if (lb_policy != NULL) {
      watch_lb_policy(exec_ctx, chand, lb_policy, state);
    }
    GRPC_CHANNEL_STACK_REF(chand->owning_stack, "resolver");
    grpc_resolver_next(exec_ctx, chand->resolver,
                       &chand->incoming_configuration,
                       &chand->on_config_changed);
    gpr_mu_unlock(&chand->mu_config);
  } else {
    if (chand->resolver != NULL) {
      grpc_resolver_shutdown(exec_ctx, chand->resolver);
      GRPC_RESOLVER_UNREF(exec_ctx, chand->resolver, "channel");
      chand->resolver = NULL;
    }
    grpc_error *refs[] = {error, state_error};
    set_channel_connectivity_state_locked(
<<<<<<< HEAD
        exec_ctx, chand, GRPC_CHANNEL_FATAL_FAILURE,
        GRPC_ERROR_CREATE_REFERENCING("Got config after disconnection", refs,
                                      GPR_ARRAY_SIZE(refs)),
        "resolver_gone");
=======
        exec_ctx, chand, GRPC_CHANNEL_SHUTDOWN, "resolver_gone");
>>>>>>> 37e26d92
    gpr_mu_unlock(&chand->mu_config);
  }

  if (exit_idle) {
    grpc_lb_policy_exit_idle(exec_ctx, lb_policy);
    GRPC_LB_POLICY_UNREF(exec_ctx, lb_policy, "exit_idle");
  }

  if (old_lb_policy != NULL) {
    grpc_pollset_set_del_pollset_set(
        exec_ctx, old_lb_policy->interested_parties, chand->interested_parties);
    GRPC_LB_POLICY_UNREF(exec_ctx, old_lb_policy, "channel");
  }

  if (lb_policy != NULL) {
    GRPC_LB_POLICY_UNREF(exec_ctx, lb_policy, "config_change");
  }

  GRPC_CHANNEL_STACK_UNREF(exec_ctx, chand->owning_stack, "resolver");
  GRPC_ERROR_UNREF(state_error);
}

static void cc_start_transport_op(grpc_exec_ctx *exec_ctx,
                                  grpc_channel_element *elem,
                                  grpc_transport_op *op) {
  channel_data *chand = elem->channel_data;

  grpc_exec_ctx_sched(exec_ctx, op->on_consumed, GRPC_ERROR_NONE, NULL);

  GPR_ASSERT(op->set_accept_stream == false);
  if (op->bind_pollset != NULL) {
    grpc_pollset_set_add_pollset(exec_ctx, chand->interested_parties,
                                 op->bind_pollset);
  }

  gpr_mu_lock(&chand->mu_config);
  if (op->on_connectivity_state_change != NULL) {
    grpc_connectivity_state_notify_on_state_change(
        exec_ctx, &chand->state_tracker, op->connectivity_state,
        op->on_connectivity_state_change);
    op->on_connectivity_state_change = NULL;
    op->connectivity_state = NULL;
  }

  if (op->send_ping != NULL) {
    if (chand->lb_policy == NULL) {
      grpc_exec_ctx_sched(exec_ctx, op->send_ping,
                          GRPC_ERROR_CREATE("Ping with no load balancing"),
                          NULL);
    } else {
      grpc_lb_policy_ping_one(exec_ctx, chand->lb_policy, op->send_ping);
      op->bind_pollset = NULL;
    }
    op->send_ping = NULL;
  }

<<<<<<< HEAD
  if (op->disconnect_with_error != GRPC_ERROR_NONE) {
    if (chand->resolver != NULL) {
      set_channel_connectivity_state_locked(
          exec_ctx, chand, GRPC_CHANNEL_FATAL_FAILURE,
          GRPC_ERROR_REF(op->disconnect_with_error), "disconnect");
      grpc_resolver_shutdown(exec_ctx, chand->resolver);
      GRPC_RESOLVER_UNREF(exec_ctx, chand->resolver, "channel");
      chand->resolver = NULL;
      if (!chand->started_resolving) {
        grpc_closure_list_fail_all(&chand->waiting_for_config_closures,
                                   GRPC_ERROR_REF(op->disconnect_with_error));
        grpc_exec_ctx_enqueue_list(exec_ctx,
                                   &chand->waiting_for_config_closures, NULL);
      }
      if (chand->lb_policy != NULL) {
        grpc_pollset_set_del_pollset_set(exec_ctx,
                                         chand->lb_policy->interested_parties,
                                         chand->interested_parties);
        GRPC_LB_POLICY_UNREF(exec_ctx, chand->lb_policy, "channel");
        chand->lb_policy = NULL;
      }
=======
  if (op->disconnect && chand->resolver != NULL) {
    set_channel_connectivity_state_locked(exec_ctx, chand,
                                          GRPC_CHANNEL_SHUTDOWN, "disconnect");
    grpc_resolver_shutdown(exec_ctx, chand->resolver);
    GRPC_RESOLVER_UNREF(exec_ctx, chand->resolver, "channel");
    chand->resolver = NULL;
    if (!chand->started_resolving) {
      grpc_closure_list_fail_all(&chand->waiting_for_config_closures);
      grpc_exec_ctx_enqueue_list(exec_ctx, &chand->waiting_for_config_closures,
                                 NULL);
    }
    if (chand->lb_policy != NULL) {
      grpc_pollset_set_del_pollset_set(exec_ctx,
                                       chand->lb_policy->interested_parties,
                                       chand->interested_parties);
      GRPC_LB_POLICY_UNREF(exec_ctx, chand->lb_policy, "channel");
      chand->lb_policy = NULL;
>>>>>>> 37e26d92
    }
    GRPC_ERROR_UNREF(op->disconnect_with_error);
  }
  gpr_mu_unlock(&chand->mu_config);
}

typedef struct {
  grpc_metadata_batch *initial_metadata;
  uint32_t initial_metadata_flags;
  grpc_connected_subchannel **connected_subchannel;
  grpc_closure *on_ready;
  grpc_call_element *elem;
  grpc_closure closure;
} continue_picking_args;

static int cc_pick_subchannel(grpc_exec_ctx *exec_ctx, void *arg,
                              grpc_metadata_batch *initial_metadata,
                              uint32_t initial_metadata_flags,
                              grpc_connected_subchannel **connected_subchannel,
                              grpc_closure *on_ready);

static void continue_picking(grpc_exec_ctx *exec_ctx, void *arg,
                             grpc_error *error) {
  continue_picking_args *cpa = arg;
  if (cpa->connected_subchannel == NULL) {
    /* cancelled, do nothing */
  } else if (error != GRPC_ERROR_NONE) {
    grpc_exec_ctx_sched(exec_ctx, cpa->on_ready, GRPC_ERROR_REF(error), NULL);
  } else if (cc_pick_subchannel(exec_ctx, cpa->elem, cpa->initial_metadata,
                                cpa->initial_metadata_flags,
                                cpa->connected_subchannel, cpa->on_ready)) {
    grpc_exec_ctx_sched(exec_ctx, cpa->on_ready, GRPC_ERROR_NONE, NULL);
  }
  gpr_free(cpa);
}

static int cc_pick_subchannel(grpc_exec_ctx *exec_ctx, void *elemp,
                              grpc_metadata_batch *initial_metadata,
                              uint32_t initial_metadata_flags,
                              grpc_connected_subchannel **connected_subchannel,
                              grpc_closure *on_ready) {
  grpc_call_element *elem = elemp;
  channel_data *chand = elem->channel_data;
  call_data *calld = elem->call_data;
  continue_picking_args *cpa;
  grpc_closure *closure;

  GPR_ASSERT(connected_subchannel);

  gpr_mu_lock(&chand->mu_config);
  if (initial_metadata == NULL) {
    if (chand->lb_policy != NULL) {
      grpc_lb_policy_cancel_pick(exec_ctx, chand->lb_policy,
                                 connected_subchannel);
    }
    for (closure = chand->waiting_for_config_closures.head; closure != NULL;
         closure = closure->next_data.next) {
      cpa = closure->cb_arg;
      if (cpa->connected_subchannel == connected_subchannel) {
        cpa->connected_subchannel = NULL;
        grpc_exec_ctx_sched(exec_ctx, cpa->on_ready,
                            GRPC_ERROR_CREATE("Pick cancelled"), NULL);
      }
    }
    gpr_mu_unlock(&chand->mu_config);
    return 1;
  }
  if (chand->lb_policy != NULL) {
    grpc_lb_policy *lb_policy = chand->lb_policy;
    int r;
    GRPC_LB_POLICY_REF(lb_policy, "cc_pick_subchannel");
    gpr_mu_unlock(&chand->mu_config);
    r = grpc_lb_policy_pick(exec_ctx, lb_policy, calld->pollset,
                            initial_metadata, initial_metadata_flags,
                            connected_subchannel, on_ready);
    GRPC_LB_POLICY_UNREF(exec_ctx, lb_policy, "cc_pick_subchannel");
    return r;
  }
  if (chand->resolver != NULL && !chand->started_resolving) {
    chand->started_resolving = 1;
    GRPC_CHANNEL_STACK_REF(chand->owning_stack, "resolver");
    grpc_resolver_next(exec_ctx, chand->resolver,
                       &chand->incoming_configuration,
                       &chand->on_config_changed);
  }
  if (chand->resolver != NULL) {
    cpa = gpr_malloc(sizeof(*cpa));
    cpa->initial_metadata = initial_metadata;
    cpa->initial_metadata_flags = initial_metadata_flags;
    cpa->connected_subchannel = connected_subchannel;
    cpa->on_ready = on_ready;
    cpa->elem = elem;
    grpc_closure_init(&cpa->closure, continue_picking, cpa);
    grpc_closure_list_append(&chand->waiting_for_config_closures, &cpa->closure,
                             GRPC_ERROR_NONE);
  } else {
    grpc_exec_ctx_sched(exec_ctx, on_ready, GRPC_ERROR_CREATE("Disconnected"),
                        NULL);
  }
  gpr_mu_unlock(&chand->mu_config);
  return 0;
}

/* Constructor for call_data */
static void init_call_elem(grpc_exec_ctx *exec_ctx, grpc_call_element *elem,
                           grpc_call_element_args *args) {
  grpc_subchannel_call_holder_init(elem->call_data, cc_pick_subchannel, elem,
                                   args->call_stack);
}

/* Destructor for call_data */
static void destroy_call_elem(grpc_exec_ctx *exec_ctx, grpc_call_element *elem,
                              const grpc_call_stats *stats,
                              void *and_free_memory) {
  grpc_subchannel_call_holder_destroy(exec_ctx, elem->call_data);
  gpr_free(and_free_memory);
}

/* Constructor for channel_data */
static void init_channel_elem(grpc_exec_ctx *exec_ctx,
                              grpc_channel_element *elem,
                              grpc_channel_element_args *args) {
  channel_data *chand = elem->channel_data;

  memset(chand, 0, sizeof(*chand));

  GPR_ASSERT(args->is_last);
  GPR_ASSERT(elem->filter == &grpc_client_channel_filter);

  gpr_mu_init(&chand->mu_config);
  grpc_closure_init(&chand->on_config_changed, cc_on_config_changed, chand);
  chand->owning_stack = args->channel_stack;

  grpc_connectivity_state_init(&chand->state_tracker, GRPC_CHANNEL_IDLE,
                               "client_channel");
  chand->interested_parties = grpc_pollset_set_create();
}

/* Destructor for channel_data */
static void destroy_channel_elem(grpc_exec_ctx *exec_ctx,
                                 grpc_channel_element *elem) {
  channel_data *chand = elem->channel_data;

  if (chand->resolver != NULL) {
    grpc_resolver_shutdown(exec_ctx, chand->resolver);
    GRPC_RESOLVER_UNREF(exec_ctx, chand->resolver, "channel");
  }
  if (chand->lb_policy != NULL) {
    grpc_pollset_set_del_pollset_set(exec_ctx,
                                     chand->lb_policy->interested_parties,
                                     chand->interested_parties);
    GRPC_LB_POLICY_UNREF(exec_ctx, chand->lb_policy, "channel");
  }
  grpc_connectivity_state_destroy(exec_ctx, &chand->state_tracker);
  grpc_pollset_set_destroy(chand->interested_parties);
  gpr_mu_destroy(&chand->mu_config);
}

static void cc_set_pollset(grpc_exec_ctx *exec_ctx, grpc_call_element *elem,
                           grpc_pollset *pollset) {
  call_data *calld = elem->call_data;
  calld->pollset = pollset;
}

const grpc_channel_filter grpc_client_channel_filter = {
    cc_start_transport_stream_op,
    cc_start_transport_op,
    sizeof(call_data),
    init_call_elem,
    cc_set_pollset,
    destroy_call_elem,
    sizeof(channel_data),
    init_channel_elem,
    destroy_channel_elem,
    cc_get_peer,
    "client-channel",
};

void grpc_client_channel_set_resolver(grpc_exec_ctx *exec_ctx,
                                      grpc_channel_stack *channel_stack,
                                      grpc_resolver *resolver) {
  /* post construction initialization: set the transport setup pointer */
  grpc_channel_element *elem = grpc_channel_stack_last_element(channel_stack);
  channel_data *chand = elem->channel_data;
  gpr_mu_lock(&chand->mu_config);
  GPR_ASSERT(!chand->resolver);
  chand->resolver = resolver;
  GRPC_RESOLVER_REF(resolver, "channel");
  if (!grpc_closure_list_empty(chand->waiting_for_config_closures) ||
      chand->exit_idle_when_lb_policy_arrives) {
    chand->started_resolving = 1;
    GRPC_CHANNEL_STACK_REF(chand->owning_stack, "resolver");
    grpc_resolver_next(exec_ctx, resolver, &chand->incoming_configuration,
                       &chand->on_config_changed);
  }
  gpr_mu_unlock(&chand->mu_config);
}

grpc_connectivity_state grpc_client_channel_check_connectivity_state(
    grpc_exec_ctx *exec_ctx, grpc_channel_element *elem, int try_to_connect) {
  channel_data *chand = elem->channel_data;
  grpc_connectivity_state out;
  gpr_mu_lock(&chand->mu_config);
  out = grpc_connectivity_state_check(&chand->state_tracker, NULL);
  if (out == GRPC_CHANNEL_IDLE && try_to_connect) {
    if (chand->lb_policy != NULL) {
      grpc_lb_policy_exit_idle(exec_ctx, chand->lb_policy);
    } else {
      chand->exit_idle_when_lb_policy_arrives = 1;
      if (!chand->started_resolving && chand->resolver != NULL) {
        GRPC_CHANNEL_STACK_REF(chand->owning_stack, "resolver");
        chand->started_resolving = 1;
        grpc_resolver_next(exec_ctx, chand->resolver,
                           &chand->incoming_configuration,
                           &chand->on_config_changed);
      }
    }
  }
  gpr_mu_unlock(&chand->mu_config);
  return out;
}

typedef struct {
  channel_data *chand;
  grpc_pollset *pollset;
  grpc_closure *on_complete;
  grpc_closure my_closure;
} external_connectivity_watcher;

static void on_external_watch_complete(grpc_exec_ctx *exec_ctx, void *arg,
                                       grpc_error *error) {
  external_connectivity_watcher *w = arg;
  grpc_closure *follow_up = w->on_complete;
  grpc_pollset_set_del_pollset(exec_ctx, w->chand->interested_parties,
                               w->pollset);
  GRPC_CHANNEL_STACK_UNREF(exec_ctx, w->chand->owning_stack,
                           "external_connectivity_watcher");
  gpr_free(w);
  follow_up->cb(exec_ctx, follow_up->cb_arg, error);
}

void grpc_client_channel_watch_connectivity_state(
    grpc_exec_ctx *exec_ctx, grpc_channel_element *elem, grpc_pollset *pollset,
    grpc_connectivity_state *state, grpc_closure *on_complete) {
  channel_data *chand = elem->channel_data;
  external_connectivity_watcher *w = gpr_malloc(sizeof(*w));
  w->chand = chand;
  w->pollset = pollset;
  w->on_complete = on_complete;
  grpc_pollset_set_add_pollset(exec_ctx, chand->interested_parties, pollset);
  grpc_closure_init(&w->my_closure, on_external_watch_complete, w);
  GRPC_CHANNEL_STACK_REF(w->chand->owning_stack,
                         "external_connectivity_watcher");
  gpr_mu_lock(&chand->mu_config);
  grpc_connectivity_state_notify_on_state_change(
      exec_ctx, &chand->state_tracker, state, &w->my_closure);
  gpr_mu_unlock(&chand->mu_config);
}<|MERGE_RESOLUTION|>--- conflicted
+++ resolved
@@ -146,13 +146,8 @@
     w->chand->lb_policy = NULL;
   }
   set_channel_connectivity_state_locked(exec_ctx, w->chand, publish_state,
-<<<<<<< HEAD
                                         GRPC_ERROR_REF(error), "lb_changed");
-  if (w->state != GRPC_CHANNEL_FATAL_FAILURE) {
-=======
-                                        "lb_changed");
   if (w->state != GRPC_CHANNEL_SHUTDOWN) {
->>>>>>> 37e26d92
     watch_lb_policy(exec_ctx, w->chand, w->lb_policy, w->state);
   }
 }
@@ -250,14 +245,10 @@
     }
     grpc_error *refs[] = {error, state_error};
     set_channel_connectivity_state_locked(
-<<<<<<< HEAD
-        exec_ctx, chand, GRPC_CHANNEL_FATAL_FAILURE,
+        exec_ctx, chand, GRPC_CHANNEL_SHUTDOWN,
         GRPC_ERROR_CREATE_REFERENCING("Got config after disconnection", refs,
                                       GPR_ARRAY_SIZE(refs)),
         "resolver_gone");
-=======
-        exec_ctx, chand, GRPC_CHANNEL_SHUTDOWN, "resolver_gone");
->>>>>>> 37e26d92
     gpr_mu_unlock(&chand->mu_config);
   }
 
@@ -314,11 +305,10 @@
     op->send_ping = NULL;
   }
 
-<<<<<<< HEAD
   if (op->disconnect_with_error != GRPC_ERROR_NONE) {
     if (chand->resolver != NULL) {
       set_channel_connectivity_state_locked(
-          exec_ctx, chand, GRPC_CHANNEL_FATAL_FAILURE,
+          exec_ctx, chand, GRPC_CHANNEL_SHUTDOWN,
           GRPC_ERROR_REF(op->disconnect_with_error), "disconnect");
       grpc_resolver_shutdown(exec_ctx, chand->resolver);
       GRPC_RESOLVER_UNREF(exec_ctx, chand->resolver, "channel");
@@ -336,25 +326,6 @@
         GRPC_LB_POLICY_UNREF(exec_ctx, chand->lb_policy, "channel");
         chand->lb_policy = NULL;
       }
-=======
-  if (op->disconnect && chand->resolver != NULL) {
-    set_channel_connectivity_state_locked(exec_ctx, chand,
-                                          GRPC_CHANNEL_SHUTDOWN, "disconnect");
-    grpc_resolver_shutdown(exec_ctx, chand->resolver);
-    GRPC_RESOLVER_UNREF(exec_ctx, chand->resolver, "channel");
-    chand->resolver = NULL;
-    if (!chand->started_resolving) {
-      grpc_closure_list_fail_all(&chand->waiting_for_config_closures);
-      grpc_exec_ctx_enqueue_list(exec_ctx, &chand->waiting_for_config_closures,
-                                 NULL);
-    }
-    if (chand->lb_policy != NULL) {
-      grpc_pollset_set_del_pollset_set(exec_ctx,
-                                       chand->lb_policy->interested_parties,
-                                       chand->interested_parties);
-      GRPC_LB_POLICY_UNREF(exec_ctx, chand->lb_policy, "channel");
-      chand->lb_policy = NULL;
->>>>>>> 37e26d92
     }
     GRPC_ERROR_UNREF(op->disconnect_with_error);
   }

/*
 *
 * Copyright 2015, Google Inc.
 * All rights reserved.
 *
 * Redistribution and use in source and binary forms, with or without
 * modification, are permitted provided that the following conditions are
 * met:
 *
 *     * Redistributions of source code must retain the above copyright
 * notice, this list of conditions and the following disclaimer.
 *     * Redistributions in binary form must reproduce the above
 * copyright notice, this list of conditions and the following disclaimer
 * in the documentation and/or other materials provided with the
 * distribution.
 *     * Neither the name of Google Inc. nor the names of its
 * contributors may be used to endorse or promote products derived from
 * this software without specific prior written permission.
 *
 * THIS SOFTWARE IS PROVIDED BY THE COPYRIGHT HOLDERS AND CONTRIBUTORS
 * "AS IS" AND ANY EXPRESS OR IMPLIED WARRANTIES, INCLUDING, BUT NOT
 * LIMITED TO, THE IMPLIED WARRANTIES OF MERCHANTABILITY AND FITNESS FOR
 * A PARTICULAR PURPOSE ARE DISCLAIMED. IN NO EVENT SHALL THE COPYRIGHT
 * OWNER OR CONTRIBUTORS BE LIABLE FOR ANY DIRECT, INDIRECT, INCIDENTAL,
 * SPECIAL, EXEMPLARY, OR CONSEQUENTIAL DAMAGES (INCLUDING, BUT NOT
 * LIMITED TO, PROCUREMENT OF SUBSTITUTE GOODS OR SERVICES; LOSS OF USE,
 * DATA, OR PROFITS; OR BUSINESS INTERRUPTION) HOWEVER CAUSED AND ON ANY
 * THEORY OF LIABILITY, WHETHER IN CONTRACT, STRICT LIABILITY, OR TORT
 * (INCLUDING NEGLIGENCE OR OTHERWISE) ARISING IN ANY WAY OUT OF THE USE
 * OF THIS SOFTWARE, EVEN IF ADVISED OF THE POSSIBILITY OF SUCH DAMAGE.
 *
 */

#include <grpc/grpc.h>

#include <string.h>

#include "src/core/channel/http_filter.h"
#include "src/core/channel/http_server_filter.h"
#include "src/core/iomgr/endpoint.h"
#include "src/core/iomgr/resolve_address.h"
#include "src/core/iomgr/tcp_server.h"
#include "src/core/security/security_context.h"
#include "src/core/security/secure_transport_setup.h"
#include "src/core/surface/server.h"
#include "src/core/transport/chttp2_transport.h"
#include <grpc/support/alloc.h>
#include <grpc/support/log.h>
#include <grpc/support/sync.h>
#include <grpc/support/useful.h>

typedef struct grpc_server_secure_state {
  grpc_server *server;
  grpc_tcp_server *tcp;
  grpc_security_context *ctx;
  int is_shutdown;
  gpr_mu mu;
  gpr_refcount refcount;
} grpc_server_secure_state;

static void state_ref(grpc_server_secure_state *state) {
  gpr_ref(&state->refcount);
}

static void state_unref(grpc_server_secure_state *state) {
  if (gpr_unref(&state->refcount)) {
    grpc_security_context_unref(state->ctx);
    gpr_free(state);
  }
}

static grpc_transport_setup_result setup_transport(void *server,
                                                   grpc_transport *transport,
                                                   grpc_mdctx *mdctx) {
  static grpc_channel_filter const *extra_filters[] = {&grpc_http_server_filter,
                                                       &grpc_http_filter};
  return grpc_server_setup_transport(server, transport, extra_filters,
                                     GPR_ARRAY_SIZE(extra_filters), mdctx);
}

static void on_secure_transport_setup_done(void *statep,
                                           grpc_security_status status,
                                           grpc_endpoint *secure_endpoint) {
  grpc_server_secure_state *state = statep;
  if (status == GRPC_SECURITY_OK) {
    gpr_mu_lock(&state->mu);
    if (!state->is_shutdown) {
      grpc_create_chttp2_transport(setup_transport, state->server,
                                   grpc_server_get_channel_args(state->server),
                                   secure_endpoint, NULL, 0,
                                   grpc_mdctx_create(), 0);
    } else {
      /* We need to consume this here, because the server may already have gone
       * away. */
      grpc_endpoint_destroy(secure_endpoint);
    }
    gpr_mu_unlock(&state->mu);
  } else {
    gpr_log(GPR_ERROR, "Secure transport failed with error %d", status);
  }
  state_unref(state);
}

static void on_accept(void *statep, grpc_endpoint *tcp) {
  grpc_server_secure_state *state = statep;
  state_ref(state);
  grpc_setup_secure_transport(state->ctx, tcp, on_secure_transport_setup_done,
                              state);
}

/* Server callback: start listening on our ports */
static void start(grpc_server *server, void *statep, grpc_pollset **pollsets,
                  size_t pollset_count) {
  grpc_server_secure_state *state = statep;
  grpc_tcp_server_start(state->tcp, pollsets, pollset_count, on_accept, state);
}

/* Server callback: destroy the tcp listener (so we don't generate further
   callbacks) */
static void destroy(grpc_server *server, void *statep) {
  grpc_server_secure_state *state = statep;
  gpr_mu_lock(&state->mu);
  state->is_shutdown = 1;
<<<<<<< HEAD
  grpc_tcp_server_destroy(state->tcp, grpc_server_listener_destroy_done, server);
=======
  grpc_tcp_server_destroy(state->tcp, grpc_server_listener_destroy_done,
                          server);
>>>>>>> fba54764
  gpr_mu_unlock(&state->mu);
  state_unref(state);
}

int grpc_server_add_secure_http2_port(grpc_server *server, const char *addr,
                                      grpc_server_credentials *creds) {
  grpc_resolved_addresses *resolved = NULL;
  grpc_tcp_server *tcp = NULL;
  grpc_server_secure_state *state = NULL;
  size_t i;
  unsigned count = 0;
  int port_num = -1;
  int port_temp;
  grpc_security_status status = GRPC_SECURITY_ERROR;
  grpc_security_context *ctx = NULL;

  /* create security context */
  if (creds == NULL) goto error;

  if (strcmp(creds->type, GRPC_CREDENTIALS_TYPE_SSL) == 0) {
    status = grpc_ssl_server_security_context_create(
        grpc_ssl_server_credentials_get_config(creds), &ctx);
  } else if (strcmp(creds->type,
                    GRPC_CREDENTIALS_TYPE_FAKE_TRANSPORT_SECURITY) == 0) {
    ctx = grpc_fake_server_security_context_create();
    status = GRPC_SECURITY_OK;
  }

  if (status != GRPC_SECURITY_OK) {
    gpr_log(GPR_ERROR,
            "Unable to create secure server with credentials of type %s.",
            creds->type);
    goto error;
  }

  /* resolve address */
  resolved = grpc_blocking_resolve_address(addr, "https");
  if (!resolved) {
    goto error;
  }

  tcp = grpc_tcp_server_create();
  if (!tcp) {
    goto error;
  }

  for (i = 0; i < resolved->naddrs; i++) {
    port_temp = grpc_tcp_server_add_port(
        tcp, (struct sockaddr *)&resolved->addrs[i].addr,
        resolved->addrs[i].len);
    if (port_temp >= 0) {
      if (port_num == -1) {
        port_num = port_temp;
      } else {
        GPR_ASSERT(port_num == port_temp);
      }
      count++;
    }
  }
  if (count == 0) {
    gpr_log(GPR_ERROR, "No address added out of total %d resolved",
            resolved->naddrs);
    goto error;
  }
  if (count != resolved->naddrs) {
    gpr_log(GPR_ERROR, "Only %d addresses added out of total %d resolved",
            count, resolved->naddrs);
    /* if it's an error, don't we want to goto error; here ? */
  }
  grpc_resolved_addresses_destroy(resolved);

  state = gpr_malloc(sizeof(*state));
  state->server = server;
  state->tcp = tcp;
  state->ctx = ctx;
  state->is_shutdown = 0;
  gpr_mu_init(&state->mu);
  gpr_ref_init(&state->refcount, 1);

  /* Register with the server only upon success */
  grpc_server_add_listener(server, state, start, destroy);

  return port_num;

/* Error path: cleanup and return */
error:
  if (ctx) {
    grpc_security_context_unref(ctx);
  }
  if (resolved) {
    grpc_resolved_addresses_destroy(resolved);
  }
  if (tcp) {
    grpc_tcp_server_destroy(tcp, NULL, NULL);
  }
  if (state) {
    gpr_free(state);
  }
  return 0;
}<|MERGE_RESOLUTION|>--- conflicted
+++ resolved
@@ -121,12 +121,8 @@
   grpc_server_secure_state *state = statep;
   gpr_mu_lock(&state->mu);
   state->is_shutdown = 1;
-<<<<<<< HEAD
-  grpc_tcp_server_destroy(state->tcp, grpc_server_listener_destroy_done, server);
-=======
   grpc_tcp_server_destroy(state->tcp, grpc_server_listener_destroy_done,
                           server);
->>>>>>> fba54764
   gpr_mu_unlock(&state->mu);
   state_unref(state);
 }

/*
 *
 * Copyright 2015 gRPC authors.
 *
 * Licensed under the Apache License, Version 2.0 (the "License");
 * you may not use this file except in compliance with the License.
 * You may obtain a copy of the License at
 *
 *     http://www.apache.org/licenses/LICENSE-2.0
 *
 * Unless required by applicable law or agreed to in writing, software
 * distributed under the License is distributed on an "AS IS" BASIS,
 * WITHOUT WARRANTIES OR CONDITIONS OF ANY KIND, either express or implied.
 * See the License for the specific language governing permissions and
 * limitations under the License.
 *
 */

#ifndef GRPC_CORE_LIB_TRANSPORT_TRANSPORT_H
#define GRPC_CORE_LIB_TRANSPORT_TRANSPORT_H

#include <stddef.h>

#include "src/core/lib/channel/context.h"
#include "src/core/lib/iomgr/call_combiner.h"
#include "src/core/lib/iomgr/endpoint.h"
#include "src/core/lib/iomgr/polling_entity.h"
#include "src/core/lib/iomgr/pollset.h"
#include "src/core/lib/iomgr/pollset_set.h"
#include "src/core/lib/support/arena.h"
#include "src/core/lib/transport/byte_stream.h"
#include "src/core/lib/transport/metadata_batch.h"

#ifdef __cplusplus
extern "C" {
#endif

/* forward declarations */
typedef struct grpc_transport grpc_transport;

/* grpc_stream doesn't actually exist. It's used as a typesafe
   opaque pointer for whatever data the transport wants to track
   for a stream. */
typedef struct grpc_stream grpc_stream;

#ifndef NDEBUG
extern grpc_tracer_flag grpc_trace_stream_refcount;
#endif

typedef struct grpc_stream_refcount {
  gpr_refcount refs;
  grpc_closure destroy;
#ifndef NDEBUG
  const char* object_type;
#endif
  grpc_slice_refcount slice_refcount;
} grpc_stream_refcount;

#ifndef NDEBUG
<<<<<<< HEAD
void grpc_stream_ref_init(grpc_stream_refcount *refcount, int initial_refs,
                          grpc_iomgr_cb_func cb, void *cb_arg,
                          const char *object_type);
void grpc_stream_ref(grpc_stream_refcount *refcount, const char *reason);
void grpc_stream_unref(grpc_stream_refcount *refcount, const char *reason);
#define GRPC_STREAM_REF_INIT(rc, ir, cb, cb_arg, objtype) \
  grpc_stream_ref_init(rc, ir, cb, cb_arg, objtype)
#else
void grpc_stream_ref_init(grpc_stream_refcount *refcount, int initial_refs,
                          grpc_iomgr_cb_func cb, void *cb_arg);
void grpc_stream_ref(grpc_stream_refcount *refcount);
void grpc_stream_unref(grpc_stream_refcount *refcount);
=======
void grpc_stream_ref_init(grpc_stream_refcount* refcount, int initial_refs,
                          grpc_iomgr_cb_func cb, void* cb_arg,
                          const char* object_type);
void grpc_stream_ref(grpc_stream_refcount* refcount, const char* reason);
void grpc_stream_unref(grpc_exec_ctx* exec_ctx, grpc_stream_refcount* refcount,
                       const char* reason);
#define GRPC_STREAM_REF_INIT(rc, ir, cb, cb_arg, objtype) \
  grpc_stream_ref_init(rc, ir, cb, cb_arg, objtype)
#else
void grpc_stream_ref_init(grpc_stream_refcount* refcount, int initial_refs,
                          grpc_iomgr_cb_func cb, void* cb_arg);
void grpc_stream_ref(grpc_stream_refcount* refcount);
void grpc_stream_unref(grpc_exec_ctx* exec_ctx, grpc_stream_refcount* refcount);
>>>>>>> d9da7387
#define GRPC_STREAM_REF_INIT(rc, ir, cb, cb_arg, objtype) \
  grpc_stream_ref_init(rc, ir, cb, cb_arg)
#endif

/* Wrap a buffer that is owned by some stream object into a slice that shares
   the same refcount */
grpc_slice grpc_slice_from_stream_owned_buffer(grpc_stream_refcount* refcount,
                                               void* buffer, size_t length);

typedef struct {
  uint64_t framing_bytes;
  uint64_t data_bytes;
  uint64_t header_bytes;
} grpc_transport_one_way_stats;

typedef struct grpc_transport_stream_stats {
  grpc_transport_one_way_stats incoming;
  grpc_transport_one_way_stats outgoing;
} grpc_transport_stream_stats;

void grpc_transport_move_one_way_stats(grpc_transport_one_way_stats* from,
                                       grpc_transport_one_way_stats* to);

void grpc_transport_move_stats(grpc_transport_stream_stats* from,
                               grpc_transport_stream_stats* to);

typedef struct {
  void* extra_arg;
  grpc_closure closure;
} grpc_handler_private_op_data;

typedef struct grpc_transport_stream_op_batch_payload
    grpc_transport_stream_op_batch_payload;

/* Transport stream op: a set of operations to perform on a transport
   against a single stream */
typedef struct grpc_transport_stream_op_batch {
  /** Should be enqueued when all requested operations (excluding recv_message
      and recv_initial_metadata which have their own closures) in a given batch
      have been completed. */
  grpc_closure* on_complete;

  /** Values for the stream op (fields set are determined by flags above) */
  grpc_transport_stream_op_batch_payload* payload;

  /** Send initial metadata to the peer, from the provided metadata batch. */
  bool send_initial_metadata : 1;

  /** Send trailing metadata to the peer, from the provided metadata batch. */
  bool send_trailing_metadata : 1;

  /** Send message data to the peer, from the provided byte stream. */
  bool send_message : 1;

  /** Receive initial metadata from the stream, into provided metadata batch. */
  bool recv_initial_metadata : 1;

  /** Receive message data from the stream, into provided byte stream. */
  bool recv_message : 1;

  /** Receive trailing metadata from the stream, into provided metadata batch.
   */
  bool recv_trailing_metadata : 1;

  /** Collect any stats into provided buffer, zero internal stat counters */
  bool collect_stats : 1;

  /** Cancel this stream with the provided error */
  bool cancel_stream : 1;

  /***************************************************************************
   * remaining fields are initialized and used at the discretion of the
   * current handler of the op */

  grpc_handler_private_op_data handler_private;
} grpc_transport_stream_op_batch;

struct grpc_transport_stream_op_batch_payload {
  struct {
    grpc_metadata_batch* send_initial_metadata;
    /** Iff send_initial_metadata != NULL, flags associated with
        send_initial_metadata: a bitfield of GRPC_INITIAL_METADATA_xxx */
    uint32_t send_initial_metadata_flags;
    // If non-NULL, will be set by the transport to the peer string
    // (a char*, which the caller takes ownership of).
    gpr_atm* peer_string;
  } send_initial_metadata;

  struct {
    grpc_metadata_batch* send_trailing_metadata;
  } send_trailing_metadata;

  struct {
    // The transport (or a filter that decides to return a failure before
    // the op gets down to the transport) is responsible for calling
    // grpc_byte_stream_destroy() on this.
    // The batch's on_complete will not be called until after the byte
    // stream is destroyed.
    grpc_byte_stream* send_message;
  } send_message;

  struct {
    grpc_metadata_batch* recv_initial_metadata;
    uint32_t* recv_flags;
    /** Should be enqueued when initial metadata is ready to be processed. */
    grpc_closure* recv_initial_metadata_ready;
    // If not NULL, will be set to true if trailing metadata is
    // immediately available.  This may be a signal that we received a
    // Trailers-Only response.
    bool* trailing_metadata_available;
    // If non-NULL, will be set by the transport to the peer string
    // (a char*, which the caller takes ownership of).
    gpr_atm* peer_string;
  } recv_initial_metadata;

  struct {
    // Will be set by the transport to point to the byte stream
    // containing a received message.
    // The caller is responsible for calling grpc_byte_stream_destroy()
    // on this byte stream.
    grpc_byte_stream** recv_message;
    /** Should be enqueued when one message is ready to be processed. */
    grpc_closure* recv_message_ready;
  } recv_message;

  struct {
    grpc_metadata_batch* recv_trailing_metadata;
  } recv_trailing_metadata;

  struct {
    grpc_transport_stream_stats* collect_stats;
  } collect_stats;

  /** Forcefully close this stream.
      The HTTP2 semantics should be:
      - server side: if cancel_error has GRPC_ERROR_INT_GRPC_STATUS, and
        trailing metadata has not been sent, send trailing metadata with status
        and message from cancel_error (use grpc_error_get_status) followed by
        a RST_STREAM with error=GRPC_CHTTP2_NO_ERROR to force a full close
      - at all other times: use grpc_error_get_status to get a status code, and
        convert to a HTTP2 error code using
        grpc_chttp2_grpc_status_to_http2_error. Send a RST_STREAM with this
        error. */
  struct {
    // Error contract: the transport that gets this op must cause cancel_error
    //                 to be unref'ed after processing it
    grpc_error* cancel_error;
  } cancel_stream;

  /* Indexes correspond to grpc_context_index enum values */
  grpc_call_context_element* context;
};

/** Transport op: a set of operations to perform on a transport as a whole */
typedef struct grpc_transport_op {
  /** Called when processing of this op is done. */
  grpc_closure* on_consumed;
  /** connectivity monitoring - set connectivity_state to NULL to unsubscribe */
  grpc_closure* on_connectivity_state_change;
  grpc_connectivity_state* connectivity_state;
  /** should the transport be disconnected
   * Error contract: the transport that gets this op must cause
   *                 disconnect_with_error to be unref'ed after processing it */
  grpc_error* disconnect_with_error;
  /** what should the goaway contain?
   * Error contract: the transport that gets this op must cause
   *                 goaway_error to be unref'ed after processing it */
  grpc_error* goaway_error;
  /** set the callback for accepting new streams;
      this is a permanent callback, unlike the other one-shot closures.
      If true, the callback is set to set_accept_stream_fn, with its
      user_data argument set to set_accept_stream_user_data */
  bool set_accept_stream;
<<<<<<< HEAD
  void (*set_accept_stream_fn)(void *user_data, grpc_transport *transport,
                               const void *server_data);
  void *set_accept_stream_user_data;
=======
  void (*set_accept_stream_fn)(grpc_exec_ctx* exec_ctx, void* user_data,
                               grpc_transport* transport,
                               const void* server_data);
  void* set_accept_stream_user_data;
>>>>>>> d9da7387
  /** add this transport to a pollset */
  grpc_pollset* bind_pollset;
  /** add this transport to a pollset_set */
  grpc_pollset_set* bind_pollset_set;
  /** send a ping, call this back if not NULL */
  grpc_closure* send_ping;

  /***************************************************************************
   * remaining fields are initialized and used at the discretion of the
   * transport implementation */

  grpc_handler_private_op_data handler_private;
} grpc_transport_op;

/* Returns the amount of memory required to store a grpc_stream for this
   transport */
size_t grpc_transport_stream_size(grpc_transport* transport);

/* Initialize transport data for a stream.

   Returns 0 on success, any other (transport-defined) value for failure.
   May assume that stream contains all-zeros.

   Arguments:
     transport   - the transport on which to create this stream
     stream      - a pointer to uninitialized memory to initialize
     server_data - either NULL for a client initiated stream, or a pointer
                   supplied from the accept_stream callback function */
<<<<<<< HEAD
int grpc_transport_init_stream(grpc_transport *transport, grpc_stream *stream,
                               grpc_stream_refcount *refcount,
                               const void *server_data, gpr_arena *arena);

void grpc_transport_set_pops(grpc_transport *transport, grpc_stream *stream,
                             grpc_polling_entity *pollent);
=======
int grpc_transport_init_stream(grpc_exec_ctx* exec_ctx,
                               grpc_transport* transport, grpc_stream* stream,
                               grpc_stream_refcount* refcount,
                               const void* server_data, gpr_arena* arena);

void grpc_transport_set_pops(grpc_exec_ctx* exec_ctx, grpc_transport* transport,
                             grpc_stream* stream, grpc_polling_entity* pollent);
>>>>>>> d9da7387

/* Destroy transport data for a stream.

   Requires: a recv_batch with final_state == GRPC_STREAM_CLOSED has been
   received by the up-layer. Must not be called in the same call stack as
   recv_frame.

   Arguments:
     transport - the transport on which to create this stream
     stream    - the grpc_stream to destroy (memory is still owned by the
                 caller, but any child memory must be cleaned up) */
<<<<<<< HEAD
void grpc_transport_destroy_stream(grpc_transport *transport,
                                   grpc_stream *stream,
                                   grpc_closure *then_schedule_closure);

void grpc_transport_stream_op_batch_finish_with_failure(
    grpc_transport_stream_op_batch *op, grpc_error *error,
    grpc_call_combiner *call_combiner);
=======
void grpc_transport_destroy_stream(grpc_exec_ctx* exec_ctx,
                                   grpc_transport* transport,
                                   grpc_stream* stream,
                                   grpc_closure* then_schedule_closure);

void grpc_transport_stream_op_batch_finish_with_failure(
    grpc_exec_ctx* exec_ctx, grpc_transport_stream_op_batch* op,
    grpc_error* error, grpc_call_combiner* call_combiner);
>>>>>>> d9da7387

char* grpc_transport_stream_op_batch_string(grpc_transport_stream_op_batch* op);
char* grpc_transport_op_string(grpc_transport_op* op);

/* Send a batch of operations on a transport

   Takes ownership of any objects contained in ops.

   Arguments:
     transport - the transport on which to initiate the stream
     stream    - the stream on which to send the operations. This must be
                 non-NULL and previously initialized by the same transport.
     op        - a grpc_transport_stream_op_batch specifying the op to perform
   */
<<<<<<< HEAD
void grpc_transport_perform_stream_op(grpc_transport *transport,
                                      grpc_stream *stream,
                                      grpc_transport_stream_op_batch *op);

void grpc_transport_perform_op(grpc_transport *transport,
                               grpc_transport_op *op);
=======
void grpc_transport_perform_stream_op(grpc_exec_ctx* exec_ctx,
                                      grpc_transport* transport,
                                      grpc_stream* stream,
                                      grpc_transport_stream_op_batch* op);

void grpc_transport_perform_op(grpc_exec_ctx* exec_ctx,
                               grpc_transport* transport,
                               grpc_transport_op* op);
>>>>>>> d9da7387

/* Send a ping on a transport

   Calls cb with user data when a response is received. */
void grpc_transport_ping(grpc_transport* transport, grpc_closure* cb);

/* Advise peer of pending connection termination. */
void grpc_transport_goaway(grpc_transport* transport, grpc_status_code status,
                           grpc_slice debug_data);

/* Close a transport. Aborts all open streams. */
void grpc_transport_close(grpc_transport* transport);

/* Destroy the transport */
<<<<<<< HEAD
void grpc_transport_destroy(grpc_transport *transport);

/* Get the endpoint used by \a transport */
grpc_endpoint *grpc_transport_get_endpoint(grpc_transport *transport);
=======
void grpc_transport_destroy(grpc_exec_ctx* exec_ctx, grpc_transport* transport);

/* Get the endpoint used by \a transport */
grpc_endpoint* grpc_transport_get_endpoint(grpc_exec_ctx* exec_ctx,
                                           grpc_transport* transport);
>>>>>>> d9da7387

/* Allocate a grpc_transport_op, and preconfigure the on_consumed closure to
   \a on_consumed and then delete the returned transport op */
grpc_transport_op* grpc_make_transport_op(grpc_closure* on_consumed);
/* Allocate a grpc_transport_stream_op_batch, and preconfigure the on_consumed
   closure
   to \a on_consumed and then delete the returned transport op */
grpc_transport_stream_op_batch* grpc_make_transport_stream_op(
    grpc_closure* on_consumed);

#ifdef __cplusplus
}
#endif

#endif /* GRPC_CORE_LIB_TRANSPORT_TRANSPORT_H */<|MERGE_RESOLUTION|>--- conflicted
+++ resolved
@@ -57,34 +57,18 @@
 } grpc_stream_refcount;
 
 #ifndef NDEBUG
-<<<<<<< HEAD
-void grpc_stream_ref_init(grpc_stream_refcount *refcount, int initial_refs,
-                          grpc_iomgr_cb_func cb, void *cb_arg,
-                          const char *object_type);
-void grpc_stream_ref(grpc_stream_refcount *refcount, const char *reason);
-void grpc_stream_unref(grpc_stream_refcount *refcount, const char *reason);
-#define GRPC_STREAM_REF_INIT(rc, ir, cb, cb_arg, objtype) \
-  grpc_stream_ref_init(rc, ir, cb, cb_arg, objtype)
-#else
-void grpc_stream_ref_init(grpc_stream_refcount *refcount, int initial_refs,
-                          grpc_iomgr_cb_func cb, void *cb_arg);
-void grpc_stream_ref(grpc_stream_refcount *refcount);
-void grpc_stream_unref(grpc_stream_refcount *refcount);
-=======
 void grpc_stream_ref_init(grpc_stream_refcount* refcount, int initial_refs,
                           grpc_iomgr_cb_func cb, void* cb_arg,
                           const char* object_type);
 void grpc_stream_ref(grpc_stream_refcount* refcount, const char* reason);
-void grpc_stream_unref(grpc_exec_ctx* exec_ctx, grpc_stream_refcount* refcount,
-                       const char* reason);
+void grpc_stream_unref(grpc_stream_refcount* refcount, const char* reason);
 #define GRPC_STREAM_REF_INIT(rc, ir, cb, cb_arg, objtype) \
   grpc_stream_ref_init(rc, ir, cb, cb_arg, objtype)
 #else
 void grpc_stream_ref_init(grpc_stream_refcount* refcount, int initial_refs,
                           grpc_iomgr_cb_func cb, void* cb_arg);
 void grpc_stream_ref(grpc_stream_refcount* refcount);
-void grpc_stream_unref(grpc_exec_ctx* exec_ctx, grpc_stream_refcount* refcount);
->>>>>>> d9da7387
+void grpc_stream_unref(grpc_stream_refcount* refcount);
 #define GRPC_STREAM_REF_INIT(rc, ir, cb, cb_arg, objtype) \
   grpc_stream_ref_init(rc, ir, cb, cb_arg)
 #endif
@@ -258,16 +242,9 @@
       If true, the callback is set to set_accept_stream_fn, with its
       user_data argument set to set_accept_stream_user_data */
   bool set_accept_stream;
-<<<<<<< HEAD
-  void (*set_accept_stream_fn)(void *user_data, grpc_transport *transport,
-                               const void *server_data);
-  void *set_accept_stream_user_data;
-=======
-  void (*set_accept_stream_fn)(grpc_exec_ctx* exec_ctx, void* user_data,
-                               grpc_transport* transport,
+  void (*set_accept_stream_fn)(void* user_data, grpc_transport* transport,
                                const void* server_data);
   void* set_accept_stream_user_data;
->>>>>>> d9da7387
   /** add this transport to a pollset */
   grpc_pollset* bind_pollset;
   /** add this transport to a pollset_set */
@@ -296,22 +273,12 @@
      stream      - a pointer to uninitialized memory to initialize
      server_data - either NULL for a client initiated stream, or a pointer
                    supplied from the accept_stream callback function */
-<<<<<<< HEAD
-int grpc_transport_init_stream(grpc_transport *transport, grpc_stream *stream,
-                               grpc_stream_refcount *refcount,
-                               const void *server_data, gpr_arena *arena);
-
-void grpc_transport_set_pops(grpc_transport *transport, grpc_stream *stream,
-                             grpc_polling_entity *pollent);
-=======
-int grpc_transport_init_stream(grpc_exec_ctx* exec_ctx,
-                               grpc_transport* transport, grpc_stream* stream,
+int grpc_transport_init_stream(grpc_transport* transport, grpc_stream* stream,
                                grpc_stream_refcount* refcount,
                                const void* server_data, gpr_arena* arena);
 
-void grpc_transport_set_pops(grpc_exec_ctx* exec_ctx, grpc_transport* transport,
-                             grpc_stream* stream, grpc_polling_entity* pollent);
->>>>>>> d9da7387
+void grpc_transport_set_pops(grpc_transport* transport, grpc_stream* stream,
+                             grpc_polling_entity* pollent);
 
 /* Destroy transport data for a stream.
 
@@ -323,24 +290,13 @@
      transport - the transport on which to create this stream
      stream    - the grpc_stream to destroy (memory is still owned by the
                  caller, but any child memory must be cleaned up) */
-<<<<<<< HEAD
-void grpc_transport_destroy_stream(grpc_transport *transport,
-                                   grpc_stream *stream,
-                                   grpc_closure *then_schedule_closure);
-
-void grpc_transport_stream_op_batch_finish_with_failure(
-    grpc_transport_stream_op_batch *op, grpc_error *error,
-    grpc_call_combiner *call_combiner);
-=======
-void grpc_transport_destroy_stream(grpc_exec_ctx* exec_ctx,
-                                   grpc_transport* transport,
+void grpc_transport_destroy_stream(grpc_transport* transport,
                                    grpc_stream* stream,
                                    grpc_closure* then_schedule_closure);
 
 void grpc_transport_stream_op_batch_finish_with_failure(
-    grpc_exec_ctx* exec_ctx, grpc_transport_stream_op_batch* op,
-    grpc_error* error, grpc_call_combiner* call_combiner);
->>>>>>> d9da7387
+    grpc_transport_stream_op_batch* op, grpc_error* error,
+    grpc_call_combiner* call_combiner);
 
 char* grpc_transport_stream_op_batch_string(grpc_transport_stream_op_batch* op);
 char* grpc_transport_op_string(grpc_transport_op* op);
@@ -355,23 +311,12 @@
                  non-NULL and previously initialized by the same transport.
      op        - a grpc_transport_stream_op_batch specifying the op to perform
    */
-<<<<<<< HEAD
-void grpc_transport_perform_stream_op(grpc_transport *transport,
-                                      grpc_stream *stream,
-                                      grpc_transport_stream_op_batch *op);
-
-void grpc_transport_perform_op(grpc_transport *transport,
-                               grpc_transport_op *op);
-=======
-void grpc_transport_perform_stream_op(grpc_exec_ctx* exec_ctx,
-                                      grpc_transport* transport,
+void grpc_transport_perform_stream_op(grpc_transport* transport,
                                       grpc_stream* stream,
                                       grpc_transport_stream_op_batch* op);
 
-void grpc_transport_perform_op(grpc_exec_ctx* exec_ctx,
-                               grpc_transport* transport,
+void grpc_transport_perform_op(grpc_transport* transport,
                                grpc_transport_op* op);
->>>>>>> d9da7387
 
 /* Send a ping on a transport
 
@@ -386,18 +331,10 @@
 void grpc_transport_close(grpc_transport* transport);
 
 /* Destroy the transport */
-<<<<<<< HEAD
-void grpc_transport_destroy(grpc_transport *transport);
+void grpc_transport_destroy(grpc_transport* transport);
 
 /* Get the endpoint used by \a transport */
-grpc_endpoint *grpc_transport_get_endpoint(grpc_transport *transport);
-=======
-void grpc_transport_destroy(grpc_exec_ctx* exec_ctx, grpc_transport* transport);
-
-/* Get the endpoint used by \a transport */
-grpc_endpoint* grpc_transport_get_endpoint(grpc_exec_ctx* exec_ctx,
-                                           grpc_transport* transport);
->>>>>>> d9da7387
+grpc_endpoint* grpc_transport_get_endpoint(grpc_transport* transport);
 
 /* Allocate a grpc_transport_op, and preconfigure the on_consumed closure to
    \a on_consumed and then delete the returned transport op */

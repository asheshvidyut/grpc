/*
 *
 * Copyright 2015 gRPC authors.
 *
 * Licensed under the Apache License, Version 2.0 (the "License");
 * you may not use this file except in compliance with the License.
 * You may obtain a copy of the License at
 *
 *     http://www.apache.org/licenses/LICENSE-2.0
 *
 * Unless required by applicable law or agreed to in writing, software
 * distributed under the License is distributed on an "AS IS" BASIS,
 * WITHOUT WARRANTIES OR CONDITIONS OF ANY KIND, either express or implied.
 * See the License for the specific language governing permissions and
 * limitations under the License.
 *
 */

#include <assert.h>
#include <limits.h>
#include <stdio.h>
#include <stdlib.h>
#include <string.h>

#include <grpc/compression.h>
#include <grpc/grpc.h>
#include <grpc/slice.h>
#include <grpc/support/alloc.h>
#include <grpc/support/log.h>
#include <grpc/support/string_util.h>
#include <grpc/support/useful.h>

#include "src/core/lib/channel/channel_stack.h"
#include "src/core/lib/compression/algorithm_metadata.h"
#include "src/core/lib/debug/stats.h"
#include "src/core/lib/iomgr/timer.h"
#include "src/core/lib/profiling/timers.h"
#include "src/core/lib/slice/slice_internal.h"
#include "src/core/lib/slice/slice_string_helpers.h"
#include "src/core/lib/support/arena.h"
#include "src/core/lib/support/string.h"
#include "src/core/lib/surface/api_trace.h"
#include "src/core/lib/surface/call.h"
#include "src/core/lib/surface/call_test_only.h"
#include "src/core/lib/surface/channel.h"
#include "src/core/lib/surface/completion_queue.h"
#include "src/core/lib/surface/validate_metadata.h"
#include "src/core/lib/transport/error_utils.h"
#include "src/core/lib/transport/metadata.h"
#include "src/core/lib/transport/static_metadata.h"
#include "src/core/lib/transport/transport.h"

/** The maximum number of concurrent batches possible.
    Based upon the maximum number of individually queueable ops in the batch
    api:
      - initial metadata send
      - message send
      - status/close send (depending on client/server)
      - initial metadata recv
      - message recv
      - status/close recv (depending on client/server) */
#define MAX_CONCURRENT_BATCHES 6

#define MAX_SEND_EXTRA_METADATA_COUNT 3

/* Status data for a request can come from several sources; this
   enumerates them all, and acts as a priority sorting for which
   status to return to the application - earlier entries override
   later ones */
typedef enum {
  /* Status came from the application layer overriding whatever
     the wire says */
  STATUS_FROM_API_OVERRIDE = 0,
  /* Status came from 'the wire' - or somewhere below the surface
     layer */
  STATUS_FROM_WIRE,
  /* Status was created by some internal channel stack operation: must come via
     add_batch_error */
  STATUS_FROM_CORE,
  /* Status was created by some surface error */
  STATUS_FROM_SURFACE,
  /* Status came from the server sending status */
  STATUS_FROM_SERVER_STATUS,
  STATUS_SOURCE_COUNT
} status_source;

typedef struct {
  bool is_set;
  grpc_error* error;
} received_status;

static gpr_atm pack_received_status(received_status r) {
  return r.is_set ? (1 | (gpr_atm)r.error) : 0;
}

static received_status unpack_received_status(gpr_atm atm) {
  if ((atm & 1) == 0) {
    return {false, GRPC_ERROR_NONE};
  } else {
    return {true, (grpc_error*)(atm & ~(gpr_atm)1)};
  }
}

#define MAX_ERRORS_PER_BATCH 4

typedef struct batch_control {
  grpc_call* call;
  /* Share memory for cq_completion and notify_tag as they are never needed
     simultaneously. Each byte used in this data structure count as six bytes
     per call, so any savings we can make are worthwhile,

     We use notify_tag to determine whether or not to send notification to the
     completion queue. Once we've made that determination, we can reuse the
     memory for cq_completion. */
  union {
    grpc_cq_completion cq_completion;
    struct {
      /* Any given op indicates completion by either (a) calling a closure or
         (b) sending a notification on the call's completion queue.  If
         \a is_closure is true, \a tag indicates a closure to be invoked;
         otherwise, \a tag indicates the tag to be used in the notification to
         be sent to the completion queue. */
      void* tag;
      bool is_closure;
    } notify_tag;
  } completion_data;
  grpc_closure start_batch;
  grpc_closure finish_batch;
  gpr_refcount steps_to_complete;

  grpc_error* errors[MAX_ERRORS_PER_BATCH];
  gpr_atm num_errors;

  grpc_transport_stream_op_batch op;
} batch_control;

typedef struct {
  gpr_mu child_list_mu;
  grpc_call* first_child;
} parent_call;

typedef struct {
  grpc_call* parent;
  /** siblings: children of the same parent form a list, and this list is
     protected under
      parent->mu */
  grpc_call* sibling_next;
  grpc_call* sibling_prev;
} child_call;

#define RECV_NONE ((gpr_atm)0)
#define RECV_INITIAL_METADATA_FIRST ((gpr_atm)1)

struct grpc_call {
  gpr_refcount ext_ref;
  gpr_arena* arena;
  grpc_call_combiner call_combiner;
  grpc_completion_queue* cq;
  grpc_polling_entity pollent;
  grpc_channel* channel;
  gpr_timespec start_time;
  /* parent_call* */ gpr_atm parent_call_atm;
  child_call* child;

  /* client or server call */
  bool is_client;
  /** has grpc_call_unref been called */
  bool destroy_called;
  /** flag indicating that cancellation is inherited */
  bool cancellation_is_inherited;
  /** which ops are in-flight */
  bool sent_initial_metadata;
  bool sending_message;
  bool sent_final_op;
  bool received_initial_metadata;
  bool receiving_message;
  bool requested_final_op;
  gpr_atm any_ops_sent_atm;
  gpr_atm received_final_op_atm;

  batch_control* active_batches[MAX_CONCURRENT_BATCHES];
  grpc_transport_stream_op_batch_payload stream_op_payload;

  /* first idx: is_receiving, second idx: is_trailing */
  grpc_metadata_batch metadata_batch[2][2];

  /* Buffered read metadata waiting to be returned to the application.
     Element 0 is initial metadata, element 1 is trailing metadata. */
  grpc_metadata_array* buffered_metadata[2];

  grpc_metadata compression_md;

  // A char* indicating the peer name.
  gpr_atm peer_string;

  /* Packed received call statuses from various sources */
  gpr_atm status[STATUS_SOURCE_COUNT];

  /* Call data useful used for reporting. Only valid after the call has
   * completed */
  grpc_call_final_info final_info;

  /* Compression algorithm for *incoming* data */
  grpc_message_compression_algorithm incoming_message_compression_algorithm;
  /* Stream compression algorithm for *incoming* data */
  grpc_stream_compression_algorithm incoming_stream_compression_algorithm;
  /* Supported encodings (compression algorithms), a bitset */
  uint32_t encodings_accepted_by_peer;
  /* Supported stream encodings (stream compression algorithms), a bitset */
  uint32_t stream_encodings_accepted_by_peer;

  /* Contexts for various subsystems (security, tracing, ...). */
  grpc_call_context_element context[GRPC_CONTEXT_COUNT];

  /* for the client, extra metadata is initial metadata; for the
     server, it's trailing metadata */
  grpc_linked_mdelem send_extra_metadata[MAX_SEND_EXTRA_METADATA_COUNT];
  int send_extra_metadata_count;
  grpc_millis send_deadline;

  grpc_slice_buffer_stream sending_stream;

  grpc_byte_stream* receiving_stream;
  grpc_byte_buffer** receiving_buffer;
  grpc_slice receiving_slice;
  grpc_closure receiving_slice_ready;
  grpc_closure receiving_stream_ready;
  grpc_closure receiving_initial_metadata_ready;
  uint32_t test_only_last_message_flags;

  grpc_closure release_call;

  union {
    struct {
      grpc_status_code* status;
      grpc_slice* status_details;
      const char** error_string;
    } client;
    struct {
      int* cancelled;
    } server;
  } final_op;

  /* recv_state can contain one of the following values:
     RECV_NONE :                 :  no initial metadata and messages received
     RECV_INITIAL_METADATA_FIRST :  received initial metadata first
     a batch_control*            :  received messages first

                 +------1------RECV_NONE------3-----+
                 |                                  |
                 |                                  |
                 v                                  v
     RECV_INITIAL_METADATA_FIRST        receiving_stream_ready_bctlp
           |           ^                      |           ^
           |           |                      |           |
           +-----2-----+                      +-----4-----+

    For 1, 4: See receiving_initial_metadata_ready() function
    For 2, 3: See receiving_stream_ready() function */
  gpr_atm recv_state;
};

grpc_core::TraceFlag grpc_call_error_trace(false, "call_error");
grpc_core::TraceFlag grpc_compression_trace(false, "compression");

#define CALL_STACK_FROM_CALL(call) ((grpc_call_stack*)((call) + 1))
#define CALL_FROM_CALL_STACK(call_stack) (((grpc_call*)(call_stack)) - 1)
#define CALL_ELEM_FROM_CALL(call, idx) \
  grpc_call_stack_element(CALL_STACK_FROM_CALL(call), idx)
#define CALL_FROM_TOP_ELEM(top_elem) \
  CALL_FROM_CALL_STACK(grpc_call_stack_from_top_element(top_elem))

static void execute_batch(grpc_exec_ctx* exec_ctx, grpc_call* call,
                          grpc_transport_stream_op_batch* op,
                          grpc_closure* start_batch_closure);
static void cancel_with_status(grpc_exec_ctx* exec_ctx, grpc_call* c,
                               status_source source, grpc_status_code status,
                               const char* description);
static void cancel_with_error(grpc_exec_ctx* exec_ctx, grpc_call* c,
                              status_source source, grpc_error* error);
static void destroy_call(grpc_exec_ctx* exec_ctx, void* call_stack,
                         grpc_error* error);
static void receiving_slice_ready(grpc_exec_ctx* exec_ctx, void* bctlp,
                                  grpc_error* error);
static void get_final_status(grpc_exec_ctx* exec_ctx, grpc_call* call,
                             void (*set_value)(grpc_status_code code,
                                               void* user_data),
                             void* set_value_user_data, grpc_slice* details,
                             const char** error_string);
static void set_status_value_directly(grpc_status_code status, void* dest);
static void set_status_from_error(grpc_exec_ctx* exec_ctx, grpc_call* call,
                                  status_source source, grpc_error* error);
static void process_data_after_md(grpc_exec_ctx* exec_ctx, batch_control* bctl);
static void post_batch_completion(grpc_exec_ctx* exec_ctx, batch_control* bctl);
static void add_batch_error(grpc_exec_ctx* exec_ctx, batch_control* bctl,
                            grpc_error* error, bool has_cancelled);

static void add_init_error(grpc_error** composite, grpc_error* new_err) {
  if (new_err == GRPC_ERROR_NONE) return;
  if (*composite == GRPC_ERROR_NONE)
    *composite = GRPC_ERROR_CREATE_FROM_STATIC_STRING("Call creation failed");
  *composite = grpc_error_add_child(*composite, new_err);
}

void* grpc_call_arena_alloc(grpc_call* call, size_t size) {
  return gpr_arena_alloc(call->arena, size);
}

static parent_call* get_or_create_parent_call(grpc_call* call) {
  parent_call* p = (parent_call*)gpr_atm_acq_load(&call->parent_call_atm);
  if (p == nullptr) {
    p = (parent_call*)gpr_arena_alloc(call->arena, sizeof(*p));
    gpr_mu_init(&p->child_list_mu);
    if (!gpr_atm_rel_cas(&call->parent_call_atm, (gpr_atm)nullptr, (gpr_atm)p)) {
      gpr_mu_destroy(&p->child_list_mu);
      p = (parent_call*)gpr_atm_acq_load(&call->parent_call_atm);
    }
  }
  return p;
}

static parent_call* get_parent_call(grpc_call* call) {
  return (parent_call*)gpr_atm_acq_load(&call->parent_call_atm);
}

grpc_error* grpc_call_create(grpc_exec_ctx* exec_ctx,
                             const grpc_call_create_args* args,
                             grpc_call** out_call) {
  size_t i, j;
  grpc_error* error = GRPC_ERROR_NONE;
  grpc_channel_stack* channel_stack =
      grpc_channel_get_channel_stack(args->channel);
  grpc_call* call;
  GPR_TIMER_BEGIN("grpc_call_create", 0);
  size_t initial_size = grpc_channel_get_call_size_estimate(args->channel);
  GRPC_STATS_INC_CALL_INITIAL_SIZE(exec_ctx, initial_size);
  gpr_arena* arena = gpr_arena_create(initial_size);
  call = (grpc_call*)gpr_arena_alloc(
      arena, sizeof(grpc_call) + channel_stack->call_stack_size);
  gpr_ref_init(&call->ext_ref, 1);
  call->arena = arena;
  grpc_call_combiner_init(&call->call_combiner);
  *out_call = call;
  call->channel = args->channel;
  call->cq = args->cq;
  call->start_time = gpr_now(GPR_CLOCK_MONOTONIC);
  /* Always support no compression */
  GPR_BITSET(&call->encodings_accepted_by_peer, GRPC_MESSAGE_COMPRESS_NONE);
  call->is_client = args->server_transport_data == nullptr;
  if (call->is_client) {
    GRPC_STATS_INC_CLIENT_CALLS_CREATED(exec_ctx);
  } else {
    GRPC_STATS_INC_SERVER_CALLS_CREATED(exec_ctx);
  }
  call->stream_op_payload.context = call->context;
  grpc_slice path = grpc_empty_slice();
  if (call->is_client) {
    GPR_ASSERT(args->add_initial_metadata_count <
               MAX_SEND_EXTRA_METADATA_COUNT);
    for (i = 0; i < args->add_initial_metadata_count; i++) {
      call->send_extra_metadata[i].md = args->add_initial_metadata[i];
      if (grpc_slice_eq(GRPC_MDKEY(args->add_initial_metadata[i]),
                        GRPC_MDSTR_PATH)) {
        path = grpc_slice_ref_internal(
            GRPC_MDVALUE(args->add_initial_metadata[i]));
      }
    }
    call->send_extra_metadata_count = (int)args->add_initial_metadata_count;
  } else {
    GPR_ASSERT(args->add_initial_metadata_count == 0);
    call->send_extra_metadata_count = 0;
  }
  for (i = 0; i < 2; i++) {
    for (j = 0; j < 2; j++) {
      call->metadata_batch[i][j].deadline = GRPC_MILLIS_INF_FUTURE;
    }
  }
  grpc_millis send_deadline = args->send_deadline;

  bool immediately_cancel = false;

  if (args->parent != nullptr) {
    child_call* cc = call->child =
        (child_call*)gpr_arena_alloc(arena, sizeof(child_call));
    call->child->parent = args->parent;

    GRPC_CALL_INTERNAL_REF(args->parent, "child");
    GPR_ASSERT(call->is_client);
    GPR_ASSERT(!args->parent->is_client);

    parent_call* pc = get_or_create_parent_call(args->parent);

    gpr_mu_lock(&pc->child_list_mu);

    if (args->propagation_mask & GRPC_PROPAGATE_DEADLINE) {
      send_deadline = GPR_MIN(send_deadline, args->parent->send_deadline);
    }
    /* for now GRPC_PROPAGATE_TRACING_CONTEXT *MUST* be passed with
     * GRPC_PROPAGATE_STATS_CONTEXT */
    /* TODO(ctiller): This should change to use the appropriate census start_op
     * call. */
    if (args->propagation_mask & GRPC_PROPAGATE_CENSUS_TRACING_CONTEXT) {
      if (0 == (args->propagation_mask & GRPC_PROPAGATE_CENSUS_STATS_CONTEXT)) {
        add_init_error(&error, GRPC_ERROR_CREATE_FROM_STATIC_STRING(
                                   "Census tracing propagation requested "
                                   "without Census context propagation"));
      }
      grpc_call_context_set(call, GRPC_CONTEXT_TRACING,
                            args->parent->context[GRPC_CONTEXT_TRACING].value,
                            nullptr);
    } else if (args->propagation_mask & GRPC_PROPAGATE_CENSUS_STATS_CONTEXT) {
      add_init_error(&error, GRPC_ERROR_CREATE_FROM_STATIC_STRING(
                                 "Census context propagation requested "
                                 "without Census tracing propagation"));
    }
    if (args->propagation_mask & GRPC_PROPAGATE_CANCELLATION) {
      call->cancellation_is_inherited = 1;
      if (gpr_atm_acq_load(&args->parent->received_final_op_atm)) {
        immediately_cancel = true;
      }
    }

    if (pc->first_child == nullptr) {
      pc->first_child = call;
      cc->sibling_next = cc->sibling_prev = call;
    } else {
      cc->sibling_next = pc->first_child;
      cc->sibling_prev = pc->first_child->child->sibling_prev;
      cc->sibling_next->child->sibling_prev =
          cc->sibling_prev->child->sibling_next = call;
    }

    gpr_mu_unlock(&pc->child_list_mu);
  }

  call->send_deadline = send_deadline;

  GRPC_CHANNEL_INTERNAL_REF(args->channel, "call");
  /* initial refcount dropped by grpc_call_unref */
  grpc_call_element_args call_args = {CALL_STACK_FROM_CALL(call),
                                      args->server_transport_data,
                                      call->context,
                                      path,
                                      call->start_time,
                                      send_deadline,
                                      call->arena,
                                      &call->call_combiner};
  add_init_error(&error, grpc_call_stack_init(exec_ctx, channel_stack, 1,
                                              destroy_call, call, &call_args));
  if (error != GRPC_ERROR_NONE) {
    cancel_with_error(exec_ctx, call, STATUS_FROM_SURFACE,
                      GRPC_ERROR_REF(error));
  }
  if (immediately_cancel) {
    cancel_with_error(exec_ctx, call, STATUS_FROM_API_OVERRIDE,
                      GRPC_ERROR_CANCELLED);
  }
  if (args->cq != nullptr) {
    GPR_ASSERT(
        args->pollset_set_alternative == nullptr &&
        "Only one of 'cq' and 'pollset_set_alternative' should be non-nullptr.");
    GRPC_CQ_INTERNAL_REF(args->cq, "bind");
    call->pollent =
        grpc_polling_entity_create_from_pollset(grpc_cq_pollset(args->cq));
  }
  if (args->pollset_set_alternative != nullptr) {
    call->pollent = grpc_polling_entity_create_from_pollset_set(
        args->pollset_set_alternative);
  }
  if (!grpc_polling_entity_is_empty(&call->pollent)) {
    grpc_call_stack_set_pollset_or_pollset_set(
        exec_ctx, CALL_STACK_FROM_CALL(call), &call->pollent);
  }

  grpc_slice_unref_internal(exec_ctx, path);

  GPR_TIMER_END("grpc_call_create", 0);
  return error;
}

void grpc_call_set_completion_queue(grpc_exec_ctx* exec_ctx, grpc_call* call,
                                    grpc_completion_queue* cq) {
  GPR_ASSERT(cq);

  if (grpc_polling_entity_pollset_set(&call->pollent) != nullptr) {
    gpr_log(GPR_ERROR, "A pollset_set is already registered for this call.");
    abort();
  }
  call->cq = cq;
  GRPC_CQ_INTERNAL_REF(cq, "bind");
  call->pollent = grpc_polling_entity_create_from_pollset(grpc_cq_pollset(cq));
  grpc_call_stack_set_pollset_or_pollset_set(
      exec_ctx, CALL_STACK_FROM_CALL(call), &call->pollent);
}

#ifndef NDEBUG
#define REF_REASON reason
#define REF_ARG , const char* reason
#else
#define REF_REASON ""
#define REF_ARG
#endif
void grpc_call_internal_ref(grpc_call* c REF_ARG) {
  GRPC_CALL_STACK_REF(CALL_STACK_FROM_CALL(c), REF_REASON);
}
void grpc_call_internal_unref(grpc_exec_ctx* exec_ctx, grpc_call* c REF_ARG) {
  GRPC_CALL_STACK_UNREF(exec_ctx, CALL_STACK_FROM_CALL(c), REF_REASON);
}

static void release_call(grpc_exec_ctx* exec_ctx, void* call,
                         grpc_error* error) {
  grpc_call* c = (grpc_call*)call;
  grpc_channel* channel = c->channel;
  grpc_call_combiner_destroy(&c->call_combiner);
  gpr_free((char*)c->peer_string);
  grpc_channel_update_call_size_estimate(channel, gpr_arena_destroy(c->arena));
  GRPC_CHANNEL_INTERNAL_UNREF(exec_ctx, channel, "call");
}

static void set_status_value_directly(grpc_status_code status, void* dest);
static void destroy_call(grpc_exec_ctx* exec_ctx, void* call,
                         grpc_error* error) {
  size_t i;
  int ii;
  grpc_call* c = (grpc_call*)call;
  GPR_TIMER_BEGIN("destroy_call", 0);
  for (i = 0; i < 2; i++) {
    grpc_metadata_batch_destroy(
        exec_ctx, &c->metadata_batch[1 /* is_receiving */][i /* is_initial */]);
  }
  if (c->receiving_stream != nullptr) {
    grpc_byte_stream_destroy(exec_ctx, c->receiving_stream);
  }
  parent_call* pc = get_parent_call(c);
  if (pc != nullptr) {
    gpr_mu_destroy(&pc->child_list_mu);
  }
  for (ii = 0; ii < c->send_extra_metadata_count; ii++) {
    GRPC_MDELEM_UNREF(exec_ctx, c->send_extra_metadata[ii].md);
  }
  for (i = 0; i < GRPC_CONTEXT_COUNT; i++) {
    if (c->context[i].destroy) {
      c->context[i].destroy(c->context[i].value);
    }
  }
  if (c->cq) {
    GRPC_CQ_INTERNAL_UNREF(exec_ctx, c->cq, "bind");
  }

  get_final_status(exec_ctx, c, set_status_value_directly,
                   &c->final_info.final_status, nullptr,
                   c->final_info.error_string);
  c->final_info.stats.latency =
      gpr_time_sub(gpr_now(GPR_CLOCK_MONOTONIC), c->start_time);

  for (i = 0; i < STATUS_SOURCE_COUNT; i++) {
    GRPC_ERROR_UNREF(
        unpack_received_status(gpr_atm_acq_load(&c->status[i])).error);
  }

  grpc_call_stack_destroy(exec_ctx, CALL_STACK_FROM_CALL(c), &c->final_info,
                          GRPC_CLOSURE_INIT(&c->release_call, release_call, c,
                                            grpc_schedule_on_exec_ctx));
  GPR_TIMER_END("destroy_call", 0);
}

void grpc_call_ref(grpc_call* c) { gpr_ref(&c->ext_ref); }

void grpc_call_unref(grpc_call* c) {
  if (!gpr_unref(&c->ext_ref)) return;

  child_call* cc = c->child;
  grpc_exec_ctx exec_ctx = GRPC_EXEC_CTX_INIT;

  GPR_TIMER_BEGIN("grpc_call_unref", 0);
  GRPC_API_TRACE("grpc_call_unref(c=%p)", 1, (c));

  if (cc) {
    parent_call* pc = get_parent_call(cc->parent);
    gpr_mu_lock(&pc->child_list_mu);
    if (c == pc->first_child) {
      pc->first_child = cc->sibling_next;
      if (c == pc->first_child) {
        pc->first_child = nullptr;
      }
    }
    cc->sibling_prev->child->sibling_next = cc->sibling_next;
    cc->sibling_next->child->sibling_prev = cc->sibling_prev;
    gpr_mu_unlock(&pc->child_list_mu);
    GRPC_CALL_INTERNAL_UNREF(&exec_ctx, cc->parent, "child");
  }

  GPR_ASSERT(!c->destroy_called);
  c->destroy_called = 1;
  bool cancel = gpr_atm_acq_load(&c->any_ops_sent_atm) != 0 &&
                gpr_atm_acq_load(&c->received_final_op_atm) == 0;
  if (cancel) {
    cancel_with_error(&exec_ctx, c, STATUS_FROM_API_OVERRIDE,
                      GRPC_ERROR_CANCELLED);
  } else {
    // Unset the call combiner cancellation closure.  This has the
    // effect of scheduling the previously set cancellation closure, if
    // any, so that it can release any internal references it may be
    // holding to the call stack.
    grpc_call_combiner_set_notify_on_cancel(&exec_ctx, &c->call_combiner, nullptr);
  }
  GRPC_CALL_INTERNAL_UNREF(&exec_ctx, c, "destroy");
  grpc_exec_ctx_finish(&exec_ctx);
  GPR_TIMER_END("grpc_call_unref", 0);
}

grpc_call_error grpc_call_cancel(grpc_call* call, void* reserved) {
  GRPC_API_TRACE("grpc_call_cancel(call=%p, reserved=%p)", 2, (call, reserved));
  GPR_ASSERT(!reserved);
  grpc_exec_ctx exec_ctx = GRPC_EXEC_CTX_INIT;
  cancel_with_error(&exec_ctx, call, STATUS_FROM_API_OVERRIDE,
                    GRPC_ERROR_CANCELLED);
  grpc_exec_ctx_finish(&exec_ctx);
  return GRPC_CALL_OK;
}

// This is called via the call combiner to start sending a batch down
// the filter stack.
static void execute_batch_in_call_combiner(grpc_exec_ctx* exec_ctx, void* arg,
                                           grpc_error* ignored) {
  grpc_transport_stream_op_batch* batch = (grpc_transport_stream_op_batch*)arg;
  grpc_call* call = (grpc_call*)batch->handler_private.extra_arg;
  GPR_TIMER_BEGIN("execute_batch", 0);
  grpc_call_element* elem = CALL_ELEM_FROM_CALL(call, 0);
  GRPC_CALL_LOG_OP(GPR_INFO, elem, batch);
  elem->filter->start_transport_stream_op_batch(exec_ctx, elem, batch);
  GPR_TIMER_END("execute_batch", 0);
}

// start_batch_closure points to a caller-allocated closure to be used
// for entering the call combiner.
static void execute_batch(grpc_exec_ctx* exec_ctx, grpc_call* call,
                          grpc_transport_stream_op_batch* batch,
                          grpc_closure* start_batch_closure) {
  batch->handler_private.extra_arg = call;
  GRPC_CLOSURE_INIT(start_batch_closure, execute_batch_in_call_combiner, batch,
                    grpc_schedule_on_exec_ctx);
  GRPC_CALL_COMBINER_START(exec_ctx, &call->call_combiner, start_batch_closure,
                           GRPC_ERROR_NONE, "executing batch");
}

char* grpc_call_get_peer(grpc_call* call) {
  char* peer_string = (char*)gpr_atm_acq_load(&call->peer_string);
  if (peer_string != nullptr) return gpr_strdup(peer_string);
  peer_string = grpc_channel_get_target(call->channel);
  if (peer_string != nullptr) return peer_string;
  return gpr_strdup("unknown");
}

grpc_call* grpc_call_from_top_element(grpc_call_element* elem) {
  return CALL_FROM_TOP_ELEM(elem);
}

/*******************************************************************************
 * CANCELLATION
 */

grpc_call_error grpc_call_cancel_with_status(grpc_call* c,
                                             grpc_status_code status,
                                             const char* description,
                                             void* reserved) {
  grpc_exec_ctx exec_ctx = GRPC_EXEC_CTX_INIT;
  GRPC_API_TRACE(
      "grpc_call_cancel_with_status("
      "c=%p, status=%d, description=%s, reserved=%p)",
      4, (c, (int)status, description, reserved));
  GPR_ASSERT(reserved == nullptr);
  cancel_with_status(&exec_ctx, c, STATUS_FROM_API_OVERRIDE, status,
                     description);
  grpc_exec_ctx_finish(&exec_ctx);
  return GRPC_CALL_OK;
}

typedef struct {
  grpc_call* call;
  grpc_closure start_batch;
  grpc_closure finish_batch;
} cancel_state;

// The on_complete callback used when sending a cancel_stream batch down
// the filter stack.  Yields the call combiner when the batch is done.
static void done_termination(grpc_exec_ctx* exec_ctx, void* arg,
                             grpc_error* error) {
  cancel_state* state = (cancel_state*)arg;
  GRPC_CALL_COMBINER_STOP(exec_ctx, &state->call->call_combiner,
                          "on_complete for cancel_stream op");
  GRPC_CALL_INTERNAL_UNREF(exec_ctx, state->call, "termination");
  gpr_free(state);
}

static void cancel_with_error(grpc_exec_ctx* exec_ctx, grpc_call* c,
                              status_source source, grpc_error* error) {
  GRPC_CALL_INTERNAL_REF(c, "termination");
  // Inform the call combiner of the cancellation, so that it can cancel
  // any in-flight asynchronous actions that may be holding the call
  // combiner.  This ensures that the cancel_stream batch can be sent
  // down the filter stack in a timely manner.
  grpc_call_combiner_cancel(exec_ctx, &c->call_combiner, GRPC_ERROR_REF(error));
  set_status_from_error(exec_ctx, c, source, GRPC_ERROR_REF(error));
  cancel_state* state = (cancel_state*)gpr_malloc(sizeof(*state));
  state->call = c;
  GRPC_CLOSURE_INIT(&state->finish_batch, done_termination, state,
                    grpc_schedule_on_exec_ctx);
  grpc_transport_stream_op_batch* op =
      grpc_make_transport_stream_op(&state->finish_batch);
  op->cancel_stream = true;
  op->payload->cancel_stream.cancel_error = error;
  execute_batch(exec_ctx, c, op, &state->start_batch);
}

static grpc_error* error_from_status(grpc_status_code status,
                                     const char* description) {
  // copying 'description' is needed to ensure the grpc_call_cancel_with_status
  // guarantee that can be short-lived.
  return grpc_error_set_int(
      grpc_error_set_str(GRPC_ERROR_CREATE_FROM_COPIED_STRING(description),
                         GRPC_ERROR_STR_GRPC_MESSAGE,
                         grpc_slice_from_copied_string(description)),
      GRPC_ERROR_INT_GRPC_STATUS, status);
}

static void cancel_with_status(grpc_exec_ctx* exec_ctx, grpc_call* c,
                               status_source source, grpc_status_code status,
                               const char* description) {
  cancel_with_error(exec_ctx, c, source,
                    error_from_status(status, description));
}

/*******************************************************************************
 * FINAL STATUS CODE MANIPULATION
 */

static bool get_final_status_from(
    grpc_exec_ctx* exec_ctx, grpc_call* call, grpc_error* error,
    bool allow_ok_status,
    void (*set_value)(grpc_status_code code, void* user_data),
    void* set_value_user_data, grpc_slice* details, const char** error_string) {
  grpc_status_code code;
  grpc_slice slice = grpc_empty_slice();
  grpc_error_get_status(exec_ctx, error, call->send_deadline, &code, &slice,
                        nullptr, error_string);
  if (code == GRPC_STATUS_OK && !allow_ok_status) {
    return false;
  }

  set_value(code, set_value_user_data);
  if (details != nullptr) {
    *details = grpc_slice_ref_internal(slice);
  }
  return true;
}

static void get_final_status(grpc_exec_ctx* exec_ctx, grpc_call* call,
                             void (*set_value)(grpc_status_code code,
                                               void* user_data),
                             void* set_value_user_data, grpc_slice* details,
                             const char** error_string) {
  int i;
  received_status status[STATUS_SOURCE_COUNT];
  for (i = 0; i < STATUS_SOURCE_COUNT; i++) {
    status[i] = unpack_received_status(gpr_atm_acq_load(&call->status[i]));
  }
  if (grpc_call_error_trace.enabled()) {
    gpr_log(GPR_DEBUG, "get_final_status %s", call->is_client ? "CLI" : "SVR");
    for (i = 0; i < STATUS_SOURCE_COUNT; i++) {
      if (status[i].is_set) {
        gpr_log(GPR_DEBUG, "  %d: %s", i, grpc_error_string(status[i].error));
      }
    }
  }
  /* first search through ignoring "OK" statuses: if something went wrong,
   * ensure we report it */
  for (int allow_ok_status = 0; allow_ok_status < 2; allow_ok_status++) {
    /* search for the best status we can present: ideally the error we use has a
       clearly defined grpc-status, and we'll prefer that. */
    for (i = 0; i < STATUS_SOURCE_COUNT; i++) {
      if (status[i].is_set &&
          grpc_error_has_clear_grpc_status(status[i].error)) {
        if (get_final_status_from(exec_ctx, call, status[i].error,
                                  allow_ok_status != 0, set_value,
                                  set_value_user_data, details, error_string)) {
          return;
        }
      }
    }
    /* If no clearly defined status exists, search for 'anything' */
    for (i = 0; i < STATUS_SOURCE_COUNT; i++) {
      if (status[i].is_set) {
        if (get_final_status_from(exec_ctx, call, status[i].error,
                                  allow_ok_status != 0, set_value,
                                  set_value_user_data, details, error_string)) {
          return;
        }
      }
    }
  }
  /* If nothing exists, set some default */
  if (call->is_client) {
    set_value(GRPC_STATUS_UNKNOWN, set_value_user_data);
  } else {
    set_value(GRPC_STATUS_OK, set_value_user_data);
  }
}

static void set_status_from_error(grpc_exec_ctx* exec_ctx, grpc_call* call,
                                  status_source source, grpc_error* error) {
  if (!gpr_atm_rel_cas(&call->status[source],
                       pack_received_status({false, GRPC_ERROR_NONE}),
                       pack_received_status({true, error}))) {
    GRPC_ERROR_UNREF(error);
  }
}

/*******************************************************************************
 * COMPRESSION
 */

static void set_incoming_message_compression_algorithm(
    grpc_call* call, grpc_message_compression_algorithm algo) {
  GPR_ASSERT(algo < GRPC_MESSAGE_COMPRESS_ALGORITHMS_COUNT);
  call->incoming_message_compression_algorithm = algo;
}

static void set_incoming_stream_compression_algorithm(
    grpc_call* call, grpc_stream_compression_algorithm algo) {
  GPR_ASSERT(algo < GRPC_STREAM_COMPRESS_ALGORITHMS_COUNT);
  call->incoming_stream_compression_algorithm = algo;
}

grpc_compression_algorithm grpc_call_test_only_get_compression_algorithm(
    grpc_call* call) {
  grpc_compression_algorithm algorithm = GRPC_COMPRESS_NONE;
  grpc_compression_algorithm_from_message_stream_compression_algorithm(
      &algorithm, call->incoming_message_compression_algorithm,
      call->incoming_stream_compression_algorithm);
  return algorithm;
}

static grpc_compression_algorithm compression_algorithm_for_level_locked(
    grpc_call* call, grpc_compression_level level) {
  return grpc_compression_algorithm_for_level(level,
                                              call->encodings_accepted_by_peer);
}

uint32_t grpc_call_test_only_get_message_flags(grpc_call* call) {
  uint32_t flags;
  flags = call->test_only_last_message_flags;
  return flags;
}

static void destroy_encodings_accepted_by_peer(void* p) { return; }

static void set_encodings_accepted_by_peer(grpc_exec_ctx* exec_ctx,
                                           grpc_call* call, grpc_mdelem mdel,
                                           uint32_t* encodings_accepted_by_peer,
                                           bool stream_encoding) {
  size_t i;
  uint32_t algorithm;
  grpc_slice_buffer accept_encoding_parts;
  grpc_slice accept_encoding_slice;
  void* accepted_user_data;

  accepted_user_data =
      grpc_mdelem_get_user_data(mdel, destroy_encodings_accepted_by_peer);
  if (accepted_user_data != nullptr) {
    *encodings_accepted_by_peer =
        (uint32_t)(((uintptr_t)accepted_user_data) - 1);
    return;
  }

  *encodings_accepted_by_peer = 0;

  accept_encoding_slice = GRPC_MDVALUE(mdel);
  grpc_slice_buffer_init(&accept_encoding_parts);
  grpc_slice_split_without_space(accept_encoding_slice, ",",
                                 &accept_encoding_parts);

  GPR_BITSET(encodings_accepted_by_peer, GRPC_COMPRESS_NONE);
  for (i = 0; i < accept_encoding_parts.count; i++) {
    int r;
    grpc_slice accept_encoding_entry_slice = accept_encoding_parts.slices[i];
    if (!stream_encoding) {
      r = grpc_message_compression_algorithm_parse(
          accept_encoding_entry_slice,
          (grpc_message_compression_algorithm*)&algorithm);
    } else {
      r = grpc_stream_compression_algorithm_parse(
          accept_encoding_entry_slice,
          (grpc_stream_compression_algorithm*)&algorithm);
    }
    if (r) {
      GPR_BITSET(encodings_accepted_by_peer, algorithm);
    } else {
      char* accept_encoding_entry_str =
          grpc_slice_to_c_string(accept_encoding_entry_slice);
      gpr_log(GPR_ERROR,
              "Invalid entry in accept encoding metadata: '%s'. Ignoring.",
              accept_encoding_entry_str);
      gpr_free(accept_encoding_entry_str);
    }
  }

  grpc_slice_buffer_destroy_internal(exec_ctx, &accept_encoding_parts);

  grpc_mdelem_set_user_data(
      mdel, destroy_encodings_accepted_by_peer,
      (void*)(((uintptr_t)(*encodings_accepted_by_peer)) + 1));
}

uint32_t grpc_call_test_only_get_encodings_accepted_by_peer(grpc_call* call) {
  uint32_t encodings_accepted_by_peer;
  encodings_accepted_by_peer = call->encodings_accepted_by_peer;
  return encodings_accepted_by_peer;
}

grpc_stream_compression_algorithm
grpc_call_test_only_get_incoming_stream_encodings(grpc_call* call) {
  return call->incoming_stream_compression_algorithm;
}

static grpc_linked_mdelem* linked_from_md(const grpc_metadata* md) {
  return (grpc_linked_mdelem*)&md->internal_data;
}

static grpc_metadata* get_md_elem(grpc_metadata* metadata,
                                  grpc_metadata* additional_metadata, int i,
                                  int count) {
  grpc_metadata* res =
      i < count ? &metadata[i] : &additional_metadata[i - count];
  GPR_ASSERT(res);
  return res;
}

static int prepare_application_metadata(
    grpc_exec_ctx* exec_ctx, grpc_call* call, int count,
    grpc_metadata* metadata, int is_trailing, int prepend_extra_metadata,
    grpc_metadata* additional_metadata, int additional_metadata_count) {
  int total_count = count + additional_metadata_count;
  int i;
  grpc_metadata_batch* batch =
      &call->metadata_batch[0 /* is_receiving */][is_trailing];
  for (i = 0; i < total_count; i++) {
    const grpc_metadata* md =
        get_md_elem(metadata, additional_metadata, i, count);
    grpc_linked_mdelem* l = linked_from_md(md);
    GPR_ASSERT(sizeof(grpc_linked_mdelem) == sizeof(md->internal_data));
    if (!GRPC_LOG_IF_ERROR("validate_metadata",
                           grpc_validate_header_key_is_legal(md->key))) {
      break;
    } else if (!grpc_is_binary_header(md->key) &&
               !GRPC_LOG_IF_ERROR(
                   "validate_metadata",
                   grpc_validate_header_nonbin_value_is_legal(md->value))) {
      break;
    }
    l->md = grpc_mdelem_from_grpc_metadata(exec_ctx, (grpc_metadata*)md);
  }
  if (i != total_count) {
    for (int j = 0; j < i; j++) {
      const grpc_metadata* md =
          get_md_elem(metadata, additional_metadata, j, count);
      grpc_linked_mdelem* l = linked_from_md(md);
      GRPC_MDELEM_UNREF(exec_ctx, l->md);
    }
    return 0;
  }
  if (prepend_extra_metadata) {
    if (call->send_extra_metadata_count == 0) {
      prepend_extra_metadata = 0;
    } else {
      for (i = 0; i < call->send_extra_metadata_count; i++) {
        GRPC_LOG_IF_ERROR("prepare_application_metadata",
                          grpc_metadata_batch_link_tail(
                              exec_ctx, batch, &call->send_extra_metadata[i]));
      }
    }
  }
  for (i = 0; i < total_count; i++) {
    grpc_metadata* md = get_md_elem(metadata, additional_metadata, i, count);
    grpc_linked_mdelem* l = linked_from_md(md);
    grpc_error* error = grpc_metadata_batch_link_tail(exec_ctx, batch, l);
    if (error != GRPC_ERROR_NONE) {
      GRPC_MDELEM_UNREF(exec_ctx, l->md);
    }
    GRPC_LOG_IF_ERROR("prepare_application_metadata", error);
  }
  call->send_extra_metadata_count = 0;

  return 1;
}

/* we offset status by a small amount when storing it into transport metadata
   as metadata cannot store a 0 value (which is used as OK for grpc_status_codes
   */
#define STATUS_OFFSET 1
static void destroy_status(void* ignored) {}

static uint32_t decode_status(grpc_mdelem md) {
  uint32_t status;
  void* user_data;
  if (grpc_mdelem_eq(md, GRPC_MDELEM_GRPC_STATUS_0)) return 0;
  if (grpc_mdelem_eq(md, GRPC_MDELEM_GRPC_STATUS_1)) return 1;
  if (grpc_mdelem_eq(md, GRPC_MDELEM_GRPC_STATUS_2)) return 2;
  user_data = grpc_mdelem_get_user_data(md, destroy_status);
  if (user_data != nullptr) {
    status = ((uint32_t)(intptr_t)user_data) - STATUS_OFFSET;
  } else {
    if (!grpc_parse_slice_to_uint32(GRPC_MDVALUE(md), &status)) {
      status = GRPC_STATUS_UNKNOWN; /* could not parse status code */
    }
    grpc_mdelem_set_user_data(md, destroy_status,
                              (void*)(intptr_t)(status + STATUS_OFFSET));
  }
  return status;
}

static grpc_message_compression_algorithm decode_message_compression(
    grpc_mdelem md) {
  grpc_message_compression_algorithm algorithm =
      grpc_message_compression_algorithm_from_slice(GRPC_MDVALUE(md));
  if (algorithm == GRPC_MESSAGE_COMPRESS_ALGORITHMS_COUNT) {
    char* md_c_str = grpc_slice_to_c_string(GRPC_MDVALUE(md));
    gpr_log(GPR_ERROR,
            "Invalid incoming message compression algorithm: '%s'. "
            "Interpreting incoming data as uncompressed.",
            md_c_str);
    gpr_free(md_c_str);
    return GRPC_MESSAGE_COMPRESS_NONE;
  }
  return algorithm;
}

static grpc_stream_compression_algorithm decode_stream_compression(
    grpc_mdelem md) {
  grpc_stream_compression_algorithm algorithm =
      grpc_stream_compression_algorithm_from_slice(GRPC_MDVALUE(md));
  if (algorithm == GRPC_STREAM_COMPRESS_ALGORITHMS_COUNT) {
    char* md_c_str = grpc_slice_to_c_string(GRPC_MDVALUE(md));
    gpr_log(GPR_ERROR,
            "Invalid incoming stream compression algorithm: '%s'. Interpreting "
            "incoming data as uncompressed.",
            md_c_str);
    gpr_free(md_c_str);
    return GRPC_STREAM_COMPRESS_NONE;
  }
  return algorithm;
}

static void publish_app_metadata(grpc_call* call, grpc_metadata_batch* b,
                                 int is_trailing) {
  if (b->list.count == 0) return;
  GPR_TIMER_BEGIN("publish_app_metadata", 0);
  grpc_metadata_array* dest;
  grpc_metadata* mdusr;
  dest = call->buffered_metadata[is_trailing];
  if (dest->count + b->list.count > dest->capacity) {
    dest->capacity =
        GPR_MAX(dest->capacity + b->list.count, dest->capacity * 3 / 2);
    dest->metadata = (grpc_metadata*)gpr_realloc(
        dest->metadata, sizeof(grpc_metadata) * dest->capacity);
  }
  for (grpc_linked_mdelem* l = b->list.head; l != nullptr; l = l->next) {
    mdusr = &dest->metadata[dest->count++];
    /* we pass back borrowed slices that are valid whilst the call is valid */
    mdusr->key = GRPC_MDKEY(l->md);
    mdusr->value = GRPC_MDVALUE(l->md);
  }
  GPR_TIMER_END("publish_app_metadata", 0);
}

static void recv_initial_filter(grpc_exec_ctx* exec_ctx, grpc_call* call,
                                grpc_metadata_batch* b) {
  if (b->idx.named.content_encoding != nullptr) {
    GPR_TIMER_BEGIN("incoming_stream_compression_algorithm", 0);
    set_incoming_stream_compression_algorithm(
        call, decode_stream_compression(b->idx.named.content_encoding->md));
    GPR_TIMER_END("incoming_stream_compression_algorithm", 0);
    grpc_metadata_batch_remove(exec_ctx, b, b->idx.named.content_encoding);
  }
  if (b->idx.named.grpc_encoding != nullptr) {
    GPR_TIMER_BEGIN("incoming_message_compression_algorithm", 0);
    set_incoming_message_compression_algorithm(
        call, decode_message_compression(b->idx.named.grpc_encoding->md));
    GPR_TIMER_END("incoming_message_compression_algorithm", 0);
    grpc_metadata_batch_remove(exec_ctx, b, b->idx.named.grpc_encoding);
  }
  uint32_t message_encodings_accepted_by_peer = 1u;
  uint32_t stream_encodings_accepted_by_peer = 1u;
  if (b->idx.named.grpc_accept_encoding != nullptr) {
    GPR_TIMER_BEGIN("encodings_accepted_by_peer", 0);
    set_encodings_accepted_by_peer(exec_ctx, call,
                                   b->idx.named.grpc_accept_encoding->md,
                                   &message_encodings_accepted_by_peer, false);
    grpc_metadata_batch_remove(exec_ctx, b, b->idx.named.grpc_accept_encoding);
    GPR_TIMER_END("encodings_accepted_by_peer", 0);
  }
  if (b->idx.named.accept_encoding != nullptr) {
    GPR_TIMER_BEGIN("stream_encodings_accepted_by_peer", 0);
    set_encodings_accepted_by_peer(exec_ctx, call,
                                   b->idx.named.accept_encoding->md,
                                   &stream_encodings_accepted_by_peer, true);
    grpc_metadata_batch_remove(exec_ctx, b, b->idx.named.accept_encoding);
    GPR_TIMER_END("stream_encodings_accepted_by_peer", 0);
  }
  call->encodings_accepted_by_peer =
      grpc_compression_bitset_from_message_stream_compression_bitset(
          message_encodings_accepted_by_peer,
          stream_encodings_accepted_by_peer);
  publish_app_metadata(call, b, false);
}

static void recv_trailing_filter(grpc_exec_ctx* exec_ctx, void* args,
                                 grpc_metadata_batch* b) {
  grpc_call* call = (grpc_call*)args;
  if (b->idx.named.grpc_status != nullptr) {
    uint32_t status_code = decode_status(b->idx.named.grpc_status->md);
    grpc_error* error =
        status_code == GRPC_STATUS_OK
            ? GRPC_ERROR_NONE
            : grpc_error_set_int(GRPC_ERROR_CREATE_FROM_STATIC_STRING(
                                     "Error received from peer"),
                                 GRPC_ERROR_INT_GRPC_STATUS,
                                 (intptr_t)status_code);
    if (b->idx.named.grpc_message != nullptr) {
      error = grpc_error_set_str(
          error, GRPC_ERROR_STR_GRPC_MESSAGE,
          grpc_slice_ref_internal(GRPC_MDVALUE(b->idx.named.grpc_message->md)));
      grpc_metadata_batch_remove(exec_ctx, b, b->idx.named.grpc_message);
    } else if (error != GRPC_ERROR_NONE) {
      error = grpc_error_set_str(error, GRPC_ERROR_STR_GRPC_MESSAGE,
                                 grpc_empty_slice());
    }
    set_status_from_error(exec_ctx, call, STATUS_FROM_WIRE, error);
    grpc_metadata_batch_remove(exec_ctx, b, b->idx.named.grpc_status);
  }
  publish_app_metadata(call, b, true);
}

grpc_call_stack* grpc_call_get_call_stack(grpc_call* call) {
  return CALL_STACK_FROM_CALL(call);
}

/*******************************************************************************
 * BATCH API IMPLEMENTATION
 */

static void set_status_value_directly(grpc_status_code status, void* dest) {
  *(grpc_status_code*)dest = status;
}

static void set_cancelled_value(grpc_status_code status, void* dest) {
  *(int*)dest = (status != GRPC_STATUS_OK);
}

static bool are_write_flags_valid(uint32_t flags) {
  /* check that only bits in GRPC_WRITE_(INTERNAL?)_USED_MASK are set */
  const uint32_t allowed_write_positions =
      (GRPC_WRITE_USED_MASK | GRPC_WRITE_INTERNAL_USED_MASK);
  const uint32_t invalid_positions = ~allowed_write_positions;
  return !(flags & invalid_positions);
}

static bool are_initial_metadata_flags_valid(uint32_t flags, bool is_client) {
  /* check that only bits in GRPC_WRITE_(INTERNAL?)_USED_MASK are set */
  uint32_t invalid_positions = ~GRPC_INITIAL_METADATA_USED_MASK;
  if (!is_client) {
    invalid_positions |= GRPC_INITIAL_METADATA_IDEMPOTENT_REQUEST;
  }
  return !(flags & invalid_positions);
}

static int batch_slot_for_op(grpc_op_type type) {
  switch (type) {
    case GRPC_OP_SEND_INITIAL_METADATA:
      return 0;
    case GRPC_OP_SEND_MESSAGE:
      return 1;
    case GRPC_OP_SEND_CLOSE_FROM_CLIENT:
    case GRPC_OP_SEND_STATUS_FROM_SERVER:
      return 2;
    case GRPC_OP_RECV_INITIAL_METADATA:
      return 3;
    case GRPC_OP_RECV_MESSAGE:
      return 4;
    case GRPC_OP_RECV_CLOSE_ON_SERVER:
    case GRPC_OP_RECV_STATUS_ON_CLIENT:
      return 5;
  }
  GPR_UNREACHABLE_CODE(return 123456789);
}

static batch_control* allocate_batch_control(grpc_call* call,
                                             const grpc_op* ops,
                                             size_t num_ops) {
  int slot = batch_slot_for_op(ops[0].op);
  batch_control** pslot = &call->active_batches[slot];
  if (*pslot == nullptr) {
    *pslot =
        (batch_control*)gpr_arena_alloc(call->arena, sizeof(batch_control));
  }
  batch_control* bctl = *pslot;
  if (bctl->call != nullptr) {
    return nullptr;
  }
  memset(bctl, 0, sizeof(*bctl));
  bctl->call = call;
  bctl->op.payload = &call->stream_op_payload;
  return bctl;
}

static void finish_batch_completion(grpc_exec_ctx* exec_ctx, void* user_data,
                                    grpc_cq_completion* storage) {
  batch_control* bctl = (batch_control*)user_data;
  grpc_call* call = bctl->call;
  bctl->call = nullptr;
  GRPC_CALL_INTERNAL_UNREF(exec_ctx, call, "completion");
}

static grpc_error* consolidate_batch_errors(batch_control* bctl) {
  size_t n = (size_t)gpr_atm_acq_load(&bctl->num_errors);
  if (n == 0) {
    return GRPC_ERROR_NONE;
  } else if (n == 1) {
    /* Skip creating a composite error in the case that only one error was
       logged */
    grpc_error* e = bctl->errors[0];
    bctl->errors[0] = nullptr;
    return e;
  } else {
    grpc_error* error = GRPC_ERROR_CREATE_REFERENCING_FROM_STATIC_STRING(
        "Call batch failed", bctl->errors, n);
    for (size_t i = 0; i < n; i++) {
      GRPC_ERROR_UNREF(bctl->errors[i]);
      bctl->errors[i] = nullptr;
    }
    return error;
  }
}

static void post_batch_completion(grpc_exec_ctx* exec_ctx,
                                  batch_control* bctl) {
  grpc_call* next_child_call;
  grpc_call* call = bctl->call;
  grpc_error* error = consolidate_batch_errors(bctl);

  if (bctl->op.send_initial_metadata) {
    grpc_metadata_batch_destroy(
        exec_ctx,
        &call->metadata_batch[0 /* is_receiving */][0 /* is_trailing */]);
  }
  if (bctl->op.send_message) {
    call->sending_message = false;
  }
  if (bctl->op.send_trailing_metadata) {
    grpc_metadata_batch_destroy(
        exec_ctx,
        &call->metadata_batch[0 /* is_receiving */][1 /* is_trailing */]);
  }
  if (bctl->op.recv_trailing_metadata) {
    grpc_metadata_batch* md =
        &call->metadata_batch[1 /* is_receiving */][1 /* is_trailing */];
    recv_trailing_filter(exec_ctx, call, md);

    /* propagate cancellation to any interested children */
    gpr_atm_rel_store(&call->received_final_op_atm, 1);
    parent_call* pc = get_parent_call(call);
    if (pc != nullptr) {
      grpc_call* child;
      gpr_mu_lock(&pc->child_list_mu);
      child = pc->first_child;
      if (child != nullptr) {
        do {
          next_child_call = child->child->sibling_next;
          if (child->cancellation_is_inherited) {
            GRPC_CALL_INTERNAL_REF(child, "propagate_cancel");
            cancel_with_error(exec_ctx, child, STATUS_FROM_API_OVERRIDE,
                              GRPC_ERROR_CANCELLED);
            GRPC_CALL_INTERNAL_UNREF(exec_ctx, child, "propagate_cancel");
          }
          child = next_child_call;
        } while (child != pc->first_child);
      }
      gpr_mu_unlock(&pc->child_list_mu);
    }

    if (call->is_client) {
      get_final_status(exec_ctx, call, set_status_value_directly,
                       call->final_op.client.status,
                       call->final_op.client.status_details,
                       call->final_op.client.error_string);
    } else {
      get_final_status(exec_ctx, call, set_cancelled_value,
                       call->final_op.server.cancelled, nullptr, nullptr);
    }

    GRPC_ERROR_UNREF(error);
    error = GRPC_ERROR_NONE;
  }
  if (error != GRPC_ERROR_NONE && bctl->op.recv_message &&
      *call->receiving_buffer != nullptr) {
    grpc_byte_buffer_destroy(*call->receiving_buffer);
    *call->receiving_buffer = nullptr;
  }

  if (bctl->completion_data.notify_tag.is_closure) {
    /* unrefs bctl->error */
    bctl->call = nullptr;
    GRPC_CLOSURE_RUN(
        exec_ctx, (grpc_closure*)bctl->completion_data.notify_tag.tag, error);
    GRPC_CALL_INTERNAL_UNREF(exec_ctx, call, "completion");
  } else {
    /* unrefs bctl->error */
    grpc_cq_end_op(
        exec_ctx, bctl->call->cq, bctl->completion_data.notify_tag.tag, error,
        finish_batch_completion, bctl, &bctl->completion_data.cq_completion);
  }
}

static void finish_batch_step(grpc_exec_ctx* exec_ctx, batch_control* bctl) {
  if (gpr_unref(&bctl->steps_to_complete)) {
    post_batch_completion(exec_ctx, bctl);
  }
}

static void continue_receiving_slices(grpc_exec_ctx* exec_ctx,
                                      batch_control* bctl) {
  grpc_error* error;
  grpc_call* call = bctl->call;
  for (;;) {
    size_t remaining = call->receiving_stream->length -
                       (*call->receiving_buffer)->data.raw.slice_buffer.length;
    if (remaining == 0) {
      call->receiving_message = 0;
      grpc_byte_stream_destroy(exec_ctx, call->receiving_stream);
      call->receiving_stream = nullptr;
      finish_batch_step(exec_ctx, bctl);
      return;
    }
    if (grpc_byte_stream_next(exec_ctx, call->receiving_stream, remaining,
                              &call->receiving_slice_ready)) {
      error = grpc_byte_stream_pull(exec_ctx, call->receiving_stream,
                                    &call->receiving_slice);
      if (error == GRPC_ERROR_NONE) {
        grpc_slice_buffer_add(&(*call->receiving_buffer)->data.raw.slice_buffer,
                              call->receiving_slice);
      } else {
        grpc_byte_stream_destroy(exec_ctx, call->receiving_stream);
        call->receiving_stream = nullptr;
        grpc_byte_buffer_destroy(*call->receiving_buffer);
        *call->receiving_buffer = nullptr;
        call->receiving_message = 0;
        finish_batch_step(exec_ctx, bctl);
        return;
      }
    } else {
      return;
    }
  }
}

static void receiving_slice_ready(grpc_exec_ctx* exec_ctx, void* bctlp,
                                  grpc_error* error) {
  batch_control* bctl = (batch_control*)bctlp;
  grpc_call* call = bctl->call;
  grpc_byte_stream* bs = call->receiving_stream;
  bool release_error = false;

  if (error == GRPC_ERROR_NONE) {
    grpc_slice slice;
    error = grpc_byte_stream_pull(exec_ctx, bs, &slice);
    if (error == GRPC_ERROR_NONE) {
      grpc_slice_buffer_add(&(*call->receiving_buffer)->data.raw.slice_buffer,
                            slice);
      continue_receiving_slices(exec_ctx, bctl);
    } else {
      /* Error returned by grpc_byte_stream_pull needs to be released manually
       */
      release_error = true;
    }
  }

  if (error != GRPC_ERROR_NONE) {
    if (grpc_trace_operation_failures.enabled()) {
      GRPC_LOG_IF_ERROR("receiving_slice_ready", GRPC_ERROR_REF(error));
    }
    grpc_byte_stream_destroy(exec_ctx, call->receiving_stream);
    call->receiving_stream = nullptr;
    grpc_byte_buffer_destroy(*call->receiving_buffer);
    *call->receiving_buffer = nullptr;
    call->receiving_message = 0;
    finish_batch_step(exec_ctx, bctl);
    if (release_error) {
      GRPC_ERROR_UNREF(error);
    }
  }
}

static void process_data_after_md(grpc_exec_ctx* exec_ctx,
                                  batch_control* bctl) {
  grpc_call* call = bctl->call;
  if (call->receiving_stream == nullptr) {
    *call->receiving_buffer = nullptr;
    call->receiving_message = 0;
    finish_batch_step(exec_ctx, bctl);
  } else {
    call->test_only_last_message_flags = call->receiving_stream->flags;
    if ((call->receiving_stream->flags & GRPC_WRITE_INTERNAL_COMPRESS) &&
        (call->incoming_message_compression_algorithm >
         GRPC_MESSAGE_COMPRESS_NONE)) {
      grpc_compression_algorithm algo;
      GPR_ASSERT(
          grpc_compression_algorithm_from_message_stream_compression_algorithm(
              &algo, call->incoming_message_compression_algorithm,
              (grpc_stream_compression_algorithm)0));
      *call->receiving_buffer =
          grpc_raw_compressed_byte_buffer_create(nullptr, 0, algo);
    } else {
      *call->receiving_buffer = grpc_raw_byte_buffer_create(nullptr, 0);
    }
    GRPC_CLOSURE_INIT(&call->receiving_slice_ready, receiving_slice_ready, bctl,
                      grpc_schedule_on_exec_ctx);
    continue_receiving_slices(exec_ctx, bctl);
  }
}

static void receiving_stream_ready(grpc_exec_ctx* exec_ctx, void* bctlp,
                                   grpc_error* error) {
  batch_control* bctl = (batch_control*)bctlp;
  grpc_call* call = bctl->call;
  if (error != GRPC_ERROR_NONE) {
    if (call->receiving_stream != nullptr) {
      grpc_byte_stream_destroy(exec_ctx, call->receiving_stream);
      call->receiving_stream = nullptr;
    }
    add_batch_error(exec_ctx, bctl, GRPC_ERROR_REF(error), true);
    cancel_with_error(exec_ctx, call, STATUS_FROM_SURFACE,
                      GRPC_ERROR_REF(error));
  }
  /* If recv_state is RECV_NONE, we will save the batch_control
   * object with rel_cas, and will not use it after the cas. Its corresponding
   * acq_load is in receiving_initial_metadata_ready() */
  if (error != GRPC_ERROR_NONE || call->receiving_stream == nullptr ||
      !gpr_atm_rel_cas(&call->recv_state, RECV_NONE, (gpr_atm)bctlp)) {
    process_data_after_md(exec_ctx, bctl);
  }
}

// The recv_message_ready callback used when sending a batch containing
// a recv_message op down the filter stack.  Yields the call combiner
// before processing the received message.
static void receiving_stream_ready_in_call_combiner(grpc_exec_ctx* exec_ctx,
                                                    void* bctlp,
                                                    grpc_error* error) {
  batch_control* bctl = (batch_control*)bctlp;
  grpc_call* call = bctl->call;
  GRPC_CALL_COMBINER_STOP(exec_ctx, &call->call_combiner, "recv_message_ready");
  receiving_stream_ready(exec_ctx, bctlp, error);
}

static void validate_filtered_metadata(grpc_exec_ctx* exec_ctx,
                                       batch_control* bctl) {
  grpc_compression_algorithm compression_algorithm;
  grpc_call* call = bctl->call;
  if (call->incoming_stream_compression_algorithm !=
          GRPC_STREAM_COMPRESS_NONE &&
      call->incoming_message_compression_algorithm !=
          GRPC_MESSAGE_COMPRESS_NONE) {
    char* error_msg = nullptr;
    gpr_asprintf(&error_msg,
                 "Incoming stream has both stream compression (%d) and message "
                 "compression (%d).",
                 call->incoming_stream_compression_algorithm,
                 call->incoming_message_compression_algorithm);
    gpr_log(GPR_ERROR, "%s", error_msg);
    cancel_with_status(exec_ctx, call, STATUS_FROM_SURFACE,
                       GRPC_STATUS_INTERNAL, error_msg);
    gpr_free(error_msg);
<<<<<<< HEAD
  } else if (
      grpc_compression_algorithm_from_message_stream_compression_algorithm(
          &compression_algorithm, call->incoming_message_compression_algorithm,
          call->incoming_stream_compression_algorithm) == 0) {
    char* error_msg = nullptr;
    gpr_asprintf(&error_msg,
                 "Error in incoming message compression (%d) or stream "
                 "compression (%d).",
                 call->incoming_stream_compression_algorithm,
                 call->incoming_message_compression_algorithm);
    cancel_with_status(exec_ctx, call, STATUS_FROM_SURFACE,
                       GRPC_STATUS_INTERNAL, error_msg);
    gpr_free(error_msg);
  } else {
=======

    GPR_ASSERT(call->stream_encodings_accepted_by_peer != 0);
    if (!GPR_BITGET(call->stream_encodings_accepted_by_peer,
                    call->incoming_stream_compression_algorithm)) {
      if (grpc_compression_trace.enabled()) {
        const char* algo_name = nullptr;
        grpc_stream_compression_algorithm_name(
            call->incoming_stream_compression_algorithm, &algo_name);
        gpr_log(
            GPR_ERROR,
            "Stream compression algorithm (content-encoding = '%s') not "
            "present in the bitset of accepted encodings (accept-encodings: "
            "'0x%x')",
            algo_name, call->stream_encodings_accepted_by_peer);
      }
    }
  } else if (call->incoming_compression_algorithm != GRPC_COMPRESS_NONE) {
    const grpc_compression_algorithm algo =
        call->incoming_compression_algorithm;
>>>>>>> 84d78acf
    char* error_msg = nullptr;
    const grpc_compression_options compression_options =
        grpc_channel_compression_options(call->channel);
    if (compression_algorithm >= GRPC_COMPRESS_ALGORITHMS_COUNT) {
      gpr_asprintf(&error_msg, "Invalid compression algorithm value '%d'.",
                   compression_algorithm);
      gpr_log(GPR_ERROR, "%s", error_msg);
      cancel_with_status(exec_ctx, call, STATUS_FROM_SURFACE,
                         GRPC_STATUS_UNIMPLEMENTED, error_msg);
    } else if (grpc_compression_options_is_algorithm_enabled(
                   &compression_options, compression_algorithm) == 0) {
      /* check if algorithm is supported by current channel config */
      const char* algo_name = nullptr;
      grpc_compression_algorithm_name(compression_algorithm, &algo_name);
      gpr_asprintf(&error_msg, "Compression algorithm '%s' is disabled.",
                   algo_name);
      gpr_log(GPR_ERROR, "%s", error_msg);
      cancel_with_status(exec_ctx, call, STATUS_FROM_SURFACE,
                         GRPC_STATUS_UNIMPLEMENTED, error_msg);
    }
    gpr_free(error_msg);

    GPR_ASSERT(call->encodings_accepted_by_peer != 0);
<<<<<<< HEAD
    if (!GPR_BITGET(call->encodings_accepted_by_peer, compression_algorithm)) {
      if (GRPC_TRACER_ON(grpc_compression_trace)) {
=======
    if (!GPR_BITGET(call->encodings_accepted_by_peer,
                    call->incoming_compression_algorithm)) {
      if (grpc_compression_trace.enabled()) {
>>>>>>> 84d78acf
        const char* algo_name = nullptr;
        grpc_compression_algorithm_name(compression_algorithm, &algo_name);
        gpr_log(GPR_ERROR,
                "Compression algorithm ('%s') not present in the bitset of "
                "accepted encodings ('0x%x')",
                algo_name, call->encodings_accepted_by_peer);
      }
    }
  }
}

static void add_batch_error(grpc_exec_ctx* exec_ctx, batch_control* bctl,
                            grpc_error* error, bool has_cancelled) {
  if (error == GRPC_ERROR_NONE) return;
  int idx = (int)gpr_atm_full_fetch_add(&bctl->num_errors, 1);
  if (idx == 0 && !has_cancelled) {
    cancel_with_error(exec_ctx, bctl->call, STATUS_FROM_CORE,
                      GRPC_ERROR_REF(error));
  }
  bctl->errors[idx] = error;
}

static void receiving_initial_metadata_ready(grpc_exec_ctx* exec_ctx,
                                             void* bctlp, grpc_error* error) {
  batch_control* bctl = (batch_control*)bctlp;
  grpc_call* call = bctl->call;

  GRPC_CALL_COMBINER_STOP(exec_ctx, &call->call_combiner,
                          "recv_initial_metadata_ready");

  add_batch_error(exec_ctx, bctl, GRPC_ERROR_REF(error), false);
  if (error == GRPC_ERROR_NONE) {
    grpc_metadata_batch* md =
        &call->metadata_batch[1 /* is_receiving */][0 /* is_trailing */];
    recv_initial_filter(exec_ctx, call, md);

    /* TODO(ctiller): this could be moved into recv_initial_filter now */
    GPR_TIMER_BEGIN("validate_filtered_metadata", 0);
    validate_filtered_metadata(exec_ctx, bctl);
    GPR_TIMER_END("validate_filtered_metadata", 0);

    if (md->deadline != GRPC_MILLIS_INF_FUTURE && !call->is_client) {
      call->send_deadline = md->deadline;
    }
  }

  grpc_closure* saved_rsr_closure = nullptr;
  while (true) {
    gpr_atm rsr_bctlp = gpr_atm_acq_load(&call->recv_state);
    /* Should only receive initial metadata once */
    GPR_ASSERT(rsr_bctlp != 1);
    if (rsr_bctlp == 0) {
      /* We haven't seen initial metadata and messages before, thus initial
       * metadata is received first.
       * no_barrier_cas is used, as this function won't access the batch_control
       * object saved by receiving_stream_ready() if the initial metadata is
       * received first. */
      if (gpr_atm_no_barrier_cas(&call->recv_state, RECV_NONE,
                                 RECV_INITIAL_METADATA_FIRST)) {
        break;
      }
    } else {
      /* Already received messages */
      saved_rsr_closure =
          GRPC_CLOSURE_CREATE(receiving_stream_ready, (batch_control*)rsr_bctlp,
                              grpc_schedule_on_exec_ctx);
      /* No need to modify recv_state */
      break;
    }
  }
  if (saved_rsr_closure != nullptr) {
    GRPC_CLOSURE_RUN(exec_ctx, saved_rsr_closure, GRPC_ERROR_REF(error));
  }

  finish_batch_step(exec_ctx, bctl);
}

static void finish_batch(grpc_exec_ctx* exec_ctx, void* bctlp,
                         grpc_error* error) {
  batch_control* bctl = (batch_control*)bctlp;
  grpc_call* call = bctl->call;
  GRPC_CALL_COMBINER_STOP(exec_ctx, &call->call_combiner, "on_complete");
  add_batch_error(exec_ctx, bctl, GRPC_ERROR_REF(error), false);
  finish_batch_step(exec_ctx, bctl);
}

static void free_no_op_completion(grpc_exec_ctx* exec_ctx, void* p,
                                  grpc_cq_completion* completion) {
  gpr_free(completion);
}

static grpc_call_error call_start_batch(grpc_exec_ctx* exec_ctx,
                                        grpc_call* call, const grpc_op* ops,
                                        size_t nops, void* notify_tag,
                                        int is_notify_tag_closure) {
  size_t i;
  const grpc_op* op;
  batch_control* bctl;
  int num_completion_callbacks_needed = 1;
  grpc_call_error error = GRPC_CALL_OK;
  grpc_transport_stream_op_batch* stream_op;
  grpc_transport_stream_op_batch_payload* stream_op_payload;

  GPR_TIMER_BEGIN("grpc_call_start_batch", 0);
  GRPC_CALL_LOG_BATCH(GPR_INFO, call, ops, nops, notify_tag);

  if (nops == 0) {
    if (!is_notify_tag_closure) {
      GPR_ASSERT(grpc_cq_begin_op(call->cq, notify_tag));
      grpc_cq_end_op(
          exec_ctx, call->cq, notify_tag, GRPC_ERROR_NONE,
          free_no_op_completion, nullptr,
          (grpc_cq_completion*)gpr_malloc(sizeof(grpc_cq_completion)));
    } else {
      GRPC_CLOSURE_SCHED(exec_ctx, (grpc_closure*)notify_tag, GRPC_ERROR_NONE);
    }
    error = GRPC_CALL_OK;
    goto done;
  }

  bctl = allocate_batch_control(call, ops, nops);
  if (bctl == nullptr) {
    return GRPC_CALL_ERROR_TOO_MANY_OPERATIONS;
  }
  bctl->completion_data.notify_tag.tag = notify_tag;
  bctl->completion_data.notify_tag.is_closure =
      (uint8_t)(is_notify_tag_closure != 0);

  stream_op = &bctl->op;
  stream_op_payload = &call->stream_op_payload;

  /* rewrite batch ops into a transport op */
  for (i = 0; i < nops; i++) {
    op = &ops[i];
    if (op->reserved != nullptr) {
      error = GRPC_CALL_ERROR;
      goto done_with_error;
    }
    switch (op->op) {
      case GRPC_OP_SEND_INITIAL_METADATA: {
        /* Flag validation: currently allow no flags */
        if (!are_initial_metadata_flags_valid(op->flags, call->is_client)) {
          error = GRPC_CALL_ERROR_INVALID_FLAGS;
          goto done_with_error;
        }
        if (call->sent_initial_metadata) {
          error = GRPC_CALL_ERROR_TOO_MANY_OPERATIONS;
          goto done_with_error;
        }
        /* process compression level */
        memset(&call->compression_md, 0, sizeof(call->compression_md));
        size_t additional_metadata_count = 0;
        grpc_compression_level effective_compression_level =
            GRPC_COMPRESS_LEVEL_NONE;
        bool level_set = false;
        if (op->data.send_initial_metadata.maybe_compression_level.is_set) {
          effective_compression_level =
              op->data.send_initial_metadata.maybe_compression_level.level;
          level_set = true;
        } else {
          const grpc_compression_options copts =
              grpc_channel_compression_options(call->channel);
          if (copts.default_level.is_set) {
            level_set = true;
            effective_compression_level = copts.default_level.level;
          }
        }
        if (level_set && !call->is_client) {
          const grpc_compression_algorithm calgo =
              compression_algorithm_for_level_locked(
                  call, effective_compression_level);
          /* the following will be picked up by the compress filter and used
           * as the call's compression algorithm. */
          call->compression_md.key = GRPC_MDSTR_GRPC_INTERNAL_ENCODING_REQUEST;
          call->compression_md.value = grpc_compression_algorithm_slice(calgo);
          additional_metadata_count++;
        }

        if (op->data.send_initial_metadata.count + additional_metadata_count >
            INT_MAX) {
          error = GRPC_CALL_ERROR_INVALID_METADATA;
          goto done_with_error;
        }
        stream_op->send_initial_metadata = true;
        call->sent_initial_metadata = true;
        if (!prepare_application_metadata(
                exec_ctx, call, (int)op->data.send_initial_metadata.count,
                op->data.send_initial_metadata.metadata, 0, call->is_client,
                &call->compression_md, (int)additional_metadata_count)) {
          error = GRPC_CALL_ERROR_INVALID_METADATA;
          goto done_with_error;
        }
        /* TODO(ctiller): just make these the same variable? */
        if (call->is_client) {
          call->metadata_batch[0][0].deadline = call->send_deadline;
        }
        stream_op_payload->send_initial_metadata.send_initial_metadata =
            &call->metadata_batch[0 /* is_receiving */][0 /* is_trailing */];
        stream_op_payload->send_initial_metadata.send_initial_metadata_flags =
            op->flags;
        if (call->is_client) {
          stream_op_payload->send_initial_metadata.peer_string =
              &call->peer_string;
        }
        break;
      }
      case GRPC_OP_SEND_MESSAGE: {
        if (!are_write_flags_valid(op->flags)) {
          error = GRPC_CALL_ERROR_INVALID_FLAGS;
          goto done_with_error;
        }
        if (op->data.send_message.send_message == nullptr) {
          error = GRPC_CALL_ERROR_INVALID_MESSAGE;
          goto done_with_error;
        }
        if (call->sending_message) {
          error = GRPC_CALL_ERROR_TOO_MANY_OPERATIONS;
          goto done_with_error;
        }
        stream_op->send_message = true;
        call->sending_message = true;
        grpc_slice_buffer_stream_init(
            &call->sending_stream,
            &op->data.send_message.send_message->data.raw.slice_buffer,
            op->flags);
        /* If the outgoing buffer is already compressed, mark it as so in the
           flags. These will be picked up by the compression filter and further
           (wasteful) attempts at compression skipped. */
        if (op->data.send_message.send_message->data.raw.compression >
            GRPC_COMPRESS_NONE) {
          call->sending_stream.base.flags |= GRPC_WRITE_INTERNAL_COMPRESS;
        }
        stream_op_payload->send_message.send_message =
            &call->sending_stream.base;
        break;
      }
      case GRPC_OP_SEND_CLOSE_FROM_CLIENT: {
        /* Flag validation: currently allow no flags */
        if (op->flags != 0) {
          error = GRPC_CALL_ERROR_INVALID_FLAGS;
          goto done_with_error;
        }
        if (!call->is_client) {
          error = GRPC_CALL_ERROR_NOT_ON_SERVER;
          goto done_with_error;
        }
        if (call->sent_final_op) {
          error = GRPC_CALL_ERROR_TOO_MANY_OPERATIONS;
          goto done_with_error;
        }
        stream_op->send_trailing_metadata = true;
        call->sent_final_op = true;
        stream_op_payload->send_trailing_metadata.send_trailing_metadata =
            &call->metadata_batch[0 /* is_receiving */][1 /* is_trailing */];
        break;
      }
      case GRPC_OP_SEND_STATUS_FROM_SERVER: {
        /* Flag validation: currently allow no flags */
        if (op->flags != 0) {
          error = GRPC_CALL_ERROR_INVALID_FLAGS;
          goto done_with_error;
        }
        if (call->is_client) {
          error = GRPC_CALL_ERROR_NOT_ON_CLIENT;
          goto done_with_error;
        }
        if (call->sent_final_op) {
          error = GRPC_CALL_ERROR_TOO_MANY_OPERATIONS;
          goto done_with_error;
        }
        if (op->data.send_status_from_server.trailing_metadata_count >
            INT_MAX) {
          error = GRPC_CALL_ERROR_INVALID_METADATA;
          goto done_with_error;
        }
        stream_op->send_trailing_metadata = true;
        call->sent_final_op = true;
        GPR_ASSERT(call->send_extra_metadata_count == 0);
        call->send_extra_metadata_count = 1;
        call->send_extra_metadata[0].md = grpc_channel_get_reffed_status_elem(
            exec_ctx, call->channel, op->data.send_status_from_server.status);
        {
          grpc_error* override_error = GRPC_ERROR_NONE;
          if (op->data.send_status_from_server.status != GRPC_STATUS_OK) {
            override_error = GRPC_ERROR_CREATE_FROM_STATIC_STRING(
                "Error from server send status");
          }
          if (op->data.send_status_from_server.status_details != nullptr) {
            call->send_extra_metadata[1].md = grpc_mdelem_from_slices(
                exec_ctx, GRPC_MDSTR_GRPC_MESSAGE,
                grpc_slice_ref_internal(
                    *op->data.send_status_from_server.status_details));
            call->send_extra_metadata_count++;
            char* msg = grpc_slice_to_c_string(
                GRPC_MDVALUE(call->send_extra_metadata[1].md));
            override_error =
                grpc_error_set_str(override_error, GRPC_ERROR_STR_GRPC_MESSAGE,
                                   grpc_slice_from_copied_string(msg));
            gpr_free(msg);
          }
          set_status_from_error(exec_ctx, call, STATUS_FROM_API_OVERRIDE,
                                override_error);
        }
        if (!prepare_application_metadata(
                exec_ctx, call,
                (int)op->data.send_status_from_server.trailing_metadata_count,
                op->data.send_status_from_server.trailing_metadata, 1, 1, nullptr,
                0)) {
          for (int n = 0; n < call->send_extra_metadata_count; n++) {
            GRPC_MDELEM_UNREF(exec_ctx, call->send_extra_metadata[n].md);
          }
          call->send_extra_metadata_count = 0;
          error = GRPC_CALL_ERROR_INVALID_METADATA;
          goto done_with_error;
        }
        stream_op_payload->send_trailing_metadata.send_trailing_metadata =
            &call->metadata_batch[0 /* is_receiving */][1 /* is_trailing */];
        break;
      }
      case GRPC_OP_RECV_INITIAL_METADATA: {
        /* Flag validation: currently allow no flags */
        if (op->flags != 0) {
          error = GRPC_CALL_ERROR_INVALID_FLAGS;
          goto done_with_error;
        }
        if (call->received_initial_metadata) {
          error = GRPC_CALL_ERROR_TOO_MANY_OPERATIONS;
          goto done_with_error;
        }
        call->received_initial_metadata = true;
        call->buffered_metadata[0] =
            op->data.recv_initial_metadata.recv_initial_metadata;
        GRPC_CLOSURE_INIT(&call->receiving_initial_metadata_ready,
                          receiving_initial_metadata_ready, bctl,
                          grpc_schedule_on_exec_ctx);
        stream_op->recv_initial_metadata = true;
        stream_op_payload->recv_initial_metadata.recv_initial_metadata =
            &call->metadata_batch[1 /* is_receiving */][0 /* is_trailing */];
        stream_op_payload->recv_initial_metadata.recv_initial_metadata_ready =
            &call->receiving_initial_metadata_ready;
        if (!call->is_client) {
          stream_op_payload->recv_initial_metadata.peer_string =
              &call->peer_string;
        }
        num_completion_callbacks_needed++;
        break;
      }
      case GRPC_OP_RECV_MESSAGE: {
        /* Flag validation: currently allow no flags */
        if (op->flags != 0) {
          error = GRPC_CALL_ERROR_INVALID_FLAGS;
          goto done_with_error;
        }
        if (call->receiving_message) {
          error = GRPC_CALL_ERROR_TOO_MANY_OPERATIONS;
          goto done_with_error;
        }
        call->receiving_message = true;
        stream_op->recv_message = true;
        call->receiving_buffer = op->data.recv_message.recv_message;
        stream_op_payload->recv_message.recv_message = &call->receiving_stream;
        GRPC_CLOSURE_INIT(&call->receiving_stream_ready,
                          receiving_stream_ready_in_call_combiner, bctl,
                          grpc_schedule_on_exec_ctx);
        stream_op_payload->recv_message.recv_message_ready =
            &call->receiving_stream_ready;
        num_completion_callbacks_needed++;
        break;
      }
      case GRPC_OP_RECV_STATUS_ON_CLIENT: {
        /* Flag validation: currently allow no flags */
        if (op->flags != 0) {
          error = GRPC_CALL_ERROR_INVALID_FLAGS;
          goto done_with_error;
        }
        if (!call->is_client) {
          error = GRPC_CALL_ERROR_NOT_ON_SERVER;
          goto done_with_error;
        }
        if (call->requested_final_op) {
          error = GRPC_CALL_ERROR_TOO_MANY_OPERATIONS;
          goto done_with_error;
        }
        call->requested_final_op = true;
        call->buffered_metadata[1] =
            op->data.recv_status_on_client.trailing_metadata;
        call->final_op.client.status = op->data.recv_status_on_client.status;
        call->final_op.client.status_details =
            op->data.recv_status_on_client.status_details;
        call->final_op.client.error_string =
            op->data.recv_status_on_client.error_string;
        stream_op->recv_trailing_metadata = true;
        stream_op->collect_stats = true;
        stream_op_payload->recv_trailing_metadata.recv_trailing_metadata =
            &call->metadata_batch[1 /* is_receiving */][1 /* is_trailing */];
        stream_op_payload->collect_stats.collect_stats =
            &call->final_info.stats.transport_stream_stats;
        break;
      }
      case GRPC_OP_RECV_CLOSE_ON_SERVER: {
        /* Flag validation: currently allow no flags */
        if (op->flags != 0) {
          error = GRPC_CALL_ERROR_INVALID_FLAGS;
          goto done_with_error;
        }
        if (call->is_client) {
          error = GRPC_CALL_ERROR_NOT_ON_CLIENT;
          goto done_with_error;
        }
        if (call->requested_final_op) {
          error = GRPC_CALL_ERROR_TOO_MANY_OPERATIONS;
          goto done_with_error;
        }
        call->requested_final_op = true;
        call->final_op.server.cancelled =
            op->data.recv_close_on_server.cancelled;
        stream_op->recv_trailing_metadata = true;
        stream_op->collect_stats = true;
        stream_op_payload->recv_trailing_metadata.recv_trailing_metadata =
            &call->metadata_batch[1 /* is_receiving */][1 /* is_trailing */];
        stream_op_payload->collect_stats.collect_stats =
            &call->final_info.stats.transport_stream_stats;
        break;
      }
    }
  }

  GRPC_CALL_INTERNAL_REF(call, "completion");
  if (!is_notify_tag_closure) {
    GPR_ASSERT(grpc_cq_begin_op(call->cq, notify_tag));
  }
  gpr_ref_init(&bctl->steps_to_complete, num_completion_callbacks_needed);

  GRPC_CLOSURE_INIT(&bctl->finish_batch, finish_batch, bctl,
                    grpc_schedule_on_exec_ctx);
  stream_op->on_complete = &bctl->finish_batch;
  gpr_atm_rel_store(&call->any_ops_sent_atm, 1);

  execute_batch(exec_ctx, call, stream_op, &bctl->start_batch);

done:
  GPR_TIMER_END("grpc_call_start_batch", 0);
  return error;

done_with_error:
  /* reverse any mutations that occured */
  if (stream_op->send_initial_metadata) {
    call->sent_initial_metadata = false;
    grpc_metadata_batch_clear(exec_ctx, &call->metadata_batch[0][0]);
  }
  if (stream_op->send_message) {
    call->sending_message = false;
    grpc_byte_stream_destroy(exec_ctx, &call->sending_stream.base);
  }
  if (stream_op->send_trailing_metadata) {
    call->sent_final_op = false;
    grpc_metadata_batch_clear(exec_ctx, &call->metadata_batch[0][1]);
  }
  if (stream_op->recv_initial_metadata) {
    call->received_initial_metadata = false;
  }
  if (stream_op->recv_message) {
    call->receiving_message = false;
  }
  if (stream_op->recv_trailing_metadata) {
    call->requested_final_op = false;
  }
  goto done;
}

grpc_call_error grpc_call_start_batch(grpc_call* call, const grpc_op* ops,
                                      size_t nops, void* tag, void* reserved) {
  grpc_exec_ctx exec_ctx = GRPC_EXEC_CTX_INIT;
  grpc_call_error err;

  GRPC_API_TRACE(
      "grpc_call_start_batch(call=%p, ops=%p, nops=%lu, tag=%p, "
      "reserved=%p)",
      5, (call, ops, (unsigned long)nops, tag, reserved));

  if (reserved != nullptr) {
    err = GRPC_CALL_ERROR;
  } else {
    err = call_start_batch(&exec_ctx, call, ops, nops, tag, 0);
  }

  grpc_exec_ctx_finish(&exec_ctx);
  return err;
}

grpc_call_error grpc_call_start_batch_and_execute(grpc_exec_ctx* exec_ctx,
                                                  grpc_call* call,
                                                  const grpc_op* ops,
                                                  size_t nops,
                                                  grpc_closure* closure) {
  return call_start_batch(exec_ctx, call, ops, nops, closure, 1);
}

void grpc_call_context_set(grpc_call* call, grpc_context_index elem,
                           void* value, void (*destroy)(void* value)) {
  if (call->context[elem].destroy) {
    call->context[elem].destroy(call->context[elem].value);
  }
  call->context[elem].value = value;
  call->context[elem].destroy = destroy;
}

void* grpc_call_context_get(grpc_call* call, grpc_context_index elem) {
  return call->context[elem].value;
}

uint8_t grpc_call_is_client(grpc_call* call) { return call->is_client; }

grpc_compression_algorithm grpc_call_compression_for_level(
    grpc_call* call, grpc_compression_level level) {
  grpc_compression_algorithm algo =
      compression_algorithm_for_level_locked(call, level);
  return algo;
}

const char* grpc_call_error_to_string(grpc_call_error error) {
  switch (error) {
    case GRPC_CALL_ERROR:
      return "GRPC_CALL_ERROR";
    case GRPC_CALL_ERROR_ALREADY_ACCEPTED:
      return "GRPC_CALL_ERROR_ALREADY_ACCEPTED";
    case GRPC_CALL_ERROR_ALREADY_FINISHED:
      return "GRPC_CALL_ERROR_ALREADY_FINISHED";
    case GRPC_CALL_ERROR_ALREADY_INVOKED:
      return "GRPC_CALL_ERROR_ALREADY_INVOKED";
    case GRPC_CALL_ERROR_BATCH_TOO_BIG:
      return "GRPC_CALL_ERROR_BATCH_TOO_BIG";
    case GRPC_CALL_ERROR_INVALID_FLAGS:
      return "GRPC_CALL_ERROR_INVALID_FLAGS";
    case GRPC_CALL_ERROR_INVALID_MESSAGE:
      return "GRPC_CALL_ERROR_INVALID_MESSAGE";
    case GRPC_CALL_ERROR_INVALID_METADATA:
      return "GRPC_CALL_ERROR_INVALID_METADATA";
    case GRPC_CALL_ERROR_NOT_INVOKED:
      return "GRPC_CALL_ERROR_NOT_INVOKED";
    case GRPC_CALL_ERROR_NOT_ON_CLIENT:
      return "GRPC_CALL_ERROR_NOT_ON_CLIENT";
    case GRPC_CALL_ERROR_NOT_ON_SERVER:
      return "GRPC_CALL_ERROR_NOT_ON_SERVER";
    case GRPC_CALL_ERROR_NOT_SERVER_COMPLETION_QUEUE:
      return "GRPC_CALL_ERROR_NOT_SERVER_COMPLETION_QUEUE";
    case GRPC_CALL_ERROR_PAYLOAD_TYPE_MISMATCH:
      return "GRPC_CALL_ERROR_PAYLOAD_TYPE_MISMATCH";
    case GRPC_CALL_ERROR_TOO_MANY_OPERATIONS:
      return "GRPC_CALL_ERROR_TOO_MANY_OPERATIONS";
    case GRPC_CALL_ERROR_COMPLETION_QUEUE_SHUTDOWN:
      return "GRPC_CALL_ERROR_COMPLETION_QUEUE_SHUTDOWN";
    case GRPC_CALL_OK:
      return "GRPC_CALL_OK";
  }
  GPR_UNREACHABLE_CODE(return "GRPC_CALL_ERROR_UNKNOW");
}<|MERGE_RESOLUTION|>--- conflicted
+++ resolved
@@ -311,7 +311,8 @@
   if (p == nullptr) {
     p = (parent_call*)gpr_arena_alloc(call->arena, sizeof(*p));
     gpr_mu_init(&p->child_list_mu);
-    if (!gpr_atm_rel_cas(&call->parent_call_atm, (gpr_atm)nullptr, (gpr_atm)p)) {
+    if (!gpr_atm_rel_cas(&call->parent_call_atm, (gpr_atm) nullptr,
+                         (gpr_atm)p)) {
       gpr_mu_destroy(&p->child_list_mu);
       p = (parent_call*)gpr_atm_acq_load(&call->parent_call_atm);
     }
@@ -456,9 +457,9 @@
                       GRPC_ERROR_CANCELLED);
   }
   if (args->cq != nullptr) {
-    GPR_ASSERT(
-        args->pollset_set_alternative == nullptr &&
-        "Only one of 'cq' and 'pollset_set_alternative' should be non-nullptr.");
+    GPR_ASSERT(args->pollset_set_alternative == nullptr &&
+               "Only one of 'cq' and 'pollset_set_alternative' should be "
+               "non-nullptr.");
     GRPC_CQ_INTERNAL_REF(args->cq, "bind");
     call->pollent =
         grpc_polling_entity_create_from_pollset(grpc_cq_pollset(args->cq));
@@ -602,7 +603,8 @@
     // effect of scheduling the previously set cancellation closure, if
     // any, so that it can release any internal references it may be
     // holding to the call stack.
-    grpc_call_combiner_set_notify_on_cancel(&exec_ctx, &c->call_combiner, nullptr);
+    grpc_call_combiner_set_notify_on_cancel(&exec_ctx, &c->call_combiner,
+                                            nullptr);
   }
   GRPC_CALL_INTERNAL_UNREF(&exec_ctx, c, "destroy");
   grpc_exec_ctx_finish(&exec_ctx);
@@ -1480,7 +1482,6 @@
     cancel_with_status(exec_ctx, call, STATUS_FROM_SURFACE,
                        GRPC_STATUS_INTERNAL, error_msg);
     gpr_free(error_msg);
-<<<<<<< HEAD
   } else if (
       grpc_compression_algorithm_from_message_stream_compression_algorithm(
           &compression_algorithm, call->incoming_message_compression_algorithm,
@@ -1495,27 +1496,6 @@
                        GRPC_STATUS_INTERNAL, error_msg);
     gpr_free(error_msg);
   } else {
-=======
-
-    GPR_ASSERT(call->stream_encodings_accepted_by_peer != 0);
-    if (!GPR_BITGET(call->stream_encodings_accepted_by_peer,
-                    call->incoming_stream_compression_algorithm)) {
-      if (grpc_compression_trace.enabled()) {
-        const char* algo_name = nullptr;
-        grpc_stream_compression_algorithm_name(
-            call->incoming_stream_compression_algorithm, &algo_name);
-        gpr_log(
-            GPR_ERROR,
-            "Stream compression algorithm (content-encoding = '%s') not "
-            "present in the bitset of accepted encodings (accept-encodings: "
-            "'0x%x')",
-            algo_name, call->stream_encodings_accepted_by_peer);
-      }
-    }
-  } else if (call->incoming_compression_algorithm != GRPC_COMPRESS_NONE) {
-    const grpc_compression_algorithm algo =
-        call->incoming_compression_algorithm;
->>>>>>> 84d78acf
     char* error_msg = nullptr;
     const grpc_compression_options compression_options =
         grpc_channel_compression_options(call->channel);
@@ -1539,14 +1519,8 @@
     gpr_free(error_msg);
 
     GPR_ASSERT(call->encodings_accepted_by_peer != 0);
-<<<<<<< HEAD
     if (!GPR_BITGET(call->encodings_accepted_by_peer, compression_algorithm)) {
-      if (GRPC_TRACER_ON(grpc_compression_trace)) {
-=======
-    if (!GPR_BITGET(call->encodings_accepted_by_peer,
-                    call->incoming_compression_algorithm)) {
       if (grpc_compression_trace.enabled()) {
->>>>>>> 84d78acf
         const char* algo_name = nullptr;
         grpc_compression_algorithm_name(compression_algorithm, &algo_name);
         gpr_log(GPR_ERROR,
@@ -1853,8 +1827,8 @@
         if (!prepare_application_metadata(
                 exec_ctx, call,
                 (int)op->data.send_status_from_server.trailing_metadata_count,
-                op->data.send_status_from_server.trailing_metadata, 1, 1, nullptr,
-                0)) {
+                op->data.send_status_from_server.trailing_metadata, 1, 1,
+                nullptr, 0)) {
           for (int n = 0; n < call->send_extra_metadata_count; n++) {
             GRPC_MDELEM_UNREF(exec_ctx, call->send_extra_metadata[n].md);
           }

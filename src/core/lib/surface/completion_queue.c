--- conflicted
+++ resolved
@@ -203,14 +203,10 @@
 
 typedef struct cq_vtable {
   grpc_cq_completion_type cq_completion_type;
-<<<<<<< HEAD
-  size_t (*size)();
-=======
   size_t data_size;
   void (*init)(void *data);
   void (*shutdown)(grpc_exec_ctx *exec_ctx, grpc_completion_queue *cq);
   void (*destroy)(void *data);
->>>>>>> 10d4b148
   void (*begin_op)(grpc_completion_queue *cq, void *tag);
   void (*end_op)(grpc_exec_ctx *exec_ctx, grpc_completion_queue *cq, void *tag,
                  grpc_error *error,
@@ -294,14 +290,6 @@
 };
 
 /* Forward declarations */
-<<<<<<< HEAD
-static void cq_finish_shutdown(grpc_exec_ctx *exec_ctx,
-                               grpc_completion_queue *cq);
-
-static size_t cq_size(grpc_completion_queue *cq);
-
-static void cq_begin_op(grpc_completion_queue *cq, void *tag);
-=======
 static void cq_finish_shutdown_next(grpc_exec_ctx *exec_ctx,
                                     grpc_completion_queue *cq);
 static void cq_finish_shutdown_pluck(grpc_exec_ctx *exec_ctx,
@@ -313,7 +301,6 @@
 
 static void cq_begin_op_for_next(grpc_completion_queue *cq, void *tag);
 static void cq_begin_op_for_pluck(grpc_completion_queue *cq, void *tag);
->>>>>>> 10d4b148
 
 static void cq_end_op_for_next(grpc_exec_ctx *exec_ctx,
                                grpc_completion_queue *cq, void *tag,
@@ -420,15 +407,6 @@
   return (long)gpr_atm_no_barrier_load(&q->num_queue_items);
 }
 
-<<<<<<< HEAD
-static size_t cq_size(grpc_completion_queue *cq) {
-  /* Size of the completion queue and the size of the pollset whose memory is
-     allocated right after that of completion queue */
-  return sizeof(grpc_completion_queue) + cq->poller_vtable->size();
-}
-
-=======
->>>>>>> 10d4b148
 grpc_completion_queue *grpc_completion_queue_create_internal(
     grpc_cq_completion_type completion_type,
     grpc_cq_polling_type polling_type) {
@@ -445,23 +423,14 @@
   const cq_poller_vtable *poller_vtable =
       &g_poller_vtable_by_poller_type[polling_type];
 
-<<<<<<< HEAD
-  cq = gpr_zalloc(sizeof(grpc_completion_queue) + poller_vtable->size());
-  cq_data *cqd = &cq->data;
-=======
   cq = gpr_zalloc(sizeof(grpc_completion_queue) + vtable->data_size +
                   poller_vtable->size());
->>>>>>> 10d4b148
 
   cq->vtable = vtable;
   cq->poller_vtable = poller_vtable;
 
-<<<<<<< HEAD
-  poller_vtable->init(POLLSET_FROM_CQ(cq), &cq->data.mu);
-=======
   /* One for destroy(), one for pollset_shutdown */
   gpr_ref_init(&cq->owning_refs, 2);
->>>>>>> 10d4b148
 
   poller_vtable->init(POLLSET_FROM_CQ(cq), &cq->mu);
   vtable->init(DATA_FROM_CQ(cq));
@@ -499,24 +468,11 @@
   cqd->shutdown_called = 0;
   cqd->num_pluckers = 0;
   gpr_atm_no_barrier_store(&cqd->things_queued_ever, 0);
-<<<<<<< HEAD
-#ifndef NDEBUG
-  cqd->outstanding_tag_count = 0;
-#endif
-  cq_event_queue_init(&cqd->queue);
-  grpc_closure_init(&cqd->pollset_shutdown_done, on_pollset_shutdown_done, cq,
-                    grpc_schedule_on_exec_ctx);
-
-  GPR_TIMER_END("grpc_completion_queue_create_internal", 0);
-
-  return cq;
-=======
 }
 
 static void cq_destroy_pluck(void *ptr) {
   cq_pluck_data *cqd = ptr;
   GPR_ASSERT(cqd->completed_head.next == (uintptr_t)&cqd->completed_head);
->>>>>>> 10d4b148
 }
 
 grpc_cq_completion_type grpc_get_cq_completion_type(grpc_completion_queue *cq) {
@@ -525,34 +481,19 @@
 
 int grpc_get_cq_poll_num(grpc_completion_queue *cq) {
   int cur_num_polls;
-<<<<<<< HEAD
-  gpr_mu_lock(cq->data.mu);
-  cur_num_polls = cq->data.num_polls;
-  gpr_mu_unlock(cq->data.mu);
-=======
   gpr_mu_lock(cq->mu);
   cur_num_polls = cq->num_polls;
   gpr_mu_unlock(cq->mu);
->>>>>>> 10d4b148
   return cur_num_polls;
 }
 
 #ifdef GRPC_CQ_REF_COUNT_DEBUG
 void grpc_cq_internal_ref(grpc_completion_queue *cq, const char *reason,
                           const char *file, int line) {
-<<<<<<< HEAD
-  cq_data *cqd = &cq->data;
-  gpr_log(file, line, GPR_LOG_SEVERITY_DEBUG, "CQ:%p   ref %d -> %d %s", cq,
-          (int)cqd->owning_refs.count, (int)cqd->owning_refs.count + 1, reason);
-#else
-void grpc_cq_internal_ref(grpc_completion_queue *cq) {
-  cq_data *cqd = &cq->data;
-=======
   gpr_log(file, line, GPR_LOG_SEVERITY_DEBUG, "CQ:%p   ref %d -> %d %s", cq,
           (int)cq->owning_refs.count, (int)cq->owning_refs.count + 1, reason);
 #else
 void grpc_cq_internal_ref(grpc_completion_queue *cq) {
->>>>>>> 10d4b148
 #endif
   gpr_ref(&cq->owning_refs);
 }
@@ -572,19 +513,10 @@
 #else
 void grpc_cq_internal_unref(grpc_exec_ctx *exec_ctx,
                             grpc_completion_queue *cq) {
-<<<<<<< HEAD
-  cq_data *cqd = &cq->data;
-#endif
-  if (gpr_unref(&cqd->owning_refs)) {
-    GPR_ASSERT(cqd->completed_head.next == (uintptr_t)&cqd->completed_head);
-    cq->poller_vtable->destroy(exec_ctx, POLLSET_FROM_CQ(cq));
-    cq_event_queue_destroy(&cqd->queue);
-=======
 #endif
   if (gpr_unref(&cq->owning_refs)) {
     cq->vtable->destroy(DATA_FROM_CQ(cq));
     cq->poller_vtable->destroy(exec_ctx, POLLSET_FROM_CQ(cq));
->>>>>>> 10d4b148
 #ifndef NDEBUG
     gpr_free(cq->outstanding_tags);
 #endif
@@ -592,12 +524,6 @@
   }
 }
 
-<<<<<<< HEAD
-static void cq_begin_op(grpc_completion_queue *cq, void *tag) {
-  cq_data *cqd = &cq->data;
-#ifndef NDEBUG
-  gpr_mu_lock(cqd->mu);
-=======
 static void cq_begin_op_for_next(grpc_completion_queue *cq, void *tag) {
   cq_next_data *cqd = DATA_FROM_CQ(cq);
   GPR_ASSERT(!cqd->shutdown_called);
@@ -606,14 +532,11 @@
 
 static void cq_begin_op_for_pluck(grpc_completion_queue *cq, void *tag) {
   cq_pluck_data *cqd = DATA_FROM_CQ(cq);
->>>>>>> 10d4b148
   GPR_ASSERT(!cqd->shutdown_called);
   gpr_ref(&cqd->pending_events);
 }
 
 void grpc_cq_begin_op(grpc_completion_queue *cq, void *tag) {
-<<<<<<< HEAD
-=======
 #ifndef NDEBUG
   gpr_mu_lock(cq->mu);
   if (cq->outstanding_tag_count == cq->outstanding_tag_capacity) {
@@ -625,16 +548,11 @@
   cq->outstanding_tags[cq->outstanding_tag_count++] = tag;
   gpr_mu_unlock(cq->mu);
 #endif
->>>>>>> 10d4b148
   cq->vtable->begin_op(cq, tag);
 }
 
 #ifndef NDEBUG
 static void cq_check_tag(grpc_completion_queue *cq, void *tag, bool lock_cq) {
-<<<<<<< HEAD
-  cq_data *cqd = &cq->data;
-=======
->>>>>>> 10d4b148
   int found = 0;
   if (lock_cq) {
     gpr_mu_lock(cq->mu);
@@ -685,11 +603,7 @@
     }
   }
 
-<<<<<<< HEAD
-  cq_data *cqd = &cq->data;
-=======
   cq_next_data *cqd = DATA_FROM_CQ(cq);
->>>>>>> 10d4b148
   int is_success = (error == GRPC_ERROR_NONE);
 
   storage->tag = tag;
@@ -702,16 +616,6 @@
   /* Add the completion to the queue */
   bool is_first = cq_event_queue_push(&cqd->queue, storage);
   gpr_atm_no_barrier_fetch_add(&cqd->things_queued_ever, 1);
-<<<<<<< HEAD
-  bool shutdown = gpr_unref(&cqd->pending_events);
-
-  if (!shutdown) {
-    /* Only kick if this is the first item queued */
-    if (is_first) {
-      gpr_mu_lock(cqd->mu);
-      grpc_error *kick_error = cq->poller_vtable->kick(POLLSET_FROM_CQ(cq), NULL);
-      gpr_mu_unlock(cqd->mu);
-=======
   bool will_definitely_shutdown =
       gpr_atm_no_barrier_load(&cqd->pending_events) == 1;
 
@@ -722,19 +626,12 @@
       grpc_error *kick_error =
           cq->poller_vtable->kick(POLLSET_FROM_CQ(cq), NULL);
       gpr_mu_unlock(cq->mu);
->>>>>>> 10d4b148
 
       if (kick_error != GRPC_ERROR_NONE) {
         const char *msg = grpc_error_string(kick_error);
         gpr_log(GPR_ERROR, "Kick failed: %s", msg);
         GRPC_ERROR_UNREF(kick_error);
       }
-<<<<<<< HEAD
-    }
-  } else {
-    cq_finish_shutdown(exec_ctx, cq);
-    gpr_mu_unlock(cqd->mu);
-=======
     }
     if (gpr_atm_full_fetch_add(&cqd->pending_events, -1) == 1) {
       GRPC_CQ_INTERNAL_REF(cq, "shutting_down");
@@ -750,7 +647,6 @@
     cq_finish_shutdown_next(exec_ctx, cq);
     gpr_mu_unlock(cq->mu);
     GRPC_CQ_INTERNAL_UNREF(exec_ctx, cq, "shutting_down");
->>>>>>> 10d4b148
   }
 
   GPR_TIMER_END("cq_end_op_for_next", 0);
@@ -767,11 +663,7 @@
                                              void *done_arg,
                                              grpc_cq_completion *storage),
                                 void *done_arg, grpc_cq_completion *storage) {
-<<<<<<< HEAD
-  cq_data *cqd = &cq->data;
-=======
   cq_pluck_data *cqd = DATA_FROM_CQ(cq);
->>>>>>> 10d4b148
   int is_success = (error == GRPC_ERROR_NONE);
 
   GPR_TIMER_BEGIN("cq_end_op_for_pluck", 0);
@@ -795,11 +687,7 @@
   storage->done_arg = done_arg;
   storage->next = ((uintptr_t)&cqd->completed_head) | ((uintptr_t)(is_success));
 
-<<<<<<< HEAD
-  gpr_mu_lock(cqd->mu);
-=======
   gpr_mu_lock(cq->mu);
->>>>>>> 10d4b148
   cq_check_tag(cq, tag, false); /* Used in debug builds only */
 
   /* Add to the list of completions */
@@ -830,13 +718,8 @@
       GRPC_ERROR_UNREF(kick_error);
     }
   } else {
-<<<<<<< HEAD
-    cq_finish_shutdown(exec_ctx, cq);
-    gpr_mu_unlock(cqd->mu);
-=======
     cq_finish_shutdown_pluck(exec_ctx, cq);
     gpr_mu_unlock(cq->mu);
->>>>>>> 10d4b148
   }
 
   GPR_TIMER_END("cq_end_op_for_pluck", 0);
@@ -891,11 +774,6 @@
 static void dump_pending_tags(grpc_completion_queue *cq) {
   if (!GRPC_TRACER_ON(grpc_trace_pending_tags)) return;
 
-<<<<<<< HEAD
-  cq_data *cqd = &cq->data;
-
-=======
->>>>>>> 10d4b148
   gpr_strvec v;
   gpr_strvec_init(&v);
   gpr_strvec_add(&v, gpr_strdup("PENDING TAGS:"));
@@ -919,11 +797,7 @@
                           void *reserved) {
   grpc_event ret;
   gpr_timespec now;
-<<<<<<< HEAD
-  cq_data *cqd = &cq->data;
-=======
   cq_next_data *cqd = DATA_FROM_CQ(cq);
->>>>>>> 10d4b148
 
   GPR_TIMER_BEGIN("grpc_completion_queue_next", 0);
 
@@ -1012,13 +886,8 @@
     }
 
     /* The main polling work happens in grpc_pollset_work */
-<<<<<<< HEAD
-    gpr_mu_lock(cqd->mu);
-    cqd->num_polls++;
-=======
     gpr_mu_lock(cq->mu);
     cq->num_polls++;
->>>>>>> 10d4b148
     grpc_error *err = cq->poller_vtable->work(&exec_ctx, POLLSET_FROM_CQ(cq),
                                               NULL, now, iteration_deadline);
     gpr_mu_unlock(cq->mu);
@@ -1042,17 +911,10 @@
   GPR_ASSERT(is_finished_arg.stolen_completion == NULL);
 
   if (cq_event_queue_num_items(&cqd->queue) > 0 &&
-<<<<<<< HEAD
-      gpr_atm_no_barrier_load(&cqd->shutdown) == 0) {
-    gpr_mu_lock(cqd->mu);
-    cq->poller_vtable->kick(POLLSET_FROM_CQ(cq), NULL);
-    gpr_mu_unlock(cqd->mu);
-=======
       gpr_atm_no_barrier_load(&cqd->pending_events) > 0) {
     gpr_mu_lock(cq->mu);
     cq->poller_vtable->kick(POLLSET_FROM_CQ(cq), NULL);
     gpr_mu_unlock(cq->mu);
->>>>>>> 10d4b148
   }
 
   GPR_TIMER_END("grpc_completion_queue_next", 0);
@@ -1060,8 +922,6 @@
   return ret;
 }
 
-<<<<<<< HEAD
-=======
 /* Finishes the completion queue shutdown. This means that there are no more
    completion events / tags expected from the completion queue
    - Must be called under completion queue lock
@@ -1098,7 +958,6 @@
   GRPC_CQ_INTERNAL_UNREF(exec_ctx, cq, "shutting_down");
 }
 
->>>>>>> 10d4b148
 grpc_event grpc_completion_queue_next(grpc_completion_queue *cq,
                                       gpr_timespec deadline, void *reserved) {
   return cq->vtable->next(cq, deadline, reserved);
@@ -1106,11 +965,7 @@
 
 static int add_plucker(grpc_completion_queue *cq, void *tag,
                        grpc_pollset_worker **worker) {
-<<<<<<< HEAD
-  cq_data *cqd = &cq->data;
-=======
   cq_pluck_data *cqd = DATA_FROM_CQ(cq);
->>>>>>> 10d4b148
   if (cqd->num_pluckers == GRPC_MAX_COMPLETION_QUEUE_PLUCKERS) {
     return 0;
   }
@@ -1122,11 +977,7 @@
 
 static void del_plucker(grpc_completion_queue *cq, void *tag,
                         grpc_pollset_worker **worker) {
-<<<<<<< HEAD
-  cq_data *cqd = &cq->data;
-=======
   cq_pluck_data *cqd = DATA_FROM_CQ(cq);
->>>>>>> 10d4b148
   for (int i = 0; i < cqd->num_pluckers; i++) {
     if (cqd->pluckers[i].tag == tag && cqd->pluckers[i].worker == worker) {
       cqd->num_pluckers--;
@@ -1177,11 +1028,7 @@
   grpc_cq_completion *prev;
   grpc_pollset_worker *worker = NULL;
   gpr_timespec now;
-<<<<<<< HEAD
-  cq_data *cqd = &cq->data;
-=======
   cq_pluck_data *cqd = DATA_FROM_CQ(cq);
->>>>>>> 10d4b148
 
   GPR_TIMER_BEGIN("grpc_completion_queue_pluck", 0);
 
@@ -1202,11 +1049,7 @@
   deadline = gpr_convert_clock_type(deadline, GPR_CLOCK_MONOTONIC);
 
   GRPC_CQ_INTERNAL_REF(cq, "pluck");
-<<<<<<< HEAD
-  gpr_mu_lock(cqd->mu);
-=======
   gpr_mu_lock(cq->mu);
->>>>>>> 10d4b148
   cq_is_finished_arg is_finished_arg = {
       .last_seen_things_queued_ever =
           gpr_atm_no_barrier_load(&cqd->things_queued_ever),
@@ -1266,31 +1109,19 @@
     now = gpr_now(GPR_CLOCK_MONOTONIC);
     if (!is_finished_arg.first_loop && gpr_time_cmp(now, deadline) >= 0) {
       del_plucker(cq, tag, &worker);
-<<<<<<< HEAD
-      gpr_mu_unlock(cqd->mu);
-=======
       gpr_mu_unlock(cq->mu);
->>>>>>> 10d4b148
       memset(&ret, 0, sizeof(ret));
       ret.type = GRPC_QUEUE_TIMEOUT;
       dump_pending_tags(cq);
       break;
     }
 
-<<<<<<< HEAD
-    cqd->num_polls++;
-=======
     cq->num_polls++;
->>>>>>> 10d4b148
     grpc_error *err = cq->poller_vtable->work(&exec_ctx, POLLSET_FROM_CQ(cq),
                                               &worker, now, deadline);
     if (err != GRPC_ERROR_NONE) {
       del_plucker(cq, tag, &worker);
-<<<<<<< HEAD
-      gpr_mu_unlock(cqd->mu);
-=======
       gpr_mu_unlock(cq->mu);
->>>>>>> 10d4b148
       const char *msg = grpc_error_string(err);
       gpr_log(GPR_ERROR, "Completion queue pluck failed: %s", msg);
 
@@ -1319,46 +1150,21 @@
   return cq->vtable->pluck(cq, tag, deadline, reserved);
 }
 
-<<<<<<< HEAD
-/* Finishes the completion queue shutdown. This means that there are no more
-   completion events / tags expected from the completion queue
-   - Must be called under completion queue lock
-   - Must be called only once in completion queue's lifetime
-   - grpc_completion_queue_shutdown() MUST have been called before calling
-   this function */
-static void cq_finish_shutdown(grpc_exec_ctx *exec_ctx,
-                               grpc_completion_queue *cq) {
-  cq_data *cqd = &cq->data;
-=======
 static void cq_finish_shutdown_pluck(grpc_exec_ctx *exec_ctx,
                                      grpc_completion_queue *cq) {
   cq_pluck_data *cqd = DATA_FROM_CQ(cq);
->>>>>>> 10d4b148
 
   GPR_ASSERT(cqd->shutdown_called);
   GPR_ASSERT(!gpr_atm_no_barrier_load(&cqd->shutdown));
   gpr_atm_no_barrier_store(&cqd->shutdown, 1);
 
   cq->poller_vtable->shutdown(exec_ctx, POLLSET_FROM_CQ(cq),
-<<<<<<< HEAD
-                              &cqd->pollset_shutdown_done);
-}
-
-/* Shutdown simply drops a ref that we reserved at creation time; if we drop
-   to zero here, then enter shutdown mode and wake up any waiters */
-void grpc_completion_queue_shutdown(grpc_completion_queue *cq) {
-  grpc_exec_ctx exec_ctx = GRPC_EXEC_CTX_INIT;
-  GPR_TIMER_BEGIN("grpc_completion_queue_shutdown", 0);
-  GRPC_API_TRACE("grpc_completion_queue_shutdown(cq=%p)", 1, (cq));
-  cq_data *cqd = &cq->data;
-=======
                               &cq->pollset_shutdown_done);
 }
 
 static void cq_shutdown_pluck(grpc_exec_ctx *exec_ctx,
                               grpc_completion_queue *cq) {
   cq_pluck_data *cqd = DATA_FROM_CQ(cq);
->>>>>>> 10d4b148
 
   gpr_mu_lock(cq->mu);
   if (cqd->shutdown_called) {
@@ -1368,11 +1174,7 @@
   }
   cqd->shutdown_called = 1;
   if (gpr_unref(&cqd->pending_events)) {
-<<<<<<< HEAD
-    cq_finish_shutdown(&exec_ctx, cq);
-=======
     cq_finish_shutdown_pluck(exec_ctx, cq);
->>>>>>> 10d4b148
   }
   gpr_mu_unlock(cq->mu);
 }
@@ -1392,15 +1194,6 @@
   GRPC_API_TRACE("grpc_completion_queue_destroy(cq=%p)", 1, (cq));
   GPR_TIMER_BEGIN("grpc_completion_queue_destroy", 0);
   grpc_completion_queue_shutdown(cq);
-<<<<<<< HEAD
-
-  /* TODO (sreek): This should not ideally be here. Refactor it into the
-   * cq_vtable (perhaps have a create/destroy methods in the cq vtable) */
-  if (cq->vtable->cq_completion_type == GRPC_CQ_NEXT) {
-    GPR_ASSERT(cq_event_queue_num_items(&cq->data.queue) == 0);
-  }
-=======
->>>>>>> 10d4b148
 
   grpc_exec_ctx exec_ctx = GRPC_EXEC_CTX_INIT;
   GRPC_CQ_INTERNAL_UNREF(&exec_ctx, cq, "destroy");
@@ -1410,21 +1203,6 @@
 
 grpc_pollset *grpc_cq_pollset(grpc_completion_queue *cq) {
   return cq->poller_vtable->can_get_pollset ? POLLSET_FROM_CQ(cq) : NULL;
-<<<<<<< HEAD
-}
-
-grpc_completion_queue *grpc_cq_from_pollset(grpc_pollset *ps) {
-  return CQ_FROM_POLLSET(ps);
-}
-
-void grpc_cq_mark_server_cq(grpc_completion_queue *cq) {
-  cq->data.is_server_cq = 1;
-}
-
-bool grpc_cq_is_server_cq(grpc_completion_queue *cq) {
-  return cq->data.is_server_cq;
-=======
->>>>>>> 10d4b148
 }
 
 bool grpc_cq_can_listen(grpc_completion_queue *cq) {

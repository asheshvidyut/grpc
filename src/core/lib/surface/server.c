--- conflicted
+++ resolved
@@ -272,16 +272,10 @@
 }
 
 static void send_shutdown(grpc_exec_ctx *exec_ctx, grpc_channel *channel,
-<<<<<<< HEAD
                           int send_goaway, grpc_error *send_disconnect) {
   struct shutdown_cleanup_args *sc = gpr_malloc(sizeof(*sc));
   grpc_closure_init(&sc->closure, shutdown_cleanup, sc);
   grpc_transport_op *op = grpc_make_transport_op(&sc->closure);
-=======
-                          bool send_goaway, grpc_error *send_disconnect) {
-  grpc_transport_op op;
-  struct shutdown_cleanup_args *sc;
->>>>>>> 3e104bbe
   grpc_channel_element *elem;
 
   op->send_goaway = send_goaway;

--- conflicted
+++ resolved
@@ -81,11 +81,8 @@
   GPR_ASSERT(a != nullptr);
   a->body = thd_body;
   a->arg = arg;
-<<<<<<< HEAD
   a->name = thd_name;
-=======
   inc_thd_count();
->>>>>>> d1945788
 
   GPR_ASSERT(pthread_attr_init(&attr) == 0);
   if (gpr_thd_options_is_detached(options)) {

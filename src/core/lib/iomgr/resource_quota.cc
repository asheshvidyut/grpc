/*
 *
 * Copyright 2016 gRPC authors.
 *
 * Licensed under the Apache License, Version 2.0 (the "License");
 * you may not use this file except in compliance with the License.
 * You may obtain a copy of the License at
 *
 *     http://www.apache.org/licenses/LICENSE-2.0
 *
 * Unless required by applicable law or agreed to in writing, software
 * distributed under the License is distributed on an "AS IS" BASIS,
 * WITHOUT WARRANTIES OR CONDITIONS OF ANY KIND, either express or implied.
 * See the License for the specific language governing permissions and
 * limitations under the License.
 *
 */

#include "src/core/lib/iomgr/resource_quota.h"

#include <inttypes.h>
#include <limits.h>
#include <stdint.h>
#include <string.h>

#include <grpc/slice_buffer.h>
#include <grpc/support/alloc.h>
#include <grpc/support/log.h>
#include <grpc/support/string_util.h>
#include <grpc/support/useful.h>

#include "src/core/lib/iomgr/combiner.h"

grpc_tracer_flag grpc_resource_quota_trace =
    GRPC_TRACER_INITIALIZER(false, "resource_quota");

#define MEMORY_USAGE_ESTIMATION_MAX 65536

/* Internal linked list pointers for a resource user */
typedef struct {
  grpc_resource_user* next;
  grpc_resource_user* prev;
} grpc_resource_user_link;

/* Resource users are kept in (potentially) several intrusive linked lists
   at once. These are the list names. */
typedef enum {
  /* Resource users that are waiting for an allocation */
  GRPC_RULIST_AWAITING_ALLOCATION,
  /* Resource users that have free memory available for internal reclamation */
  GRPC_RULIST_NON_EMPTY_FREE_POOL,
  /* Resource users that have published a benign reclamation is available */
  GRPC_RULIST_RECLAIMER_BENIGN,
  /* Resource users that have published a destructive reclamation is
     available */
  GRPC_RULIST_RECLAIMER_DESTRUCTIVE,
  /* Number of lists: must be last */
  GRPC_RULIST_COUNT
} grpc_rulist;

struct grpc_resource_user {
  /* The quota this resource user consumes from */
  grpc_resource_quota* resource_quota;

  /* Closure to schedule an allocation under the resource quota combiner lock */
  grpc_closure allocate_closure;
  /* Closure to publish a non empty free pool under the resource quota combiner
     lock */
  grpc_closure add_to_free_pool_closure;

  /* one ref for each ref call (released by grpc_resource_user_unref), and one
     ref for each byte allocated (released by grpc_resource_user_free) */
  gpr_atm refs;
  /* is this resource user unlocked? starts at 0, increases for each shutdown
     call */
  gpr_atm shutdown;

  gpr_mu mu;
  /* The amount of memory (in bytes) this user has cached for its own use: to
     avoid quota contention, each resource user can keep some memory in
     addition to what it is immediately using (e.g., for caching), and the quota
     can pull it back under memory pressure.
     This value can become negative if more memory has been requested than
     existed in the free pool, at which point the quota is consulted to bring
     this value non-negative (asynchronously). */
  int64_t free_pool;
  /* A list of closures to call once free_pool becomes non-negative - ie when
     all outstanding allocations have been granted. */
  grpc_closure_list on_allocated;
  /* True if we are currently trying to allocate from the quota, false if not */
  bool allocating;
  /* How many bytes of allocations are outstanding */
  int64_t outstanding_allocations;
  /* True if we are currently trying to add ourselves to the non-free quota
     list, false otherwise */
  bool added_to_free_pool;

  /* Reclaimers: index 0 is the benign reclaimer, 1 is the destructive reclaimer
   */
  grpc_closure* reclaimers[2];
  /* Reclaimers just posted: once we're in the combiner lock, we'll move them
     to the array above */
  grpc_closure* new_reclaimers[2];
  /* Trampoline closures to finish reclamation and re-enter the quota combiner
     lock */
  grpc_closure post_reclaimer_closure[2];

  /* Closure to execute under the quota combiner to de-register and shutdown the
     resource user */
  grpc_closure destroy_closure;

  /* Links in the various grpc_rulist lists */
  grpc_resource_user_link links[GRPC_RULIST_COUNT];

  /* The name of this resource user, for debugging/tracing */
  char* name;
};

struct grpc_resource_quota {
  /* refcount */
  gpr_refcount refs;

  /* estimate of current memory usage
     scaled to the range [0..RESOURCE_USAGE_ESTIMATION_MAX] */
  gpr_atm memory_usage_estimation;

  /* Master combiner lock: all activity on a quota executes under this combiner
   * (so no mutex is needed for this data structure) */
  grpc_combiner* combiner;
  /* Size of the resource quota */
  int64_t size;
  /* Amount of free memory in the resource quota */
  int64_t free_pool;

  gpr_atm last_size;

  /* Has rq_step been scheduled to occur? */
  bool step_scheduled;
  /* Are we currently reclaiming memory */
  bool reclaiming;
  /* Closure around rq_step */
  grpc_closure rq_step_closure;
  /* Closure around rq_reclamation_done */
  grpc_closure rq_reclamation_done_closure;

  /* This is only really usable for debugging: it's always a stale pointer, but
     a stale pointer that might just be fresh enough to guide us to where the
     reclamation system is stuck */
  grpc_closure* debug_only_last_initiated_reclaimer;
  grpc_resource_user* debug_only_last_reclaimer_resource_user;

  /* Roots of all resource user lists */
  grpc_resource_user* roots[GRPC_RULIST_COUNT];

  char* name;
};

<<<<<<< HEAD
static void ru_unref_by(grpc_resource_user *resource_user, gpr_atm amount);
=======
static void ru_unref_by(grpc_exec_ctx* exec_ctx,
                        grpc_resource_user* resource_user, gpr_atm amount);
>>>>>>> d9da7387

/*******************************************************************************
 * list management
 */

static void rulist_add_head(grpc_resource_user* resource_user,
                            grpc_rulist list) {
  grpc_resource_quota* resource_quota = resource_user->resource_quota;
  grpc_resource_user** root = &resource_quota->roots[list];
  if (*root == NULL) {
    *root = resource_user;
    resource_user->links[list].next = resource_user->links[list].prev =
        resource_user;
  } else {
    resource_user->links[list].next = *root;
    resource_user->links[list].prev = (*root)->links[list].prev;
    resource_user->links[list].next->links[list].prev =
        resource_user->links[list].prev->links[list].next = resource_user;
    *root = resource_user;
  }
}

static void rulist_add_tail(grpc_resource_user* resource_user,
                            grpc_rulist list) {
  grpc_resource_quota* resource_quota = resource_user->resource_quota;
  grpc_resource_user** root = &resource_quota->roots[list];
  if (*root == NULL) {
    *root = resource_user;
    resource_user->links[list].next = resource_user->links[list].prev =
        resource_user;
  } else {
    resource_user->links[list].next = (*root)->links[list].next;
    resource_user->links[list].prev = *root;
    resource_user->links[list].next->links[list].prev =
        resource_user->links[list].prev->links[list].next = resource_user;
  }
}

static bool rulist_empty(grpc_resource_quota* resource_quota,
                         grpc_rulist list) {
  return resource_quota->roots[list] == NULL;
}

static grpc_resource_user* rulist_pop_head(grpc_resource_quota* resource_quota,
                                           grpc_rulist list) {
  grpc_resource_user** root = &resource_quota->roots[list];
  grpc_resource_user* resource_user = *root;
  if (resource_user == NULL) {
    return NULL;
  }
  if (resource_user->links[list].next == resource_user) {
    *root = NULL;
  } else {
    resource_user->links[list].next->links[list].prev =
        resource_user->links[list].prev;
    resource_user->links[list].prev->links[list].next =
        resource_user->links[list].next;
    *root = resource_user->links[list].next;
  }
  resource_user->links[list].next = resource_user->links[list].prev = NULL;
  return resource_user;
}

static void rulist_remove(grpc_resource_user* resource_user, grpc_rulist list) {
  if (resource_user->links[list].next == NULL) return;
  grpc_resource_quota* resource_quota = resource_user->resource_quota;
  if (resource_quota->roots[list] == resource_user) {
    resource_quota->roots[list] = resource_user->links[list].next;
    if (resource_quota->roots[list] == resource_user) {
      resource_quota->roots[list] = NULL;
    }
  }
  resource_user->links[list].next->links[list].prev =
      resource_user->links[list].prev;
  resource_user->links[list].prev->links[list].next =
      resource_user->links[list].next;
  resource_user->links[list].next = resource_user->links[list].prev = NULL;
}

/*******************************************************************************
 * resource quota state machine
 */

<<<<<<< HEAD
static bool rq_alloc(grpc_resource_quota *resource_quota);
static bool rq_reclaim_from_per_user_free_pool(
    grpc_resource_quota *resource_quota);
static bool rq_reclaim(grpc_resource_quota *resource_quota, bool destructive);

static void rq_step(void *rq, grpc_error *error) {
  grpc_resource_quota *resource_quota = (grpc_resource_quota *)rq;
=======
static bool rq_alloc(grpc_exec_ctx* exec_ctx,
                     grpc_resource_quota* resource_quota);
static bool rq_reclaim_from_per_user_free_pool(
    grpc_exec_ctx* exec_ctx, grpc_resource_quota* resource_quota);
static bool rq_reclaim(grpc_exec_ctx* exec_ctx,
                       grpc_resource_quota* resource_quota, bool destructive);

static void rq_step(grpc_exec_ctx* exec_ctx, void* rq, grpc_error* error) {
  grpc_resource_quota* resource_quota = (grpc_resource_quota*)rq;
>>>>>>> d9da7387
  resource_quota->step_scheduled = false;
  do {
    if (rq_alloc(resource_quota)) goto done;
  } while (rq_reclaim_from_per_user_free_pool(resource_quota));

  if (!rq_reclaim(resource_quota, false)) {
    rq_reclaim(resource_quota, true);
  }

done:
  grpc_resource_quota_unref_internal(resource_quota);
}

<<<<<<< HEAD
static void rq_step_sched(grpc_resource_quota *resource_quota) {
=======
static void rq_step_sched(grpc_exec_ctx* exec_ctx,
                          grpc_resource_quota* resource_quota) {
>>>>>>> d9da7387
  if (resource_quota->step_scheduled) return;
  resource_quota->step_scheduled = true;
  grpc_resource_quota_ref_internal(resource_quota);
  GRPC_CLOSURE_SCHED(&resource_quota->rq_step_closure, GRPC_ERROR_NONE);
}

/* update the atomically available resource estimate - use no barriers since
   timeliness of delivery really doesn't matter much */
static void rq_update_estimate(grpc_resource_quota* resource_quota) {
  gpr_atm memory_usage_estimation = MEMORY_USAGE_ESTIMATION_MAX;
  if (resource_quota->size != 0) {
    memory_usage_estimation =
        GPR_CLAMP((gpr_atm)((1.0 - ((double)resource_quota->free_pool) /
                                       ((double)resource_quota->size)) *
                            MEMORY_USAGE_ESTIMATION_MAX),
                  0, MEMORY_USAGE_ESTIMATION_MAX);
  }
  gpr_atm_no_barrier_store(&resource_quota->memory_usage_estimation,
                           memory_usage_estimation);
}

/* returns true if all allocations are completed */
<<<<<<< HEAD
static bool rq_alloc(grpc_resource_quota *resource_quota) {
  grpc_resource_user *resource_user;
=======
static bool rq_alloc(grpc_exec_ctx* exec_ctx,
                     grpc_resource_quota* resource_quota) {
  grpc_resource_user* resource_user;
>>>>>>> d9da7387
  while ((resource_user = rulist_pop_head(resource_quota,
                                          GRPC_RULIST_AWAITING_ALLOCATION))) {
    gpr_mu_lock(&resource_user->mu);
    if (GRPC_TRACER_ON(grpc_resource_quota_trace)) {
      gpr_log(GPR_DEBUG,
              "RQ: check allocation for user %p shutdown=%" PRIdPTR
              " free_pool=%" PRId64,
              resource_user, gpr_atm_no_barrier_load(&resource_user->shutdown),
              resource_user->free_pool);
    }
    if (gpr_atm_no_barrier_load(&resource_user->shutdown)) {
      resource_user->allocating = false;
      grpc_closure_list_fail_all(
          &resource_user->on_allocated,
          GRPC_ERROR_CREATE_FROM_STATIC_STRING("Resource user shutdown"));
      int64_t aborted_allocations = resource_user->outstanding_allocations;
      resource_user->outstanding_allocations = 0;
      resource_user->free_pool += aborted_allocations;
      GRPC_CLOSURE_LIST_SCHED(&resource_user->on_allocated);
      gpr_mu_unlock(&resource_user->mu);
      ru_unref_by(resource_user, (gpr_atm)aborted_allocations);
      continue;
    }
    if (resource_user->free_pool < 0 &&
        -resource_user->free_pool <= resource_quota->free_pool) {
      int64_t amt = -resource_user->free_pool;
      resource_user->free_pool = 0;
      resource_quota->free_pool -= amt;
      rq_update_estimate(resource_quota);
      if (GRPC_TRACER_ON(grpc_resource_quota_trace)) {
        gpr_log(GPR_DEBUG,
                "RQ %s %s: grant alloc %" PRId64
                " bytes; rq_free_pool -> %" PRId64,
                resource_quota->name, resource_user->name, amt,
                resource_quota->free_pool);
      }
    } else if (GRPC_TRACER_ON(grpc_resource_quota_trace) &&
               resource_user->free_pool >= 0) {
      gpr_log(GPR_DEBUG, "RQ %s %s: discard already satisfied alloc request",
              resource_quota->name, resource_user->name);
    }
    if (resource_user->free_pool >= 0) {
      resource_user->allocating = false;
      resource_user->outstanding_allocations = 0;
      GRPC_CLOSURE_LIST_SCHED(&resource_user->on_allocated);
      gpr_mu_unlock(&resource_user->mu);
    } else {
      rulist_add_head(resource_user, GRPC_RULIST_AWAITING_ALLOCATION);
      gpr_mu_unlock(&resource_user->mu);
      return false;
    }
  }
  return true;
}

/* returns true if any memory could be reclaimed from buffers */
static bool rq_reclaim_from_per_user_free_pool(
<<<<<<< HEAD
    grpc_resource_quota *resource_quota) {
  grpc_resource_user *resource_user;
=======
    grpc_exec_ctx* exec_ctx, grpc_resource_quota* resource_quota) {
  grpc_resource_user* resource_user;
>>>>>>> d9da7387
  while ((resource_user = rulist_pop_head(resource_quota,
                                          GRPC_RULIST_NON_EMPTY_FREE_POOL))) {
    gpr_mu_lock(&resource_user->mu);
    if (resource_user->free_pool > 0) {
      int64_t amt = resource_user->free_pool;
      resource_user->free_pool = 0;
      resource_quota->free_pool += amt;
      rq_update_estimate(resource_quota);
      if (GRPC_TRACER_ON(grpc_resource_quota_trace)) {
        gpr_log(GPR_DEBUG,
                "RQ %s %s: reclaim_from_per_user_free_pool %" PRId64
                " bytes; rq_free_pool -> %" PRId64,
                resource_quota->name, resource_user->name, amt,
                resource_quota->free_pool);
      }
      gpr_mu_unlock(&resource_user->mu);
      return true;
    } else {
      gpr_mu_unlock(&resource_user->mu);
    }
  }
  return false;
}

/* returns true if reclamation is proceeding */
<<<<<<< HEAD
static bool rq_reclaim(grpc_resource_quota *resource_quota, bool destructive) {
=======
static bool rq_reclaim(grpc_exec_ctx* exec_ctx,
                       grpc_resource_quota* resource_quota, bool destructive) {
>>>>>>> d9da7387
  if (resource_quota->reclaiming) return true;
  grpc_rulist list = destructive ? GRPC_RULIST_RECLAIMER_DESTRUCTIVE
                                 : GRPC_RULIST_RECLAIMER_BENIGN;
  grpc_resource_user* resource_user = rulist_pop_head(resource_quota, list);
  if (resource_user == NULL) return false;
  if (GRPC_TRACER_ON(grpc_resource_quota_trace)) {
    gpr_log(GPR_DEBUG, "RQ %s %s: initiate %s reclamation",
            resource_quota->name, resource_user->name,
            destructive ? "destructive" : "benign");
  }
  resource_quota->reclaiming = true;
  grpc_resource_quota_ref_internal(resource_quota);
  grpc_closure* c = resource_user->reclaimers[destructive];
  GPR_ASSERT(c);
  resource_quota->debug_only_last_reclaimer_resource_user = resource_user;
  resource_quota->debug_only_last_initiated_reclaimer = c;
  resource_user->reclaimers[destructive] = NULL;
  GRPC_CLOSURE_RUN(c, GRPC_ERROR_NONE);
  return true;
}

/*******************************************************************************
 * ru_slice: a slice implementation that is backed by a grpc_resource_user
 */

typedef struct {
  grpc_slice_refcount base;
  gpr_refcount refs;
  grpc_resource_user* resource_user;
  size_t size;
} ru_slice_refcount;

static void ru_slice_ref(void* p) {
  ru_slice_refcount* rc = (ru_slice_refcount*)p;
  gpr_ref(&rc->refs);
}

<<<<<<< HEAD
static void ru_slice_unref(void *p) {
  ru_slice_refcount *rc = (ru_slice_refcount *)p;
=======
static void ru_slice_unref(grpc_exec_ctx* exec_ctx, void* p) {
  ru_slice_refcount* rc = (ru_slice_refcount*)p;
>>>>>>> d9da7387
  if (gpr_unref(&rc->refs)) {
    grpc_resource_user_free(rc->resource_user, rc->size);
    gpr_free(rc);
  }
}

static const grpc_slice_refcount_vtable ru_slice_vtable = {
    ru_slice_ref, ru_slice_unref, grpc_slice_default_eq_impl,
    grpc_slice_default_hash_impl};

static grpc_slice ru_slice_create(grpc_resource_user* resource_user,
                                  size_t size) {
  ru_slice_refcount* rc =
      (ru_slice_refcount*)gpr_malloc(sizeof(ru_slice_refcount) + size);
  rc->base.vtable = &ru_slice_vtable;
  rc->base.sub_refcount = &rc->base;
  gpr_ref_init(&rc->refs, 1);
  rc->resource_user = resource_user;
  rc->size = size;
  grpc_slice slice;
  slice.refcount = &rc->base;
  slice.data.refcounted.bytes = (uint8_t*)(rc + 1);
  slice.data.refcounted.length = size;
  return slice;
}

/*******************************************************************************
 * grpc_resource_quota internal implementation: resource user manipulation under
 * the combiner
 */

<<<<<<< HEAD
static void ru_allocate(void *ru, grpc_error *error) {
  grpc_resource_user *resource_user = (grpc_resource_user *)ru;
=======
static void ru_allocate(grpc_exec_ctx* exec_ctx, void* ru, grpc_error* error) {
  grpc_resource_user* resource_user = (grpc_resource_user*)ru;
>>>>>>> d9da7387
  if (rulist_empty(resource_user->resource_quota,
                   GRPC_RULIST_AWAITING_ALLOCATION)) {
    rq_step_sched(resource_user->resource_quota);
  }
  rulist_add_tail(resource_user, GRPC_RULIST_AWAITING_ALLOCATION);
}

<<<<<<< HEAD
static void ru_add_to_free_pool(void *ru, grpc_error *error) {
  grpc_resource_user *resource_user = (grpc_resource_user *)ru;
=======
static void ru_add_to_free_pool(grpc_exec_ctx* exec_ctx, void* ru,
                                grpc_error* error) {
  grpc_resource_user* resource_user = (grpc_resource_user*)ru;
>>>>>>> d9da7387
  if (!rulist_empty(resource_user->resource_quota,
                    GRPC_RULIST_AWAITING_ALLOCATION) &&
      rulist_empty(resource_user->resource_quota,
                   GRPC_RULIST_NON_EMPTY_FREE_POOL)) {
    rq_step_sched(resource_user->resource_quota);
  }
  rulist_add_tail(resource_user, GRPC_RULIST_NON_EMPTY_FREE_POOL);
}

<<<<<<< HEAD
static bool ru_post_reclaimer(grpc_resource_user *resource_user,
=======
static bool ru_post_reclaimer(grpc_exec_ctx* exec_ctx,
                              grpc_resource_user* resource_user,
>>>>>>> d9da7387
                              bool destructive) {
  grpc_closure* closure = resource_user->new_reclaimers[destructive];
  GPR_ASSERT(closure != NULL);
  resource_user->new_reclaimers[destructive] = NULL;
  GPR_ASSERT(resource_user->reclaimers[destructive] == NULL);
  if (gpr_atm_acq_load(&resource_user->shutdown) > 0) {
    GRPC_CLOSURE_SCHED(closure, GRPC_ERROR_CANCELLED);
    return false;
  }
  resource_user->reclaimers[destructive] = closure;
  return true;
}

<<<<<<< HEAD
static void ru_post_benign_reclaimer(void *ru, grpc_error *error) {
  grpc_resource_user *resource_user = (grpc_resource_user *)ru;
  if (!ru_post_reclaimer(resource_user, false)) return;
=======
static void ru_post_benign_reclaimer(grpc_exec_ctx* exec_ctx, void* ru,
                                     grpc_error* error) {
  grpc_resource_user* resource_user = (grpc_resource_user*)ru;
  if (!ru_post_reclaimer(exec_ctx, resource_user, false)) return;
>>>>>>> d9da7387
  if (!rulist_empty(resource_user->resource_quota,
                    GRPC_RULIST_AWAITING_ALLOCATION) &&
      rulist_empty(resource_user->resource_quota,
                   GRPC_RULIST_NON_EMPTY_FREE_POOL) &&
      rulist_empty(resource_user->resource_quota,
                   GRPC_RULIST_RECLAIMER_BENIGN)) {
    rq_step_sched(resource_user->resource_quota);
  }
  rulist_add_tail(resource_user, GRPC_RULIST_RECLAIMER_BENIGN);
}

<<<<<<< HEAD
static void ru_post_destructive_reclaimer(void *ru, grpc_error *error) {
  grpc_resource_user *resource_user = (grpc_resource_user *)ru;
  if (!ru_post_reclaimer(resource_user, true)) return;
=======
static void ru_post_destructive_reclaimer(grpc_exec_ctx* exec_ctx, void* ru,
                                          grpc_error* error) {
  grpc_resource_user* resource_user = (grpc_resource_user*)ru;
  if (!ru_post_reclaimer(exec_ctx, resource_user, true)) return;
>>>>>>> d9da7387
  if (!rulist_empty(resource_user->resource_quota,
                    GRPC_RULIST_AWAITING_ALLOCATION) &&
      rulist_empty(resource_user->resource_quota,
                   GRPC_RULIST_NON_EMPTY_FREE_POOL) &&
      rulist_empty(resource_user->resource_quota,
                   GRPC_RULIST_RECLAIMER_BENIGN) &&
      rulist_empty(resource_user->resource_quota,
                   GRPC_RULIST_RECLAIMER_DESTRUCTIVE)) {
    rq_step_sched(resource_user->resource_quota);
  }
  rulist_add_tail(resource_user, GRPC_RULIST_RECLAIMER_DESTRUCTIVE);
}

<<<<<<< HEAD
static void ru_shutdown(void *ru, grpc_error *error) {
  if (GRPC_TRACER_ON(grpc_resource_quota_trace)) {
    gpr_log(GPR_DEBUG, "RU shutdown %p", ru);
  }
  grpc_resource_user *resource_user = (grpc_resource_user *)ru;
  GRPC_CLOSURE_SCHED(resource_user->reclaimers[0], GRPC_ERROR_CANCELLED);
  GRPC_CLOSURE_SCHED(resource_user->reclaimers[1], GRPC_ERROR_CANCELLED);
=======
static void ru_shutdown(grpc_exec_ctx* exec_ctx, void* ru, grpc_error* error) {
  if (GRPC_TRACER_ON(grpc_resource_quota_trace)) {
    gpr_log(GPR_DEBUG, "RU shutdown %p", ru);
  }
  grpc_resource_user* resource_user = (grpc_resource_user*)ru;
  GRPC_CLOSURE_SCHED(exec_ctx, resource_user->reclaimers[0],
                     GRPC_ERROR_CANCELLED);
  GRPC_CLOSURE_SCHED(exec_ctx, resource_user->reclaimers[1],
                     GRPC_ERROR_CANCELLED);
>>>>>>> d9da7387
  resource_user->reclaimers[0] = NULL;
  resource_user->reclaimers[1] = NULL;
  rulist_remove(resource_user, GRPC_RULIST_RECLAIMER_BENIGN);
  rulist_remove(resource_user, GRPC_RULIST_RECLAIMER_DESTRUCTIVE);
  if (resource_user->allocating) {
    rq_step_sched(resource_user->resource_quota);
  }
}

<<<<<<< HEAD
static void ru_destroy(void *ru, grpc_error *error) {
  grpc_resource_user *resource_user = (grpc_resource_user *)ru;
=======
static void ru_destroy(grpc_exec_ctx* exec_ctx, void* ru, grpc_error* error) {
  grpc_resource_user* resource_user = (grpc_resource_user*)ru;
>>>>>>> d9da7387
  GPR_ASSERT(gpr_atm_no_barrier_load(&resource_user->refs) == 0);
  for (int i = 0; i < GRPC_RULIST_COUNT; i++) {
    rulist_remove(resource_user, (grpc_rulist)i);
  }
  GRPC_CLOSURE_SCHED(resource_user->reclaimers[0], GRPC_ERROR_CANCELLED);
  GRPC_CLOSURE_SCHED(resource_user->reclaimers[1], GRPC_ERROR_CANCELLED);
  if (resource_user->free_pool != 0) {
    resource_user->resource_quota->free_pool += resource_user->free_pool;
    rq_step_sched(resource_user->resource_quota);
  }
  grpc_resource_quota_unref_internal(resource_user->resource_quota);
  gpr_mu_destroy(&resource_user->mu);
  gpr_free(resource_user->name);
  gpr_free(resource_user);
}

<<<<<<< HEAD
static void ru_allocated_slices(void *arg, grpc_error *error) {
  grpc_resource_user_slice_allocator *slice_allocator =
      (grpc_resource_user_slice_allocator *)arg;
=======
static void ru_allocated_slices(grpc_exec_ctx* exec_ctx, void* arg,
                                grpc_error* error) {
  grpc_resource_user_slice_allocator* slice_allocator =
      (grpc_resource_user_slice_allocator*)arg;
>>>>>>> d9da7387
  if (error == GRPC_ERROR_NONE) {
    for (size_t i = 0; i < slice_allocator->count; i++) {
      grpc_slice_buffer_add_indexed(
          slice_allocator->dest, ru_slice_create(slice_allocator->resource_user,
                                                 slice_allocator->length));
    }
  }
  GRPC_CLOSURE_RUN(&slice_allocator->on_done, GRPC_ERROR_REF(error));
}

/*******************************************************************************
 * grpc_resource_quota internal implementation: quota manipulation under the
 * combiner
 */

typedef struct {
  int64_t size;
  grpc_resource_quota* resource_quota;
  grpc_closure closure;
} rq_resize_args;

<<<<<<< HEAD
static void rq_resize(void *args, grpc_error *error) {
  rq_resize_args *a = (rq_resize_args *)args;
=======
static void rq_resize(grpc_exec_ctx* exec_ctx, void* args, grpc_error* error) {
  rq_resize_args* a = (rq_resize_args*)args;
>>>>>>> d9da7387
  int64_t delta = a->size - a->resource_quota->size;
  a->resource_quota->size += delta;
  a->resource_quota->free_pool += delta;
  rq_update_estimate(a->resource_quota);
  rq_step_sched(a->resource_quota);
  grpc_resource_quota_unref_internal(a->resource_quota);
  gpr_free(a);
}

<<<<<<< HEAD
static void rq_reclamation_done(void *rq, grpc_error *error) {
  grpc_resource_quota *resource_quota = (grpc_resource_quota *)rq;
=======
static void rq_reclamation_done(grpc_exec_ctx* exec_ctx, void* rq,
                                grpc_error* error) {
  grpc_resource_quota* resource_quota = (grpc_resource_quota*)rq;
>>>>>>> d9da7387
  resource_quota->reclaiming = false;
  rq_step_sched(resource_quota);
  grpc_resource_quota_unref_internal(resource_quota);
}

/*******************************************************************************
 * grpc_resource_quota api
 */

/* Public API */
grpc_resource_quota* grpc_resource_quota_create(const char* name) {
  grpc_resource_quota* resource_quota =
      (grpc_resource_quota*)gpr_malloc(sizeof(*resource_quota));
  gpr_ref_init(&resource_quota->refs, 1);
  resource_quota->combiner = grpc_combiner_create();
  resource_quota->free_pool = INT64_MAX;
  resource_quota->size = INT64_MAX;
  gpr_atm_no_barrier_store(&resource_quota->last_size, GPR_ATM_MAX);
  resource_quota->step_scheduled = false;
  resource_quota->reclaiming = false;
  gpr_atm_no_barrier_store(&resource_quota->memory_usage_estimation, 0);
  if (name != NULL) {
    resource_quota->name = gpr_strdup(name);
  } else {
    gpr_asprintf(&resource_quota->name, "anonymous_pool_%" PRIxPTR,
                 (intptr_t)resource_quota);
  }
  GRPC_CLOSURE_INIT(&resource_quota->rq_step_closure, rq_step, resource_quota,
                    grpc_combiner_finally_scheduler(resource_quota->combiner));
  GRPC_CLOSURE_INIT(&resource_quota->rq_reclamation_done_closure,
                    rq_reclamation_done, resource_quota,
                    grpc_combiner_scheduler(resource_quota->combiner));
  for (int i = 0; i < GRPC_RULIST_COUNT; i++) {
    resource_quota->roots[i] = NULL;
  }
  return resource_quota;
}

<<<<<<< HEAD
void grpc_resource_quota_unref_internal(grpc_resource_quota *resource_quota) {
=======
void grpc_resource_quota_unref_internal(grpc_exec_ctx* exec_ctx,
                                        grpc_resource_quota* resource_quota) {
>>>>>>> d9da7387
  if (gpr_unref(&resource_quota->refs)) {
    GRPC_COMBINER_UNREF(resource_quota->combiner, "resource_quota");
    gpr_free(resource_quota->name);
    gpr_free(resource_quota);
  }
}

/* Public API */
<<<<<<< HEAD
void grpc_resource_quota_unref(grpc_resource_quota *resource_quota) {
  ExecCtx _local_exec_ctx;
  grpc_resource_quota_unref_internal(resource_quota);
  grpc_exec_ctx_finish();
=======
void grpc_resource_quota_unref(grpc_resource_quota* resource_quota) {
  grpc_exec_ctx exec_ctx = GRPC_EXEC_CTX_INIT;
  grpc_resource_quota_unref_internal(&exec_ctx, resource_quota);
  grpc_exec_ctx_finish(&exec_ctx);
>>>>>>> d9da7387
}

grpc_resource_quota* grpc_resource_quota_ref_internal(
    grpc_resource_quota* resource_quota) {
  gpr_ref(&resource_quota->refs);
  return resource_quota;
}

/* Public API */
void grpc_resource_quota_ref(grpc_resource_quota* resource_quota) {
  grpc_resource_quota_ref_internal(resource_quota);
}

double grpc_resource_quota_get_memory_pressure(
    grpc_resource_quota* resource_quota) {
  return ((double)(gpr_atm_no_barrier_load(
             &resource_quota->memory_usage_estimation))) /
         ((double)MEMORY_USAGE_ESTIMATION_MAX);
}

/* Public API */
void grpc_resource_quota_resize(grpc_resource_quota* resource_quota,
                                size_t size) {
<<<<<<< HEAD
  ExecCtx _local_exec_ctx;
  rq_resize_args *a = (rq_resize_args *)gpr_malloc(sizeof(*a));
=======
  grpc_exec_ctx exec_ctx = GRPC_EXEC_CTX_INIT;
  rq_resize_args* a = (rq_resize_args*)gpr_malloc(sizeof(*a));
>>>>>>> d9da7387
  a->resource_quota = grpc_resource_quota_ref_internal(resource_quota);
  a->size = (int64_t)size;
  gpr_atm_no_barrier_store(&resource_quota->last_size,
                           (gpr_atm)GPR_MIN((size_t)GPR_ATM_MAX, size));
  GRPC_CLOSURE_INIT(&a->closure, rq_resize, a, grpc_schedule_on_exec_ctx);
  GRPC_CLOSURE_SCHED(&a->closure, GRPC_ERROR_NONE);
  grpc_exec_ctx_finish();
}

size_t grpc_resource_quota_peek_size(grpc_resource_quota* resource_quota) {
  return (size_t)gpr_atm_no_barrier_load(&resource_quota->last_size);
}

/*******************************************************************************
 * grpc_resource_user channel args api
 */

grpc_resource_quota* grpc_resource_quota_from_channel_args(
    const grpc_channel_args* channel_args) {
  for (size_t i = 0; i < channel_args->num_args; i++) {
    if (0 == strcmp(channel_args->args[i].key, GRPC_ARG_RESOURCE_QUOTA)) {
      if (channel_args->args[i].type == GRPC_ARG_POINTER) {
        return grpc_resource_quota_ref_internal(
            (grpc_resource_quota*)channel_args->args[i].value.pointer.p);
      } else {
        gpr_log(GPR_DEBUG, GRPC_ARG_RESOURCE_QUOTA " should be a pointer");
      }
    }
  }
  return grpc_resource_quota_create(NULL);
}

static void* rq_copy(void* rq) {
  grpc_resource_quota_ref((grpc_resource_quota*)rq);
  return rq;
}

<<<<<<< HEAD
static void rq_destroy(void *rq) {
  grpc_resource_quota_unref_internal((grpc_resource_quota *)rq);
=======
static void rq_destroy(grpc_exec_ctx* exec_ctx, void* rq) {
  grpc_resource_quota_unref_internal(exec_ctx, (grpc_resource_quota*)rq);
>>>>>>> d9da7387
}

static int rq_cmp(void* a, void* b) { return GPR_ICMP(a, b); }

const grpc_arg_pointer_vtable* grpc_resource_quota_arg_vtable(void) {
  static const grpc_arg_pointer_vtable vtable = {rq_copy, rq_destroy, rq_cmp};
  return &vtable;
}

/*******************************************************************************
 * grpc_resource_user api
 */

grpc_resource_user* grpc_resource_user_create(
    grpc_resource_quota* resource_quota, const char* name) {
  grpc_resource_user* resource_user =
      (grpc_resource_user*)gpr_malloc(sizeof(*resource_user));
  resource_user->resource_quota =
      grpc_resource_quota_ref_internal(resource_quota);
  GRPC_CLOSURE_INIT(&resource_user->allocate_closure, &ru_allocate,
                    resource_user,
                    grpc_combiner_scheduler(resource_quota->combiner));
  GRPC_CLOSURE_INIT(&resource_user->add_to_free_pool_closure,
                    &ru_add_to_free_pool, resource_user,
                    grpc_combiner_scheduler(resource_quota->combiner));
  GRPC_CLOSURE_INIT(&resource_user->post_reclaimer_closure[0],
                    &ru_post_benign_reclaimer, resource_user,
                    grpc_combiner_scheduler(resource_quota->combiner));
  GRPC_CLOSURE_INIT(&resource_user->post_reclaimer_closure[1],
                    &ru_post_destructive_reclaimer, resource_user,
                    grpc_combiner_scheduler(resource_quota->combiner));
  GRPC_CLOSURE_INIT(&resource_user->destroy_closure, &ru_destroy, resource_user,
                    grpc_combiner_scheduler(resource_quota->combiner));
  gpr_mu_init(&resource_user->mu);
  gpr_atm_rel_store(&resource_user->refs, 1);
  gpr_atm_rel_store(&resource_user->shutdown, 0);
  resource_user->free_pool = 0;
  grpc_closure_list_init(&resource_user->on_allocated);
  resource_user->allocating = false;
  resource_user->added_to_free_pool = false;
  resource_user->reclaimers[0] = NULL;
  resource_user->reclaimers[1] = NULL;
  resource_user->new_reclaimers[0] = NULL;
  resource_user->new_reclaimers[1] = NULL;
  resource_user->outstanding_allocations = 0;
  for (int i = 0; i < GRPC_RULIST_COUNT; i++) {
    resource_user->links[i].next = resource_user->links[i].prev = NULL;
  }
  if (name != NULL) {
    resource_user->name = gpr_strdup(name);
  } else {
    gpr_asprintf(&resource_user->name, "anonymous_resource_user_%" PRIxPTR,
                 (intptr_t)resource_user);
  }
  return resource_user;
}

grpc_resource_quota* grpc_resource_user_quota(
    grpc_resource_user* resource_user) {
  return resource_user->resource_quota;
}

static void ru_ref_by(grpc_resource_user* resource_user, gpr_atm amount) {
  GPR_ASSERT(amount > 0);
  GPR_ASSERT(gpr_atm_no_barrier_fetch_add(&resource_user->refs, amount) != 0);
}

<<<<<<< HEAD
static void ru_unref_by(grpc_resource_user *resource_user, gpr_atm amount) {
=======
static void ru_unref_by(grpc_exec_ctx* exec_ctx,
                        grpc_resource_user* resource_user, gpr_atm amount) {
>>>>>>> d9da7387
  GPR_ASSERT(amount > 0);
  gpr_atm old = gpr_atm_full_fetch_add(&resource_user->refs, -amount);
  GPR_ASSERT(old >= amount);
  if (old == amount) {
    GRPC_CLOSURE_SCHED(&resource_user->destroy_closure, GRPC_ERROR_NONE);
  }
}

void grpc_resource_user_ref(grpc_resource_user* resource_user) {
  ru_ref_by(resource_user, 1);
}

<<<<<<< HEAD
void grpc_resource_user_unref(grpc_resource_user *resource_user) {
  ru_unref_by(resource_user, 1);
}

void grpc_resource_user_shutdown(grpc_resource_user *resource_user) {
=======
void grpc_resource_user_unref(grpc_exec_ctx* exec_ctx,
                              grpc_resource_user* resource_user) {
  ru_unref_by(exec_ctx, resource_user, 1);
}

void grpc_resource_user_shutdown(grpc_exec_ctx* exec_ctx,
                                 grpc_resource_user* resource_user) {
>>>>>>> d9da7387
  if (gpr_atm_full_fetch_add(&resource_user->shutdown, 1) == 0) {
    GRPC_CLOSURE_SCHED(
        GRPC_CLOSURE_CREATE(
            ru_shutdown, resource_user,
            grpc_combiner_scheduler(resource_user->resource_quota->combiner)),
        GRPC_ERROR_NONE);
  }
}

<<<<<<< HEAD
void grpc_resource_user_alloc(grpc_resource_user *resource_user, size_t size,
                              grpc_closure *optional_on_done) {
=======
void grpc_resource_user_alloc(grpc_exec_ctx* exec_ctx,
                              grpc_resource_user* resource_user, size_t size,
                              grpc_closure* optional_on_done) {
>>>>>>> d9da7387
  gpr_mu_lock(&resource_user->mu);
  ru_ref_by(resource_user, (gpr_atm)size);
  resource_user->free_pool -= (int64_t)size;
  resource_user->outstanding_allocations += (int64_t)size;
  if (GRPC_TRACER_ON(grpc_resource_quota_trace)) {
    gpr_log(GPR_DEBUG, "RQ %s %s: alloc %" PRIdPTR "; free_pool -> %" PRId64,
            resource_user->resource_quota->name, resource_user->name, size,
            resource_user->free_pool);
  }
  if (resource_user->free_pool < 0) {
    grpc_closure_list_append(&resource_user->on_allocated, optional_on_done,
                             GRPC_ERROR_NONE);
    if (!resource_user->allocating) {
      resource_user->allocating = true;
      GRPC_CLOSURE_SCHED(&resource_user->allocate_closure, GRPC_ERROR_NONE);
    }
  } else {
    resource_user->outstanding_allocations -= (int64_t)size;
    GRPC_CLOSURE_SCHED(optional_on_done, GRPC_ERROR_NONE);
  }
  gpr_mu_unlock(&resource_user->mu);
}

<<<<<<< HEAD
void grpc_resource_user_free(grpc_resource_user *resource_user, size_t size) {
=======
void grpc_resource_user_free(grpc_exec_ctx* exec_ctx,
                             grpc_resource_user* resource_user, size_t size) {
>>>>>>> d9da7387
  gpr_mu_lock(&resource_user->mu);
  bool was_zero_or_negative = resource_user->free_pool <= 0;
  resource_user->free_pool += (int64_t)size;
  if (GRPC_TRACER_ON(grpc_resource_quota_trace)) {
    gpr_log(GPR_DEBUG, "RQ %s %s: free %" PRIdPTR "; free_pool -> %" PRId64,
            resource_user->resource_quota->name, resource_user->name, size,
            resource_user->free_pool);
  }
  bool is_bigger_than_zero = resource_user->free_pool > 0;
  if (is_bigger_than_zero && was_zero_or_negative &&
      !resource_user->added_to_free_pool) {
    resource_user->added_to_free_pool = true;
    GRPC_CLOSURE_SCHED(&resource_user->add_to_free_pool_closure,
                       GRPC_ERROR_NONE);
  }
  gpr_mu_unlock(&resource_user->mu);
  ru_unref_by(resource_user, (gpr_atm)size);
}

<<<<<<< HEAD
void grpc_resource_user_post_reclaimer(grpc_resource_user *resource_user,
=======
void grpc_resource_user_post_reclaimer(grpc_exec_ctx* exec_ctx,
                                       grpc_resource_user* resource_user,
>>>>>>> d9da7387
                                       bool destructive,
                                       grpc_closure* closure) {
  GPR_ASSERT(resource_user->new_reclaimers[destructive] == NULL);
  resource_user->new_reclaimers[destructive] = closure;
  GRPC_CLOSURE_SCHED(&resource_user->post_reclaimer_closure[destructive],
                     GRPC_ERROR_NONE);
}

<<<<<<< HEAD
void grpc_resource_user_finish_reclamation(grpc_resource_user *resource_user) {
=======
void grpc_resource_user_finish_reclamation(grpc_exec_ctx* exec_ctx,
                                           grpc_resource_user* resource_user) {
>>>>>>> d9da7387
  if (GRPC_TRACER_ON(grpc_resource_quota_trace)) {
    gpr_log(GPR_DEBUG, "RQ %s %s: reclamation complete",
            resource_user->resource_quota->name, resource_user->name);
  }
  GRPC_CLOSURE_SCHED(
      &resource_user->resource_quota->rq_reclamation_done_closure,
      GRPC_ERROR_NONE);
}

void grpc_resource_user_slice_allocator_init(
    grpc_resource_user_slice_allocator* slice_allocator,
    grpc_resource_user* resource_user, grpc_iomgr_cb_func cb, void* p) {
  GRPC_CLOSURE_INIT(&slice_allocator->on_allocated, ru_allocated_slices,
                    slice_allocator, grpc_schedule_on_exec_ctx);
  GRPC_CLOSURE_INIT(&slice_allocator->on_done, cb, p,
                    grpc_schedule_on_exec_ctx);
  slice_allocator->resource_user = resource_user;
}

void grpc_resource_user_alloc_slices(
<<<<<<< HEAD
    grpc_resource_user_slice_allocator *slice_allocator, size_t length,
    size_t count, grpc_slice_buffer *dest) {
=======
    grpc_exec_ctx* exec_ctx,
    grpc_resource_user_slice_allocator* slice_allocator, size_t length,
    size_t count, grpc_slice_buffer* dest) {
>>>>>>> d9da7387
  slice_allocator->length = length;
  slice_allocator->count = count;
  slice_allocator->dest = dest;
  grpc_resource_user_alloc(slice_allocator->resource_user, count * length,
                           &slice_allocator->on_allocated);
}

<<<<<<< HEAD
grpc_slice grpc_resource_user_slice_malloc(grpc_resource_user *resource_user,
=======
grpc_slice grpc_resource_user_slice_malloc(grpc_exec_ctx* exec_ctx,
                                           grpc_resource_user* resource_user,
>>>>>>> d9da7387
                                           size_t size) {
  grpc_resource_user_alloc(resource_user, size, NULL);
  return ru_slice_create(resource_user, size);
}<|MERGE_RESOLUTION|>--- conflicted
+++ resolved
@@ -155,12 +155,7 @@
   char* name;
 };
 
-<<<<<<< HEAD
-static void ru_unref_by(grpc_resource_user *resource_user, gpr_atm amount);
-=======
-static void ru_unref_by(grpc_exec_ctx* exec_ctx,
-                        grpc_resource_user* resource_user, gpr_atm amount);
->>>>>>> d9da7387
+static void ru_unref_by(grpc_resource_user* resource_user, gpr_atm amount);
 
 /*******************************************************************************
  * list management
@@ -244,25 +239,13 @@
  * resource quota state machine
  */
 
-<<<<<<< HEAD
-static bool rq_alloc(grpc_resource_quota *resource_quota);
+static bool rq_alloc(grpc_resource_quota* resource_quota);
 static bool rq_reclaim_from_per_user_free_pool(
-    grpc_resource_quota *resource_quota);
-static bool rq_reclaim(grpc_resource_quota *resource_quota, bool destructive);
-
-static void rq_step(void *rq, grpc_error *error) {
-  grpc_resource_quota *resource_quota = (grpc_resource_quota *)rq;
-=======
-static bool rq_alloc(grpc_exec_ctx* exec_ctx,
-                     grpc_resource_quota* resource_quota);
-static bool rq_reclaim_from_per_user_free_pool(
-    grpc_exec_ctx* exec_ctx, grpc_resource_quota* resource_quota);
-static bool rq_reclaim(grpc_exec_ctx* exec_ctx,
-                       grpc_resource_quota* resource_quota, bool destructive);
-
-static void rq_step(grpc_exec_ctx* exec_ctx, void* rq, grpc_error* error) {
+    grpc_resource_quota* resource_quota);
+static bool rq_reclaim(grpc_resource_quota* resource_quota, bool destructive);
+
+static void rq_step(void* rq, grpc_error* error) {
   grpc_resource_quota* resource_quota = (grpc_resource_quota*)rq;
->>>>>>> d9da7387
   resource_quota->step_scheduled = false;
   do {
     if (rq_alloc(resource_quota)) goto done;
@@ -276,12 +259,7 @@
   grpc_resource_quota_unref_internal(resource_quota);
 }
 
-<<<<<<< HEAD
-static void rq_step_sched(grpc_resource_quota *resource_quota) {
-=======
-static void rq_step_sched(grpc_exec_ctx* exec_ctx,
-                          grpc_resource_quota* resource_quota) {
->>>>>>> d9da7387
+static void rq_step_sched(grpc_resource_quota* resource_quota) {
   if (resource_quota->step_scheduled) return;
   resource_quota->step_scheduled = true;
   grpc_resource_quota_ref_internal(resource_quota);
@@ -304,14 +282,8 @@
 }
 
 /* returns true if all allocations are completed */
-<<<<<<< HEAD
-static bool rq_alloc(grpc_resource_quota *resource_quota) {
-  grpc_resource_user *resource_user;
-=======
-static bool rq_alloc(grpc_exec_ctx* exec_ctx,
-                     grpc_resource_quota* resource_quota) {
+static bool rq_alloc(grpc_resource_quota* resource_quota) {
   grpc_resource_user* resource_user;
->>>>>>> d9da7387
   while ((resource_user = rulist_pop_head(resource_quota,
                                           GRPC_RULIST_AWAITING_ALLOCATION))) {
     gpr_mu_lock(&resource_user->mu);
@@ -369,13 +341,8 @@
 
 /* returns true if any memory could be reclaimed from buffers */
 static bool rq_reclaim_from_per_user_free_pool(
-<<<<<<< HEAD
-    grpc_resource_quota *resource_quota) {
-  grpc_resource_user *resource_user;
-=======
-    grpc_exec_ctx* exec_ctx, grpc_resource_quota* resource_quota) {
+    grpc_resource_quota* resource_quota) {
   grpc_resource_user* resource_user;
->>>>>>> d9da7387
   while ((resource_user = rulist_pop_head(resource_quota,
                                           GRPC_RULIST_NON_EMPTY_FREE_POOL))) {
     gpr_mu_lock(&resource_user->mu);
@@ -401,12 +368,7 @@
 }
 
 /* returns true if reclamation is proceeding */
-<<<<<<< HEAD
-static bool rq_reclaim(grpc_resource_quota *resource_quota, bool destructive) {
-=======
-static bool rq_reclaim(grpc_exec_ctx* exec_ctx,
-                       grpc_resource_quota* resource_quota, bool destructive) {
->>>>>>> d9da7387
+static bool rq_reclaim(grpc_resource_quota* resource_quota, bool destructive) {
   if (resource_quota->reclaiming) return true;
   grpc_rulist list = destructive ? GRPC_RULIST_RECLAIMER_DESTRUCTIVE
                                  : GRPC_RULIST_RECLAIMER_BENIGN;
@@ -444,13 +406,8 @@
   gpr_ref(&rc->refs);
 }
 
-<<<<<<< HEAD
-static void ru_slice_unref(void *p) {
-  ru_slice_refcount *rc = (ru_slice_refcount *)p;
-=======
-static void ru_slice_unref(grpc_exec_ctx* exec_ctx, void* p) {
+static void ru_slice_unref(void* p) {
   ru_slice_refcount* rc = (ru_slice_refcount*)p;
->>>>>>> d9da7387
   if (gpr_unref(&rc->refs)) {
     grpc_resource_user_free(rc->resource_user, rc->size);
     gpr_free(rc);
@@ -482,13 +439,8 @@
  * the combiner
  */
 
-<<<<<<< HEAD
-static void ru_allocate(void *ru, grpc_error *error) {
-  grpc_resource_user *resource_user = (grpc_resource_user *)ru;
-=======
-static void ru_allocate(grpc_exec_ctx* exec_ctx, void* ru, grpc_error* error) {
+static void ru_allocate(void* ru, grpc_error* error) {
   grpc_resource_user* resource_user = (grpc_resource_user*)ru;
->>>>>>> d9da7387
   if (rulist_empty(resource_user->resource_quota,
                    GRPC_RULIST_AWAITING_ALLOCATION)) {
     rq_step_sched(resource_user->resource_quota);
@@ -496,14 +448,8 @@
   rulist_add_tail(resource_user, GRPC_RULIST_AWAITING_ALLOCATION);
 }
 
-<<<<<<< HEAD
-static void ru_add_to_free_pool(void *ru, grpc_error *error) {
-  grpc_resource_user *resource_user = (grpc_resource_user *)ru;
-=======
-static void ru_add_to_free_pool(grpc_exec_ctx* exec_ctx, void* ru,
-                                grpc_error* error) {
+static void ru_add_to_free_pool(void* ru, grpc_error* error) {
   grpc_resource_user* resource_user = (grpc_resource_user*)ru;
->>>>>>> d9da7387
   if (!rulist_empty(resource_user->resource_quota,
                     GRPC_RULIST_AWAITING_ALLOCATION) &&
       rulist_empty(resource_user->resource_quota,
@@ -513,12 +459,7 @@
   rulist_add_tail(resource_user, GRPC_RULIST_NON_EMPTY_FREE_POOL);
 }
 
-<<<<<<< HEAD
-static bool ru_post_reclaimer(grpc_resource_user *resource_user,
-=======
-static bool ru_post_reclaimer(grpc_exec_ctx* exec_ctx,
-                              grpc_resource_user* resource_user,
->>>>>>> d9da7387
+static bool ru_post_reclaimer(grpc_resource_user* resource_user,
                               bool destructive) {
   grpc_closure* closure = resource_user->new_reclaimers[destructive];
   GPR_ASSERT(closure != NULL);
@@ -532,16 +473,9 @@
   return true;
 }
 
-<<<<<<< HEAD
-static void ru_post_benign_reclaimer(void *ru, grpc_error *error) {
-  grpc_resource_user *resource_user = (grpc_resource_user *)ru;
+static void ru_post_benign_reclaimer(void* ru, grpc_error* error) {
+  grpc_resource_user* resource_user = (grpc_resource_user*)ru;
   if (!ru_post_reclaimer(resource_user, false)) return;
-=======
-static void ru_post_benign_reclaimer(grpc_exec_ctx* exec_ctx, void* ru,
-                                     grpc_error* error) {
-  grpc_resource_user* resource_user = (grpc_resource_user*)ru;
-  if (!ru_post_reclaimer(exec_ctx, resource_user, false)) return;
->>>>>>> d9da7387
   if (!rulist_empty(resource_user->resource_quota,
                     GRPC_RULIST_AWAITING_ALLOCATION) &&
       rulist_empty(resource_user->resource_quota,
@@ -553,16 +487,9 @@
   rulist_add_tail(resource_user, GRPC_RULIST_RECLAIMER_BENIGN);
 }
 
-<<<<<<< HEAD
-static void ru_post_destructive_reclaimer(void *ru, grpc_error *error) {
-  grpc_resource_user *resource_user = (grpc_resource_user *)ru;
+static void ru_post_destructive_reclaimer(void* ru, grpc_error* error) {
+  grpc_resource_user* resource_user = (grpc_resource_user*)ru;
   if (!ru_post_reclaimer(resource_user, true)) return;
-=======
-static void ru_post_destructive_reclaimer(grpc_exec_ctx* exec_ctx, void* ru,
-                                          grpc_error* error) {
-  grpc_resource_user* resource_user = (grpc_resource_user*)ru;
-  if (!ru_post_reclaimer(exec_ctx, resource_user, true)) return;
->>>>>>> d9da7387
   if (!rulist_empty(resource_user->resource_quota,
                     GRPC_RULIST_AWAITING_ALLOCATION) &&
       rulist_empty(resource_user->resource_quota,
@@ -576,25 +503,13 @@
   rulist_add_tail(resource_user, GRPC_RULIST_RECLAIMER_DESTRUCTIVE);
 }
 
-<<<<<<< HEAD
-static void ru_shutdown(void *ru, grpc_error *error) {
+static void ru_shutdown(void* ru, grpc_error* error) {
   if (GRPC_TRACER_ON(grpc_resource_quota_trace)) {
     gpr_log(GPR_DEBUG, "RU shutdown %p", ru);
   }
-  grpc_resource_user *resource_user = (grpc_resource_user *)ru;
+  grpc_resource_user* resource_user = (grpc_resource_user*)ru;
   GRPC_CLOSURE_SCHED(resource_user->reclaimers[0], GRPC_ERROR_CANCELLED);
   GRPC_CLOSURE_SCHED(resource_user->reclaimers[1], GRPC_ERROR_CANCELLED);
-=======
-static void ru_shutdown(grpc_exec_ctx* exec_ctx, void* ru, grpc_error* error) {
-  if (GRPC_TRACER_ON(grpc_resource_quota_trace)) {
-    gpr_log(GPR_DEBUG, "RU shutdown %p", ru);
-  }
-  grpc_resource_user* resource_user = (grpc_resource_user*)ru;
-  GRPC_CLOSURE_SCHED(exec_ctx, resource_user->reclaimers[0],
-                     GRPC_ERROR_CANCELLED);
-  GRPC_CLOSURE_SCHED(exec_ctx, resource_user->reclaimers[1],
-                     GRPC_ERROR_CANCELLED);
->>>>>>> d9da7387
   resource_user->reclaimers[0] = NULL;
   resource_user->reclaimers[1] = NULL;
   rulist_remove(resource_user, GRPC_RULIST_RECLAIMER_BENIGN);
@@ -604,13 +519,8 @@
   }
 }
 
-<<<<<<< HEAD
-static void ru_destroy(void *ru, grpc_error *error) {
-  grpc_resource_user *resource_user = (grpc_resource_user *)ru;
-=======
-static void ru_destroy(grpc_exec_ctx* exec_ctx, void* ru, grpc_error* error) {
+static void ru_destroy(void* ru, grpc_error* error) {
   grpc_resource_user* resource_user = (grpc_resource_user*)ru;
->>>>>>> d9da7387
   GPR_ASSERT(gpr_atm_no_barrier_load(&resource_user->refs) == 0);
   for (int i = 0; i < GRPC_RULIST_COUNT; i++) {
     rulist_remove(resource_user, (grpc_rulist)i);
@@ -627,16 +537,9 @@
   gpr_free(resource_user);
 }
 
-<<<<<<< HEAD
-static void ru_allocated_slices(void *arg, grpc_error *error) {
-  grpc_resource_user_slice_allocator *slice_allocator =
-      (grpc_resource_user_slice_allocator *)arg;
-=======
-static void ru_allocated_slices(grpc_exec_ctx* exec_ctx, void* arg,
-                                grpc_error* error) {
+static void ru_allocated_slices(void* arg, grpc_error* error) {
   grpc_resource_user_slice_allocator* slice_allocator =
       (grpc_resource_user_slice_allocator*)arg;
->>>>>>> d9da7387
   if (error == GRPC_ERROR_NONE) {
     for (size_t i = 0; i < slice_allocator->count; i++) {
       grpc_slice_buffer_add_indexed(
@@ -658,13 +561,8 @@
   grpc_closure closure;
 } rq_resize_args;
 
-<<<<<<< HEAD
-static void rq_resize(void *args, grpc_error *error) {
-  rq_resize_args *a = (rq_resize_args *)args;
-=======
-static void rq_resize(grpc_exec_ctx* exec_ctx, void* args, grpc_error* error) {
+static void rq_resize(void* args, grpc_error* error) {
   rq_resize_args* a = (rq_resize_args*)args;
->>>>>>> d9da7387
   int64_t delta = a->size - a->resource_quota->size;
   a->resource_quota->size += delta;
   a->resource_quota->free_pool += delta;
@@ -674,14 +572,8 @@
   gpr_free(a);
 }
 
-<<<<<<< HEAD
-static void rq_reclamation_done(void *rq, grpc_error *error) {
-  grpc_resource_quota *resource_quota = (grpc_resource_quota *)rq;
-=======
-static void rq_reclamation_done(grpc_exec_ctx* exec_ctx, void* rq,
-                                grpc_error* error) {
+static void rq_reclamation_done(void* rq, grpc_error* error) {
   grpc_resource_quota* resource_quota = (grpc_resource_quota*)rq;
->>>>>>> d9da7387
   resource_quota->reclaiming = false;
   rq_step_sched(resource_quota);
   grpc_resource_quota_unref_internal(resource_quota);
@@ -720,12 +612,7 @@
   return resource_quota;
 }
 
-<<<<<<< HEAD
-void grpc_resource_quota_unref_internal(grpc_resource_quota *resource_quota) {
-=======
-void grpc_resource_quota_unref_internal(grpc_exec_ctx* exec_ctx,
-                                        grpc_resource_quota* resource_quota) {
->>>>>>> d9da7387
+void grpc_resource_quota_unref_internal(grpc_resource_quota* resource_quota) {
   if (gpr_unref(&resource_quota->refs)) {
     GRPC_COMBINER_UNREF(resource_quota->combiner, "resource_quota");
     gpr_free(resource_quota->name);
@@ -734,17 +621,10 @@
 }
 
 /* Public API */
-<<<<<<< HEAD
-void grpc_resource_quota_unref(grpc_resource_quota *resource_quota) {
+void grpc_resource_quota_unref(grpc_resource_quota* resource_quota) {
   ExecCtx _local_exec_ctx;
   grpc_resource_quota_unref_internal(resource_quota);
   grpc_exec_ctx_finish();
-=======
-void grpc_resource_quota_unref(grpc_resource_quota* resource_quota) {
-  grpc_exec_ctx exec_ctx = GRPC_EXEC_CTX_INIT;
-  grpc_resource_quota_unref_internal(&exec_ctx, resource_quota);
-  grpc_exec_ctx_finish(&exec_ctx);
->>>>>>> d9da7387
 }
 
 grpc_resource_quota* grpc_resource_quota_ref_internal(
@@ -768,13 +648,8 @@
 /* Public API */
 void grpc_resource_quota_resize(grpc_resource_quota* resource_quota,
                                 size_t size) {
-<<<<<<< HEAD
   ExecCtx _local_exec_ctx;
-  rq_resize_args *a = (rq_resize_args *)gpr_malloc(sizeof(*a));
-=======
-  grpc_exec_ctx exec_ctx = GRPC_EXEC_CTX_INIT;
   rq_resize_args* a = (rq_resize_args*)gpr_malloc(sizeof(*a));
->>>>>>> d9da7387
   a->resource_quota = grpc_resource_quota_ref_internal(resource_quota);
   a->size = (int64_t)size;
   gpr_atm_no_barrier_store(&resource_quota->last_size,
@@ -812,13 +687,8 @@
   return rq;
 }
 
-<<<<<<< HEAD
-static void rq_destroy(void *rq) {
-  grpc_resource_quota_unref_internal((grpc_resource_quota *)rq);
-=======
-static void rq_destroy(grpc_exec_ctx* exec_ctx, void* rq) {
-  grpc_resource_quota_unref_internal(exec_ctx, (grpc_resource_quota*)rq);
->>>>>>> d9da7387
+static void rq_destroy(void* rq) {
+  grpc_resource_quota_unref_internal((grpc_resource_quota*)rq);
 }
 
 static int rq_cmp(void* a, void* b) { return GPR_ICMP(a, b); }
@@ -886,12 +756,7 @@
   GPR_ASSERT(gpr_atm_no_barrier_fetch_add(&resource_user->refs, amount) != 0);
 }
 
-<<<<<<< HEAD
-static void ru_unref_by(grpc_resource_user *resource_user, gpr_atm amount) {
-=======
-static void ru_unref_by(grpc_exec_ctx* exec_ctx,
-                        grpc_resource_user* resource_user, gpr_atm amount) {
->>>>>>> d9da7387
+static void ru_unref_by(grpc_resource_user* resource_user, gpr_atm amount) {
   GPR_ASSERT(amount > 0);
   gpr_atm old = gpr_atm_full_fetch_add(&resource_user->refs, -amount);
   GPR_ASSERT(old >= amount);
@@ -904,21 +769,11 @@
   ru_ref_by(resource_user, 1);
 }
 
-<<<<<<< HEAD
-void grpc_resource_user_unref(grpc_resource_user *resource_user) {
+void grpc_resource_user_unref(grpc_resource_user* resource_user) {
   ru_unref_by(resource_user, 1);
 }
 
-void grpc_resource_user_shutdown(grpc_resource_user *resource_user) {
-=======
-void grpc_resource_user_unref(grpc_exec_ctx* exec_ctx,
-                              grpc_resource_user* resource_user) {
-  ru_unref_by(exec_ctx, resource_user, 1);
-}
-
-void grpc_resource_user_shutdown(grpc_exec_ctx* exec_ctx,
-                                 grpc_resource_user* resource_user) {
->>>>>>> d9da7387
+void grpc_resource_user_shutdown(grpc_resource_user* resource_user) {
   if (gpr_atm_full_fetch_add(&resource_user->shutdown, 1) == 0) {
     GRPC_CLOSURE_SCHED(
         GRPC_CLOSURE_CREATE(
@@ -928,14 +783,8 @@
   }
 }
 
-<<<<<<< HEAD
-void grpc_resource_user_alloc(grpc_resource_user *resource_user, size_t size,
-                              grpc_closure *optional_on_done) {
-=======
-void grpc_resource_user_alloc(grpc_exec_ctx* exec_ctx,
-                              grpc_resource_user* resource_user, size_t size,
+void grpc_resource_user_alloc(grpc_resource_user* resource_user, size_t size,
                               grpc_closure* optional_on_done) {
->>>>>>> d9da7387
   gpr_mu_lock(&resource_user->mu);
   ru_ref_by(resource_user, (gpr_atm)size);
   resource_user->free_pool -= (int64_t)size;
@@ -959,12 +808,7 @@
   gpr_mu_unlock(&resource_user->mu);
 }
 
-<<<<<<< HEAD
-void grpc_resource_user_free(grpc_resource_user *resource_user, size_t size) {
-=======
-void grpc_resource_user_free(grpc_exec_ctx* exec_ctx,
-                             grpc_resource_user* resource_user, size_t size) {
->>>>>>> d9da7387
+void grpc_resource_user_free(grpc_resource_user* resource_user, size_t size) {
   gpr_mu_lock(&resource_user->mu);
   bool was_zero_or_negative = resource_user->free_pool <= 0;
   resource_user->free_pool += (int64_t)size;
@@ -984,12 +828,7 @@
   ru_unref_by(resource_user, (gpr_atm)size);
 }
 
-<<<<<<< HEAD
-void grpc_resource_user_post_reclaimer(grpc_resource_user *resource_user,
-=======
-void grpc_resource_user_post_reclaimer(grpc_exec_ctx* exec_ctx,
-                                       grpc_resource_user* resource_user,
->>>>>>> d9da7387
+void grpc_resource_user_post_reclaimer(grpc_resource_user* resource_user,
                                        bool destructive,
                                        grpc_closure* closure) {
   GPR_ASSERT(resource_user->new_reclaimers[destructive] == NULL);
@@ -998,12 +837,7 @@
                      GRPC_ERROR_NONE);
 }
 
-<<<<<<< HEAD
-void grpc_resource_user_finish_reclamation(grpc_resource_user *resource_user) {
-=======
-void grpc_resource_user_finish_reclamation(grpc_exec_ctx* exec_ctx,
-                                           grpc_resource_user* resource_user) {
->>>>>>> d9da7387
+void grpc_resource_user_finish_reclamation(grpc_resource_user* resource_user) {
   if (GRPC_TRACER_ON(grpc_resource_quota_trace)) {
     gpr_log(GPR_DEBUG, "RQ %s %s: reclamation complete",
             resource_user->resource_quota->name, resource_user->name);
@@ -1024,14 +858,8 @@
 }
 
 void grpc_resource_user_alloc_slices(
-<<<<<<< HEAD
-    grpc_resource_user_slice_allocator *slice_allocator, size_t length,
-    size_t count, grpc_slice_buffer *dest) {
-=======
-    grpc_exec_ctx* exec_ctx,
     grpc_resource_user_slice_allocator* slice_allocator, size_t length,
     size_t count, grpc_slice_buffer* dest) {
->>>>>>> d9da7387
   slice_allocator->length = length;
   slice_allocator->count = count;
   slice_allocator->dest = dest;
@@ -1039,12 +867,7 @@
                            &slice_allocator->on_allocated);
 }
 
-<<<<<<< HEAD
-grpc_slice grpc_resource_user_slice_malloc(grpc_resource_user *resource_user,
-=======
-grpc_slice grpc_resource_user_slice_malloc(grpc_exec_ctx* exec_ctx,
-                                           grpc_resource_user* resource_user,
->>>>>>> d9da7387
+grpc_slice grpc_resource_user_slice_malloc(grpc_resource_user* resource_user,
                                            size_t size) {
   grpc_resource_user_alloc(resource_user, size, NULL);
   return ru_slice_create(resource_user, size);

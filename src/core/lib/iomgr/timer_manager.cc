--- conflicted
+++ resolved
@@ -104,11 +104,7 @@
   grpc_exec_ctx_finish();
 }
 
-<<<<<<< HEAD
 static void run_some_timers() {
-=======
-static void run_some_timers(grpc_exec_ctx* exec_ctx) {
->>>>>>> d9da7387
   // if there's something to execute...
   gpr_mu_lock(&g_mu);
   // remove a waiter from the pool, and start another thread if necessary
@@ -142,11 +138,7 @@
 // wait until 'next' (or forever if there is already a timed waiter in the pool)
 // returns true if the thread should continue executing (false if it should
 // shutdown)
-<<<<<<< HEAD
 static bool wait_until(grpc_millis next) {
-=======
-static bool wait_until(grpc_exec_ctx* exec_ctx, grpc_millis next) {
->>>>>>> d9da7387
   gpr_mu_lock(&g_mu);
   // if we're not threaded anymore, leave
   if (!g_threaded) {
@@ -229,11 +221,7 @@
   return true;
 }
 
-<<<<<<< HEAD
 static void timer_main_loop() {
-=======
-static void timer_main_loop(grpc_exec_ctx* exec_ctx) {
->>>>>>> d9da7387
   for (;;) {
     grpc_millis next = GRPC_MILLIS_INF_FUTURE;
     grpc_exec_ctx_invalidate_now();
@@ -286,18 +274,10 @@
 static void timer_thread(void* completed_thread_ptr) {
   // this threads exec_ctx: we try to run things through to completion here
   // since it's easy to spin up new threads
-<<<<<<< HEAD
   ExecCtx _local_exec_ctx(0, grpc_never_ready_to_finish, NULL);
   timer_main_loop();
   grpc_exec_ctx_finish();
-  timer_thread_cleanup((completed_thread *)completed_thread_ptr);
-=======
-  grpc_exec_ctx exec_ctx =
-      GRPC_EXEC_CTX_INITIALIZER(0, grpc_never_ready_to_finish, NULL);
-  timer_main_loop(&exec_ctx);
-  grpc_exec_ctx_finish(&exec_ctx);
   timer_thread_cleanup((completed_thread*)completed_thread_ptr);
->>>>>>> d9da7387
 }
 
 static void start_threads(void) {

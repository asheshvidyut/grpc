/*
 *
 * Copyright 2016 gRPC authors.
 *
 * Licensed under the Apache License, Version 2.0 (the "License");
 * you may not use this file except in compliance with the License.
 * You may obtain a copy of the License at
 *
 *     http://www.apache.org/licenses/LICENSE-2.0
 *
 * Unless required by applicable law or agreed to in writing, software
 * distributed under the License is distributed on an "AS IS" BASIS,
 * WITHOUT WARRANTIES OR CONDITIONS OF ANY KIND, either express or implied.
 * See the License for the specific language governing permissions and
 * limitations under the License.
 *
 */

#include "src/core/lib/iomgr/port.h"

#ifdef GRPC_POSIX_SOCKET

#include "src/core/lib/iomgr/ev_poll_posix.h"

#include <assert.h>
#include <errno.h>
#include <limits.h>
#include <poll.h>
#include <string.h>
#include <sys/socket.h>
#include <unistd.h>

#include <grpc/support/alloc.h>
#include <grpc/support/log.h>
#include <grpc/support/string_util.h>
#include <grpc/support/thd.h>
#include <grpc/support/tls.h>
#include <grpc/support/useful.h>

#include "src/core/lib/debug/stats.h"
#include "src/core/lib/iomgr/block_annotate.h"
#include "src/core/lib/iomgr/iomgr_internal.h"
#include "src/core/lib/iomgr/wakeup_fd_cv.h"
#include "src/core/lib/iomgr/wakeup_fd_posix.h"
#include "src/core/lib/profiling/timers.h"
#include "src/core/lib/support/murmur_hash.h"

#define GRPC_POLLSET_KICK_BROADCAST ((grpc_pollset_worker*)1)

/*******************************************************************************
 * FD declarations
 */
typedef struct grpc_fd_watcher {
  struct grpc_fd_watcher* next;
  struct grpc_fd_watcher* prev;
  grpc_pollset* pollset;
  grpc_pollset_worker* worker;
  grpc_fd* fd;
} grpc_fd_watcher;

struct grpc_fd {
  int fd;
  /* refst format:
     bit0:   1=active/0=orphaned
     bit1-n: refcount
     meaning that mostly we ref by two to avoid altering the orphaned bit,
     and just unref by 1 when we're ready to flag the object as orphaned */
  gpr_atm refst;

  gpr_mu mu;
  int shutdown;
  int closed;
  int released;
  gpr_atm pollhup;
  grpc_error* shutdown_error;

  /* The watcher list.

     The following watcher related fields are protected by watcher_mu.

     An fd_watcher is an ephemeral object created when an fd wants to
     begin polling, and destroyed after the poll.

     It denotes the fd's interest in whether to read poll or write poll
     or both or neither on this fd.

     If a watcher is asked to poll for reads or writes, the read_watcher
     or write_watcher fields are set respectively. A watcher may be asked
     to poll for both, in which case both fields will be set.

     read_watcher and write_watcher may be NULL if no watcher has been
     asked to poll for reads or writes.

     If an fd_watcher is not asked to poll for reads or writes, it's added
     to a linked list of inactive watchers, rooted at inactive_watcher_root.
     If at a later time there becomes need of a poller to poll, one of
     the inactive pollers may be kicked out of their poll loops to take
     that responsibility. */
  grpc_fd_watcher inactive_watcher_root;
  grpc_fd_watcher* read_watcher;
  grpc_fd_watcher* write_watcher;

  grpc_closure* read_closure;
  grpc_closure* write_closure;

  grpc_closure* on_done_closure;

  grpc_iomgr_object iomgr_object;

  /* The pollset that last noticed and notified that the fd is readable */
  grpc_pollset* read_notifier_pollset;
};

/* Begin polling on an fd.
   Registers that the given pollset is interested in this fd - so that if read
   or writability interest changes, the pollset can be kicked to pick up that
   new interest.
   Return value is:
     (fd_needs_read? read_mask : 0) | (fd_needs_write? write_mask : 0)
   i.e. a combination of read_mask and write_mask determined by the fd's current
   interest in said events.
   Polling strategies that do not need to alter their behavior depending on the
   fd's current interest (such as epoll) do not need to call this function.
   MUST NOT be called with a pollset lock taken */
static uint32_t fd_begin_poll(grpc_fd* fd, grpc_pollset* pollset,
                              grpc_pollset_worker* worker, uint32_t read_mask,
                              uint32_t write_mask, grpc_fd_watcher* rec);
/* Complete polling previously started with fd_begin_poll
   MUST NOT be called with a pollset lock taken
   if got_read or got_write are 1, also does the become_{readable,writable} as
   appropriate. */
static void fd_end_poll(grpc_fd_watcher* rec, int got_read, int got_write,
                        grpc_pollset* read_notifier_pollset);

/* Return 1 if this fd is orphaned, 0 otherwise */
static bool fd_is_orphaned(grpc_fd* fd);

#ifndef NDEBUG
static void fd_ref(grpc_fd* fd, const char* reason, const char* file, int line);
static void fd_unref(grpc_fd* fd, const char* reason, const char* file,
                     int line);
#define GRPC_FD_REF(fd, reason) fd_ref(fd, reason, __FILE__, __LINE__)
#define GRPC_FD_UNREF(fd, reason) fd_unref(fd, reason, __FILE__, __LINE__)
#else
static void fd_ref(grpc_fd* fd);
static void fd_unref(grpc_fd* fd);
#define GRPC_FD_REF(fd, reason) fd_ref(fd)
#define GRPC_FD_UNREF(fd, reason) fd_unref(fd)
#endif

#define CLOSURE_NOT_READY ((grpc_closure*)0)
#define CLOSURE_READY ((grpc_closure*)1)

/*******************************************************************************
 * pollset declarations
 */

typedef struct grpc_cached_wakeup_fd {
  grpc_wakeup_fd fd;
  struct grpc_cached_wakeup_fd* next;
} grpc_cached_wakeup_fd;

struct grpc_pollset_worker {
  grpc_cached_wakeup_fd* wakeup_fd;
  int reevaluate_polling_on_wakeup;
  int kicked_specifically;
  struct grpc_pollset_worker* next;
  struct grpc_pollset_worker* prev;
};

struct grpc_pollset {
  gpr_mu mu;
  grpc_pollset_worker root_worker;
  int shutting_down;
  int called_shutdown;
  int kicked_without_pollers;
  grpc_closure* shutdown_done;
  grpc_closure_list idle_jobs;
  int pollset_set_count;
  /* all polled fds */
  size_t fd_count;
  size_t fd_capacity;
  grpc_fd** fds;
  /* Local cache of eventfds for workers */
  grpc_cached_wakeup_fd* local_wakeup_cache;
};

/* Add an fd to a pollset */
static void pollset_add_fd(grpc_pollset* pollset, struct grpc_fd* fd);

static void pollset_set_add_fd(grpc_pollset_set* pollset_set, grpc_fd* fd);

/* Convert a timespec to milliseconds:
   - very small or negative poll times are clamped to zero to do a
     non-blocking poll (which becomes spin polling)
   - other small values are rounded up to one millisecond
   - longer than a millisecond polls are rounded up to the next nearest
     millisecond to avoid spinning
   - infinite timeouts are converted to -1 */
static int poll_deadline_to_millis_timeout(grpc_millis deadline);

/* Allow kick to wakeup the currently polling worker */
#define GRPC_POLLSET_CAN_KICK_SELF 1
/* Force the wakee to repoll when awoken */
#define GRPC_POLLSET_REEVALUATE_POLLING_ON_WAKEUP 2
/* As per pollset_kick, with an extended set of flags (defined above)
   -- mostly for fd_posix's use. */
static grpc_error* pollset_kick_ext(grpc_pollset* p,
                                    grpc_pollset_worker* specific_worker,
                                    uint32_t flags) GRPC_MUST_USE_RESULT;

/* Return 1 if the pollset has active threads in pollset_work (pollset must
 * be locked) */
static bool pollset_has_workers(grpc_pollset* pollset);

/*******************************************************************************
 * pollset_set definitions
 */

struct grpc_pollset_set {
  gpr_mu mu;

  size_t pollset_count;
  size_t pollset_capacity;
  grpc_pollset** pollsets;

  size_t pollset_set_count;
  size_t pollset_set_capacity;
  struct grpc_pollset_set** pollset_sets;

  size_t fd_count;
  size_t fd_capacity;
  grpc_fd** fds;
};

/*******************************************************************************
 * condition variable polling definitions
 */

#define POLLCV_THREAD_GRACE_MS 1000
#define CV_POLL_PERIOD_MS 1000
#define CV_DEFAULT_TABLE_SIZE 16

typedef struct poll_result {
  gpr_refcount refcount;
  cv_node* watchers;
  int watchcount;
  struct pollfd* fds;
  nfds_t nfds;
  int retval;
  int err;
  int completed;
} poll_result;

typedef struct poll_args {
  gpr_cv trigger;
  int trigger_set;
  struct pollfd* fds;
  nfds_t nfds;
  poll_result* result;
  struct poll_args* next;
  struct poll_args* prev;
} poll_args;

// This is a 2-tiered cache, we mantain a hash table
// of active poll calls, so we can wait on the result
// of that call.  We also maintain a freelist of inactive
// poll threads.
typedef struct poll_hash_table {
  poll_args* free_pollers;
  poll_args** active_pollers;
  unsigned int size;
  unsigned int count;
} poll_hash_table;

poll_hash_table poll_cache;
cv_fd_table g_cvfds;

/*******************************************************************************
 * fd_posix.c
 */

#ifndef NDEBUG
#define REF_BY(fd, n, reason) ref_by(fd, n, reason, __FILE__, __LINE__)
#define UNREF_BY(fd, n, reason) unref_by(fd, n, reason, __FILE__, __LINE__)
static void ref_by(grpc_fd* fd, int n, const char* reason, const char* file,
                   int line) {
  if (grpc_trace_fd_refcount.enabled()) {
    gpr_log(GPR_DEBUG,
            "FD %d %p   ref %d %" PRIdPTR " -> %" PRIdPTR " [%s; %s:%d]",
            fd->fd, fd, n, gpr_atm_no_barrier_load(&fd->refst),
            gpr_atm_no_barrier_load(&fd->refst) + n, reason, file, line);
  }
#else
#define REF_BY(fd, n, reason) ref_by(fd, n)
#define UNREF_BY(fd, n, reason) unref_by(fd, n)
static void ref_by(grpc_fd* fd, int n) {
#endif
  GPR_ASSERT(gpr_atm_no_barrier_fetch_add(&fd->refst, n) > 0);
}

#ifndef NDEBUG
static void unref_by(grpc_fd* fd, int n, const char* reason, const char* file,
                     int line) {
  if (grpc_trace_fd_refcount.enabled()) {
    gpr_log(GPR_DEBUG,
            "FD %d %p unref %d %" PRIdPTR " -> %" PRIdPTR " [%s; %s:%d]",
            fd->fd, fd, n, gpr_atm_no_barrier_load(&fd->refst),
            gpr_atm_no_barrier_load(&fd->refst) - n, reason, file, line);
  }
#else
static void unref_by(grpc_fd* fd, int n) {
#endif
  gpr_atm old = gpr_atm_full_fetch_add(&fd->refst, -n);
  if (old == n) {
    gpr_mu_destroy(&fd->mu);
    grpc_iomgr_unregister_object(&fd->iomgr_object);
    if (fd->shutdown) GRPC_ERROR_UNREF(fd->shutdown_error);
    gpr_free(fd);
  } else {
    GPR_ASSERT(old > n);
  }
}

static grpc_fd* fd_create(int fd, const char* name) {
  grpc_fd* r = (grpc_fd*)gpr_malloc(sizeof(*r));
  gpr_mu_init(&r->mu);
  gpr_atm_rel_store(&r->refst, 1);
  r->shutdown = 0;
  r->read_closure = CLOSURE_NOT_READY;
  r->write_closure = CLOSURE_NOT_READY;
  r->fd = fd;
  r->inactive_watcher_root.next = r->inactive_watcher_root.prev =
      &r->inactive_watcher_root;
  r->read_watcher = r->write_watcher = nullptr;
  r->on_done_closure = nullptr;
  r->closed = 0;
  r->released = 0;
  gpr_atm_no_barrier_store(&r->pollhup, 0);
  r->read_notifier_pollset = nullptr;

  char* name2;
  gpr_asprintf(&name2, "%s fd=%d", name, fd);
  grpc_iomgr_register_object(&r->iomgr_object, name2);
  gpr_free(name2);
  return r;
}

static bool fd_is_orphaned(grpc_fd* fd) {
  return (gpr_atm_acq_load(&fd->refst) & 1) == 0;
}

/* Return the read-notifier pollset */
static grpc_pollset* fd_get_read_notifier_pollset(grpc_fd* fd) {
  grpc_pollset* notifier = nullptr;

  gpr_mu_lock(&fd->mu);
  notifier = fd->read_notifier_pollset;
  gpr_mu_unlock(&fd->mu);

  return notifier;
}

static grpc_error* pollset_kick_locked(grpc_fd_watcher* watcher) {
  gpr_mu_lock(&watcher->pollset->mu);
  GPR_ASSERT(watcher->worker);
  grpc_error* err = pollset_kick_ext(watcher->pollset, watcher->worker,
                                     GRPC_POLLSET_REEVALUATE_POLLING_ON_WAKEUP);
  gpr_mu_unlock(&watcher->pollset->mu);
  return err;
}

static void maybe_wake_one_watcher_locked(grpc_fd* fd) {
  if (fd->inactive_watcher_root.next != &fd->inactive_watcher_root) {
    pollset_kick_locked(fd->inactive_watcher_root.next);
  } else if (fd->read_watcher) {
    pollset_kick_locked(fd->read_watcher);
  } else if (fd->write_watcher) {
    pollset_kick_locked(fd->write_watcher);
  }
}

static void wake_all_watchers_locked(grpc_fd* fd) {
  grpc_fd_watcher* watcher;
  for (watcher = fd->inactive_watcher_root.next;
       watcher != &fd->inactive_watcher_root; watcher = watcher->next) {
    pollset_kick_locked(watcher);
  }
  if (fd->read_watcher) {
    pollset_kick_locked(fd->read_watcher);
  }
  if (fd->write_watcher && fd->write_watcher != fd->read_watcher) {
    pollset_kick_locked(fd->write_watcher);
  }
}

static int has_watchers(grpc_fd* fd) {
  return fd->read_watcher != nullptr || fd->write_watcher != nullptr ||
         fd->inactive_watcher_root.next != &fd->inactive_watcher_root;
}

static void close_fd_locked(grpc_fd* fd) {
  fd->closed = 1;
  if (!fd->released) {
    close(fd->fd);
  }
  GRPC_CLOSURE_SCHED(fd->on_done_closure, GRPC_ERROR_NONE);
}

static int fd_wrapped_fd(grpc_fd* fd) {
  if (fd->released || fd->closed) {
    return -1;
  } else {
    return fd->fd;
  }
}

static void fd_orphan(grpc_fd* fd, grpc_closure* on_done, int* release_fd,
                      bool already_closed, const char* reason) {
  fd->on_done_closure = on_done;
  fd->released = release_fd != nullptr;
  if (release_fd != nullptr) {
    *release_fd = fd->fd;
    fd->released = true;
  } else if (already_closed) {
    fd->released = true;
  }
  gpr_mu_lock(&fd->mu);
  REF_BY(fd, 1, reason); /* remove active status, but keep referenced */
  if (!has_watchers(fd)) {
    close_fd_locked(fd);
  } else {
    wake_all_watchers_locked(fd);
  }
  gpr_mu_unlock(&fd->mu);
  UNREF_BY(fd, 2, reason); /* drop the reference */
}

/* increment refcount by two to avoid changing the orphan bit */
#ifndef NDEBUG
static void fd_ref(grpc_fd* fd, const char* reason, const char* file,
                   int line) {
  ref_by(fd, 2, reason, file, line);
}

static void fd_unref(grpc_fd* fd, const char* reason, const char* file,
                     int line) {
  unref_by(fd, 2, reason, file, line);
}
#else
static void fd_ref(grpc_fd* fd) { ref_by(fd, 2); }

static void fd_unref(grpc_fd* fd) { unref_by(fd, 2); }
#endif

static grpc_error* fd_shutdown_error(grpc_fd* fd) {
  if (!fd->shutdown) {
    return GRPC_ERROR_NONE;
  } else {
    return GRPC_ERROR_CREATE_REFERENCING_FROM_STATIC_STRING(
        "FD shutdown", &fd->shutdown_error, 1);
  }
}

static void notify_on_locked(grpc_fd* fd, grpc_closure** st,
                             grpc_closure* closure) {
  if (fd->shutdown) {
    GRPC_CLOSURE_SCHED(closure,
                       GRPC_ERROR_CREATE_FROM_STATIC_STRING("FD shutdown"));
  } else if (*st == CLOSURE_NOT_READY) {
    /* not ready ==> switch to a waiting state by setting the closure */
    *st = closure;
  } else if (*st == CLOSURE_READY) {
    /* already ready ==> queue the closure to run immediately */
    *st = CLOSURE_NOT_READY;
    GRPC_CLOSURE_SCHED(closure, fd_shutdown_error(fd));
    maybe_wake_one_watcher_locked(fd);
  } else {
    /* upcallptr was set to a different closure.  This is an error! */
    gpr_log(GPR_ERROR,
            "User called a notify_on function with a previous callback still "
            "pending");
    abort();
  }
}

/* returns 1 if state becomes not ready */
static int set_ready_locked(grpc_fd* fd, grpc_closure** st) {
  if (*st == CLOSURE_READY) {
    /* duplicate ready ==> ignore */
    return 0;
  } else if (*st == CLOSURE_NOT_READY) {
    /* not ready, and not waiting ==> flag ready */
    *st = CLOSURE_READY;
    return 0;
  } else {
    /* waiting ==> queue closure */
    GRPC_CLOSURE_SCHED(*st, fd_shutdown_error(fd));
    *st = CLOSURE_NOT_READY;
    return 1;
  }
}

static void set_read_notifier_pollset_locked(
    grpc_fd* fd, grpc_pollset* read_notifier_pollset) {
  fd->read_notifier_pollset = read_notifier_pollset;
}

static void fd_shutdown(grpc_fd* fd, grpc_error* why) {
  gpr_mu_lock(&fd->mu);
  /* only shutdown once */
  if (!fd->shutdown) {
    fd->shutdown = 1;
    fd->shutdown_error = why;
    /* signal read/write closed to OS so that future operations fail */
    shutdown(fd->fd, SHUT_RDWR);
    set_ready_locked(fd, &fd->read_closure);
    set_ready_locked(fd, &fd->write_closure);
  } else {
    GRPC_ERROR_UNREF(why);
  }
  gpr_mu_unlock(&fd->mu);
}

static bool fd_is_shutdown(grpc_fd* fd) {
  gpr_mu_lock(&fd->mu);
  bool r = fd->shutdown;
  gpr_mu_unlock(&fd->mu);
  return r;
}

static void fd_notify_on_read(grpc_fd* fd, grpc_closure* closure) {
  gpr_mu_lock(&fd->mu);
  notify_on_locked(fd, &fd->read_closure, closure);
  gpr_mu_unlock(&fd->mu);
}

static void fd_notify_on_write(grpc_fd* fd, grpc_closure* closure) {
  gpr_mu_lock(&fd->mu);
  notify_on_locked(fd, &fd->write_closure, closure);
  gpr_mu_unlock(&fd->mu);
}

static uint32_t fd_begin_poll(grpc_fd* fd, grpc_pollset* pollset,
                              grpc_pollset_worker* worker, uint32_t read_mask,
                              uint32_t write_mask, grpc_fd_watcher* watcher) {
  uint32_t mask = 0;
  grpc_closure* cur;
  int requested;
  /* keep track of pollers that have requested our events, in case they change
   */
  GRPC_FD_REF(fd, "poll");

  gpr_mu_lock(&fd->mu);

  /* if we are shutdown, then don't add to the watcher set */
  if (fd->shutdown) {
    watcher->fd = nullptr;
    watcher->pollset = nullptr;
    watcher->worker = nullptr;
    gpr_mu_unlock(&fd->mu);
    GRPC_FD_UNREF(fd, "poll");
    return 0;
  }

  /* if there is nobody polling for read, but we need to, then start doing so */
  cur = fd->read_closure;
  requested = cur != CLOSURE_READY;
  if (read_mask && fd->read_watcher == nullptr && requested) {
    fd->read_watcher = watcher;
    mask |= read_mask;
  }
  /* if there is nobody polling for write, but we need to, then start doing so
   */
  cur = fd->write_closure;
  requested = cur != CLOSURE_READY;
  if (write_mask && fd->write_watcher == nullptr && requested) {
    fd->write_watcher = watcher;
    mask |= write_mask;
  }
  /* if not polling, remember this watcher in case we need someone to later */
  if (mask == 0 && worker != nullptr) {
    watcher->next = &fd->inactive_watcher_root;
    watcher->prev = watcher->next->prev;
    watcher->next->prev = watcher->prev->next = watcher;
  }
  watcher->pollset = pollset;
  watcher->worker = worker;
  watcher->fd = fd;
  gpr_mu_unlock(&fd->mu);

  return mask;
}

static void fd_end_poll(grpc_fd_watcher* watcher, int got_read, int got_write,
                        grpc_pollset* read_notifier_pollset) {
  int was_polling = 0;
  int kick = 0;
  grpc_fd* fd = watcher->fd;

  if (fd == nullptr) {
    return;
  }

  gpr_mu_lock(&fd->mu);

  if (watcher == fd->read_watcher) {
    /* remove read watcher, kick if we still need a read */
    was_polling = 1;
    if (!got_read) {
      kick = 1;
    }
    fd->read_watcher = nullptr;
  }
  if (watcher == fd->write_watcher) {
    /* remove write watcher, kick if we still need a write */
    was_polling = 1;
    if (!got_write) {
      kick = 1;
    }
    fd->write_watcher = nullptr;
  }
  if (!was_polling && watcher->worker != nullptr) {
    /* remove from inactive list */
    watcher->next->prev = watcher->prev;
    watcher->prev->next = watcher->next;
  }
  if (got_read) {
    if (set_ready_locked(fd, &fd->read_closure)) {
      kick = 1;
    }
    if (read_notifier_pollset != nullptr) {
      set_read_notifier_pollset_locked(fd, read_notifier_pollset);
    }
  }
  if (got_write) {
    if (set_ready_locked(fd, &fd->write_closure)) {
      kick = 1;
    }
  }
  if (kick) {
    maybe_wake_one_watcher_locked(fd);
  }
  if (fd_is_orphaned(fd) && !has_watchers(fd) && !fd->closed) {
    close_fd_locked(fd);
  }
  gpr_mu_unlock(&fd->mu);

  GRPC_FD_UNREF(fd, "poll");
}

/*******************************************************************************
 * pollset_posix.c
 */

GPR_TLS_DECL(g_current_thread_poller);
GPR_TLS_DECL(g_current_thread_worker);

static void remove_worker(grpc_pollset* p, grpc_pollset_worker* worker) {
  worker->prev->next = worker->next;
  worker->next->prev = worker->prev;
}

static bool pollset_has_workers(grpc_pollset* p) {
  return p->root_worker.next != &p->root_worker;
}

static bool pollset_in_pollset_sets(grpc_pollset* p) {
  return p->pollset_set_count;
}

static bool pollset_has_observers(grpc_pollset* p) {
  return pollset_has_workers(p) || pollset_in_pollset_sets(p);
}

static grpc_pollset_worker* pop_front_worker(grpc_pollset* p) {
  if (pollset_has_workers(p)) {
    grpc_pollset_worker* w = p->root_worker.next;
    remove_worker(p, w);
    return w;
  } else {
    return nullptr;
  }
}

static void push_back_worker(grpc_pollset* p, grpc_pollset_worker* worker) {
  worker->next = &p->root_worker;
  worker->prev = worker->next->prev;
  worker->prev->next = worker->next->prev = worker;
}

static void push_front_worker(grpc_pollset* p, grpc_pollset_worker* worker) {
  worker->prev = &p->root_worker;
  worker->next = worker->prev->next;
  worker->prev->next = worker->next->prev = worker;
}

static void kick_append_error(grpc_error** composite, grpc_error* error) {
  if (error == GRPC_ERROR_NONE) return;
  if (*composite == GRPC_ERROR_NONE) {
    *composite = GRPC_ERROR_CREATE_FROM_STATIC_STRING("Kick Failure");
  }
  *composite = grpc_error_add_child(*composite, error);
}

static grpc_error* pollset_kick_ext(grpc_pollset* p,
                                    grpc_pollset_worker* specific_worker,
                                    uint32_t flags) {
  GPR_TIMER_BEGIN("pollset_kick_ext", 0);
  grpc_error* error = GRPC_ERROR_NONE;
  GRPC_STATS_INC_POLLSET_KICK();

  /* pollset->mu already held */
  if (specific_worker != nullptr) {
    if (specific_worker == GRPC_POLLSET_KICK_BROADCAST) {
      GPR_TIMER_BEGIN("pollset_kick_ext.broadcast", 0);
      GPR_ASSERT((flags & GRPC_POLLSET_REEVALUATE_POLLING_ON_WAKEUP) == 0);
      for (specific_worker = p->root_worker.next;
           specific_worker != &p->root_worker;
           specific_worker = specific_worker->next) {
        kick_append_error(
            &error, grpc_wakeup_fd_wakeup(&specific_worker->wakeup_fd->fd));
      }
      p->kicked_without_pollers = true;
      GPR_TIMER_END("pollset_kick_ext.broadcast", 0);
    } else if (gpr_tls_get(&g_current_thread_worker) !=
               (intptr_t)specific_worker) {
      GPR_TIMER_MARK("different_thread_worker", 0);
      if ((flags & GRPC_POLLSET_REEVALUATE_POLLING_ON_WAKEUP) != 0) {
        specific_worker->reevaluate_polling_on_wakeup = true;
      }
      specific_worker->kicked_specifically = true;
      kick_append_error(&error,
                        grpc_wakeup_fd_wakeup(&specific_worker->wakeup_fd->fd));
    } else if ((flags & GRPC_POLLSET_CAN_KICK_SELF) != 0) {
      GPR_TIMER_MARK("kick_yoself", 0);
      if ((flags & GRPC_POLLSET_REEVALUATE_POLLING_ON_WAKEUP) != 0) {
        specific_worker->reevaluate_polling_on_wakeup = true;
      }
      specific_worker->kicked_specifically = true;
      kick_append_error(&error,
                        grpc_wakeup_fd_wakeup(&specific_worker->wakeup_fd->fd));
    }
  } else if (gpr_tls_get(&g_current_thread_poller) != (intptr_t)p) {
    GPR_ASSERT((flags & GRPC_POLLSET_REEVALUATE_POLLING_ON_WAKEUP) == 0);
    GPR_TIMER_MARK("kick_anonymous", 0);
    specific_worker = pop_front_worker(p);
    if (specific_worker != nullptr) {
      if (gpr_tls_get(&g_current_thread_worker) == (intptr_t)specific_worker) {
        GPR_TIMER_MARK("kick_anonymous_not_self", 0);
        push_back_worker(p, specific_worker);
        specific_worker = pop_front_worker(p);
        if ((flags & GRPC_POLLSET_CAN_KICK_SELF) == 0 &&
            gpr_tls_get(&g_current_thread_worker) ==
                (intptr_t)specific_worker) {
          push_back_worker(p, specific_worker);
          specific_worker = nullptr;
        }
      }
      if (specific_worker != nullptr) {
        GPR_TIMER_MARK("finally_kick", 0);
        push_back_worker(p, specific_worker);
        kick_append_error(
            &error, grpc_wakeup_fd_wakeup(&specific_worker->wakeup_fd->fd));
      }
    } else {
      GPR_TIMER_MARK("kicked_no_pollers", 0);
      p->kicked_without_pollers = true;
    }
  }

  GPR_TIMER_END("pollset_kick_ext", 0);
  GRPC_LOG_IF_ERROR("pollset_kick_ext", GRPC_ERROR_REF(error));
  return error;
}

static grpc_error* pollset_kick(grpc_pollset* p,
                                grpc_pollset_worker* specific_worker) {
  return pollset_kick_ext(p, specific_worker, 0);
}

/* global state management */

static grpc_error* pollset_global_init(void) {
  gpr_tls_init(&g_current_thread_poller);
  gpr_tls_init(&g_current_thread_worker);
  return GRPC_ERROR_NONE;
}

static void pollset_global_shutdown(void) {
  gpr_tls_destroy(&g_current_thread_poller);
  gpr_tls_destroy(&g_current_thread_worker);
}

/* main interface */

static void pollset_init(grpc_pollset* pollset, gpr_mu** mu) {
  gpr_mu_init(&pollset->mu);
  *mu = &pollset->mu;
  pollset->root_worker.next = pollset->root_worker.prev = &pollset->root_worker;
  pollset->shutting_down = 0;
  pollset->called_shutdown = 0;
  pollset->kicked_without_pollers = 0;
  pollset->idle_jobs.head = pollset->idle_jobs.tail = nullptr;
  pollset->local_wakeup_cache = nullptr;
  pollset->kicked_without_pollers = 0;
  pollset->fd_count = 0;
  pollset->fd_capacity = 0;
  pollset->fds = nullptr;
  pollset->pollset_set_count = 0;
}

static void pollset_destroy(grpc_pollset* pollset) {
  GPR_ASSERT(!pollset_has_workers(pollset));
  GPR_ASSERT(pollset->idle_jobs.head == pollset->idle_jobs.tail);
  while (pollset->local_wakeup_cache) {
    grpc_cached_wakeup_fd* next = pollset->local_wakeup_cache->next;
    grpc_wakeup_fd_destroy(&pollset->local_wakeup_cache->fd);
    gpr_free(pollset->local_wakeup_cache);
    pollset->local_wakeup_cache = next;
  }
  gpr_free(pollset->fds);
  gpr_mu_destroy(&pollset->mu);
}

static void pollset_add_fd(grpc_pollset* pollset, grpc_fd* fd) {
  gpr_mu_lock(&pollset->mu);
  size_t i;
  /* TODO(ctiller): this is O(num_fds^2); maybe switch to a hash set here */
  for (i = 0; i < pollset->fd_count; i++) {
    if (pollset->fds[i] == fd) goto exit;
  }
  if (pollset->fd_count == pollset->fd_capacity) {
    pollset->fd_capacity =
        GPR_MAX(pollset->fd_capacity + 8, pollset->fd_count * 3 / 2);
    pollset->fds = (grpc_fd**)gpr_realloc(
        pollset->fds, sizeof(grpc_fd*) * pollset->fd_capacity);
  }
  pollset->fds[pollset->fd_count++] = fd;
  GRPC_FD_REF(fd, "multipoller");
  pollset_kick(pollset, nullptr);
exit:
  gpr_mu_unlock(&pollset->mu);
}

static void finish_shutdown(grpc_pollset* pollset) {
  GPR_ASSERT(grpc_closure_list_empty(pollset->idle_jobs));
  size_t i;
  for (i = 0; i < pollset->fd_count; i++) {
    GRPC_FD_UNREF(pollset->fds[i], "multipoller");
  }
  pollset->fd_count = 0;
  GRPC_CLOSURE_SCHED(pollset->shutdown_done, GRPC_ERROR_NONE);
}

static void work_combine_error(grpc_error** composite, grpc_error* error) {
  if (error == GRPC_ERROR_NONE) return;
  if (*composite == GRPC_ERROR_NONE) {
    *composite = GRPC_ERROR_CREATE_FROM_STATIC_STRING("pollset_work");
  }
  *composite = grpc_error_add_child(*composite, error);
}

static grpc_error* pollset_work(grpc_pollset* pollset,
                                grpc_pollset_worker** worker_hdl,
                                grpc_millis deadline) {
  grpc_pollset_worker worker;
  if (worker_hdl) *worker_hdl = &worker;
  grpc_error* error = GRPC_ERROR_NONE;

  /* Avoid malloc for small number of elements. */
  enum { inline_elements = 96 };
  struct pollfd pollfd_space[inline_elements];
  struct grpc_fd_watcher watcher_space[inline_elements];

  /* pollset->mu already held */
  int added_worker = 0;
  int locked = 1;
  int queued_work = 0;
  int keep_polling = 0;
  GPR_TIMER_BEGIN("pollset_work", 0);
  /* this must happen before we (potentially) drop pollset->mu */
  worker.next = worker.prev = nullptr;
  worker.reevaluate_polling_on_wakeup = 0;
  if (pollset->local_wakeup_cache != nullptr) {
    worker.wakeup_fd = pollset->local_wakeup_cache;
    pollset->local_wakeup_cache = worker.wakeup_fd->next;
  } else {
    worker.wakeup_fd =
        (grpc_cached_wakeup_fd*)gpr_malloc(sizeof(*worker.wakeup_fd));
    error = grpc_wakeup_fd_init(&worker.wakeup_fd->fd);
    if (error != GRPC_ERROR_NONE) {
      GRPC_LOG_IF_ERROR("pollset_work", GRPC_ERROR_REF(error));
      return error;
    }
  }
  worker.kicked_specifically = 0;
  /* If there's work waiting for the pollset to be idle, and the
     pollset is idle, then do that work */
  if (!pollset_has_workers(pollset) &&
      !grpc_closure_list_empty(pollset->idle_jobs)) {
    GPR_TIMER_MARK("pollset_work.idle_jobs", 0);
    GRPC_CLOSURE_LIST_SCHED(&pollset->idle_jobs);
    goto done;
  }
  /* If we're shutting down then we don't execute any extended work */
  if (pollset->shutting_down) {
    GPR_TIMER_MARK("pollset_work.shutting_down", 0);
    goto done;
  }
  /* Start polling, and keep doing so while we're being asked to
     re-evaluate our pollers (this allows poll() based pollers to
     ensure they don't miss wakeups) */
  keep_polling = 1;
  gpr_tls_set(&g_current_thread_poller, (intptr_t)pollset);
  while (keep_polling) {
    keep_polling = 0;
    if (!pollset->kicked_without_pollers) {
      if (!added_worker) {
        push_front_worker(pollset, &worker);
        added_worker = 1;
        gpr_tls_set(&g_current_thread_worker, (intptr_t)&worker);
      }
      GPR_TIMER_BEGIN("maybe_work_and_unlock", 0);
#define POLLOUT_CHECK (POLLOUT | POLLHUP | POLLERR)
#define POLLIN_CHECK (POLLIN | POLLHUP | POLLERR)

      int timeout;
      int r;
      size_t i, fd_count;
      nfds_t pfd_count;
      grpc_fd_watcher* watchers;
      struct pollfd* pfds;

      timeout = poll_deadline_to_millis_timeout(deadline);

      if (pollset->fd_count + 2 <= inline_elements) {
        pfds = pollfd_space;
        watchers = watcher_space;
      } else {
        /* Allocate one buffer to hold both pfds and watchers arrays */
        const size_t pfd_size = sizeof(*pfds) * (pollset->fd_count + 2);
        const size_t watch_size = sizeof(*watchers) * (pollset->fd_count + 2);
        void* buf = gpr_malloc(pfd_size + watch_size);
        pfds = (struct pollfd*)buf;
        watchers = (grpc_fd_watcher*)(void*)((char*)buf + pfd_size);
      }

      fd_count = 0;
      pfd_count = 1;
      pfds[0].fd = GRPC_WAKEUP_FD_GET_READ_FD(&worker.wakeup_fd->fd);
      pfds[0].events = POLLIN;
      pfds[0].revents = 0;
      for (i = 0; i < pollset->fd_count; i++) {
        if (fd_is_orphaned(pollset->fds[i]) ||
            gpr_atm_no_barrier_load(&pollset->fds[i]->pollhup) == 1) {
          GRPC_FD_UNREF(pollset->fds[i], "multipoller");
        } else {
          pollset->fds[fd_count++] = pollset->fds[i];
          watchers[pfd_count].fd = pollset->fds[i];
          GRPC_FD_REF(watchers[pfd_count].fd, "multipoller_start");
          pfds[pfd_count].fd = pollset->fds[i]->fd;
          pfds[pfd_count].revents = 0;
          pfd_count++;
        }
      }
      pollset->fd_count = fd_count;
      gpr_mu_unlock(&pollset->mu);

      for (i = 1; i < pfd_count; i++) {
        grpc_fd* fd = watchers[i].fd;
        pfds[i].events = (short)fd_begin_poll(fd, pollset, &worker, POLLIN,
                                              POLLOUT, &watchers[i]);
        GRPC_FD_UNREF(fd, "multipoller_start");
      }

      /* TODO(vpai): Consider first doing a 0 timeout poll here to avoid
         even going into the blocking annotation if possible */
      GRPC_SCHEDULING_START_BLOCKING_REGION;
      GRPC_STATS_INC_SYSCALL_POLL();
      r = grpc_poll_function(pfds, pfd_count, timeout);
      GRPC_SCHEDULING_END_BLOCKING_REGION;

      if (grpc_polling_trace.enabled()) {
        gpr_log(GPR_DEBUG, "%p poll=%d", pollset, r);
      }

      if (r < 0) {
        if (errno != EINTR) {
          work_combine_error(&error, GRPC_OS_ERROR(errno, "poll"));
        }

        for (i = 1; i < pfd_count; i++) {
          if (watchers[i].fd == nullptr) {
            fd_end_poll(&watchers[i], 0, 0, nullptr);
          } else {
            // Wake up all the file descriptors, if we have an invalid one
            // we can identify it on the next pollset_work()
            fd_end_poll(&watchers[i], 1, 1, pollset);
          }
        }
      } else if (r == 0) {
        for (i = 1; i < pfd_count; i++) {
          fd_end_poll(&watchers[i], 0, 0, nullptr);
        }
      } else {
        if (pfds[0].revents & POLLIN_CHECK) {
          if (grpc_polling_trace.enabled()) {
            gpr_log(GPR_DEBUG, "%p: got_wakeup", pollset);
          }
          work_combine_error(
              &error, grpc_wakeup_fd_consume_wakeup(&worker.wakeup_fd->fd));
        }
        for (i = 1; i < pfd_count; i++) {
          if (watchers[i].fd == nullptr) {
            fd_end_poll(&watchers[i], 0, 0, nullptr);
          } else {
            if (grpc_polling_trace.enabled()) {
              gpr_log(GPR_DEBUG, "%p got_event: %d r:%d w:%d [%d]", pollset,
                      pfds[i].fd, (pfds[i].revents & POLLIN_CHECK) != 0,
                      (pfds[i].revents & POLLOUT_CHECK) != 0, pfds[i].revents);
            }
<<<<<<< HEAD
            fd_end_poll(&watchers[i], pfds[i].revents & POLLIN_CHECK,
=======
            /* This is a mitigation to prevent poll() from spinning on a
             ** POLLHUP https://github.com/grpc/grpc/pull/13665
             */
            if (pfds[i].revents & POLLHUP) {
              gpr_atm_no_barrier_store(&watchers[i].fd->pollhup, 1);
            }
            fd_end_poll(exec_ctx, &watchers[i], pfds[i].revents & POLLIN_CHECK,
>>>>>>> f526a216
                        pfds[i].revents & POLLOUT_CHECK, pollset);
          }
        }
      }

      if (pfds != pollfd_space) {
        /* pfds and watchers are in the same memory block pointed to by pfds */
        gpr_free(pfds);
      }

      GPR_TIMER_END("maybe_work_and_unlock", 0);
      locked = 0;
    } else {
      GPR_TIMER_MARK("pollset_work.kicked_without_pollers", 0);
      pollset->kicked_without_pollers = 0;
    }
  /* Finished execution - start cleaning up.
     Note that we may arrive here from outside the enclosing while() loop.
     In that case we won't loop though as we haven't added worker to the
     worker list, which means nobody could ask us to re-evaluate polling). */
  done:
    if (!locked) {
      queued_work |= grpc_core::ExecCtx::Get()->Flush();
      gpr_mu_lock(&pollset->mu);
      locked = 1;
    }
    /* If we're forced to re-evaluate polling (via pollset_kick with
       GRPC_POLLSET_REEVALUATE_POLLING_ON_WAKEUP) then we land here and force
       a loop */
    if (worker.reevaluate_polling_on_wakeup && error == GRPC_ERROR_NONE) {
      worker.reevaluate_polling_on_wakeup = 0;
      pollset->kicked_without_pollers = 0;
      if (queued_work || worker.kicked_specifically) {
        /* If there's queued work on the list, then set the deadline to be
           immediate so we get back out of the polling loop quickly */
        deadline = 0;
      }
      keep_polling = 1;
    }
  }
  gpr_tls_set(&g_current_thread_poller, 0);
  if (added_worker) {
    remove_worker(pollset, &worker);
    gpr_tls_set(&g_current_thread_worker, 0);
  }
  /* release wakeup fd to the local pool */
  worker.wakeup_fd->next = pollset->local_wakeup_cache;
  pollset->local_wakeup_cache = worker.wakeup_fd;
  /* check shutdown conditions */
  if (pollset->shutting_down) {
    if (pollset_has_workers(pollset)) {
      pollset_kick(pollset, nullptr);
    } else if (!pollset->called_shutdown && !pollset_has_observers(pollset)) {
      pollset->called_shutdown = 1;
      gpr_mu_unlock(&pollset->mu);
      finish_shutdown(pollset);
      grpc_core::ExecCtx::Get()->Flush();
      /* Continuing to access pollset here is safe -- it is the caller's
       * responsibility to not destroy when it has outstanding calls to
       * pollset_work.
       * TODO(dklempner): Can we refactor the shutdown logic to avoid this? */
      gpr_mu_lock(&pollset->mu);
    } else if (!grpc_closure_list_empty(pollset->idle_jobs)) {
      GRPC_CLOSURE_LIST_SCHED(&pollset->idle_jobs);
      gpr_mu_unlock(&pollset->mu);
      grpc_core::ExecCtx::Get()->Flush();
      gpr_mu_lock(&pollset->mu);
    }
  }
  if (worker_hdl) *worker_hdl = nullptr;
  GPR_TIMER_END("pollset_work", 0);
  GRPC_LOG_IF_ERROR("pollset_work", GRPC_ERROR_REF(error));
  return error;
}

static void pollset_shutdown(grpc_pollset* pollset, grpc_closure* closure) {
  GPR_ASSERT(!pollset->shutting_down);
  pollset->shutting_down = 1;
  pollset->shutdown_done = closure;
  pollset_kick(pollset, GRPC_POLLSET_KICK_BROADCAST);
  if (!pollset_has_workers(pollset)) {
    GRPC_CLOSURE_LIST_SCHED(&pollset->idle_jobs);
  }
  if (!pollset->called_shutdown && !pollset_has_observers(pollset)) {
    pollset->called_shutdown = 1;
    finish_shutdown(pollset);
  }
}

static int poll_deadline_to_millis_timeout(grpc_millis deadline) {
  if (deadline == GRPC_MILLIS_INF_FUTURE) return -1;
  if (deadline == 0) return 0;
  grpc_millis n = deadline - grpc_core::ExecCtx::Get()->Now();
  if (n < 0) return 0;
  if (n > INT_MAX) return -1;
  return (int)n;
}

/*******************************************************************************
 * pollset_set_posix.c
 */

static grpc_pollset_set* pollset_set_create(void) {
  grpc_pollset_set* pollset_set =
      (grpc_pollset_set*)gpr_zalloc(sizeof(*pollset_set));
  gpr_mu_init(&pollset_set->mu);
  return pollset_set;
}

static void pollset_set_destroy(grpc_pollset_set* pollset_set) {
  size_t i;
  gpr_mu_destroy(&pollset_set->mu);
  for (i = 0; i < pollset_set->fd_count; i++) {
    GRPC_FD_UNREF(pollset_set->fds[i], "pollset_set");
  }
  for (i = 0; i < pollset_set->pollset_count; i++) {
    grpc_pollset* pollset = pollset_set->pollsets[i];
    gpr_mu_lock(&pollset->mu);
    pollset->pollset_set_count--;
    /* check shutdown */
    if (pollset->shutting_down && !pollset->called_shutdown &&
        !pollset_has_observers(pollset)) {
      pollset->called_shutdown = 1;
      gpr_mu_unlock(&pollset->mu);
      finish_shutdown(pollset);
    } else {
      gpr_mu_unlock(&pollset->mu);
    }
  }
  gpr_free(pollset_set->pollsets);
  gpr_free(pollset_set->pollset_sets);
  gpr_free(pollset_set->fds);
  gpr_free(pollset_set);
}

static void pollset_set_add_pollset(grpc_pollset_set* pollset_set,
                                    grpc_pollset* pollset) {
  size_t i, j;
  gpr_mu_lock(&pollset->mu);
  pollset->pollset_set_count++;
  gpr_mu_unlock(&pollset->mu);
  gpr_mu_lock(&pollset_set->mu);
  if (pollset_set->pollset_count == pollset_set->pollset_capacity) {
    pollset_set->pollset_capacity =
        GPR_MAX(8, 2 * pollset_set->pollset_capacity);
    pollset_set->pollsets = (grpc_pollset**)gpr_realloc(
        pollset_set->pollsets,
        pollset_set->pollset_capacity * sizeof(*pollset_set->pollsets));
  }
  pollset_set->pollsets[pollset_set->pollset_count++] = pollset;
  for (i = 0, j = 0; i < pollset_set->fd_count; i++) {
    if (fd_is_orphaned(pollset_set->fds[i])) {
      GRPC_FD_UNREF(pollset_set->fds[i], "pollset_set");
    } else {
      pollset_add_fd(pollset, pollset_set->fds[i]);
      pollset_set->fds[j++] = pollset_set->fds[i];
    }
  }
  pollset_set->fd_count = j;
  gpr_mu_unlock(&pollset_set->mu);
}

static void pollset_set_del_pollset(grpc_pollset_set* pollset_set,
                                    grpc_pollset* pollset) {
  size_t i;
  gpr_mu_lock(&pollset_set->mu);
  for (i = 0; i < pollset_set->pollset_count; i++) {
    if (pollset_set->pollsets[i] == pollset) {
      pollset_set->pollset_count--;
      GPR_SWAP(grpc_pollset*, pollset_set->pollsets[i],
               pollset_set->pollsets[pollset_set->pollset_count]);
      break;
    }
  }
  gpr_mu_unlock(&pollset_set->mu);
  gpr_mu_lock(&pollset->mu);
  pollset->pollset_set_count--;
  /* check shutdown */
  if (pollset->shutting_down && !pollset->called_shutdown &&
      !pollset_has_observers(pollset)) {
    pollset->called_shutdown = 1;
    gpr_mu_unlock(&pollset->mu);
    finish_shutdown(pollset);
  } else {
    gpr_mu_unlock(&pollset->mu);
  }
}

static void pollset_set_add_pollset_set(grpc_pollset_set* bag,
                                        grpc_pollset_set* item) {
  size_t i, j;
  gpr_mu_lock(&bag->mu);
  if (bag->pollset_set_count == bag->pollset_set_capacity) {
    bag->pollset_set_capacity = GPR_MAX(8, 2 * bag->pollset_set_capacity);
    bag->pollset_sets = (grpc_pollset_set**)gpr_realloc(
        bag->pollset_sets,
        bag->pollset_set_capacity * sizeof(*bag->pollset_sets));
  }
  bag->pollset_sets[bag->pollset_set_count++] = item;
  for (i = 0, j = 0; i < bag->fd_count; i++) {
    if (fd_is_orphaned(bag->fds[i])) {
      GRPC_FD_UNREF(bag->fds[i], "pollset_set");
    } else {
      pollset_set_add_fd(item, bag->fds[i]);
      bag->fds[j++] = bag->fds[i];
    }
  }
  bag->fd_count = j;
  gpr_mu_unlock(&bag->mu);
}

static void pollset_set_del_pollset_set(grpc_pollset_set* bag,
                                        grpc_pollset_set* item) {
  size_t i;
  gpr_mu_lock(&bag->mu);
  for (i = 0; i < bag->pollset_set_count; i++) {
    if (bag->pollset_sets[i] == item) {
      bag->pollset_set_count--;
      GPR_SWAP(grpc_pollset_set*, bag->pollset_sets[i],
               bag->pollset_sets[bag->pollset_set_count]);
      break;
    }
  }
  gpr_mu_unlock(&bag->mu);
}

static void pollset_set_add_fd(grpc_pollset_set* pollset_set, grpc_fd* fd) {
  size_t i;
  gpr_mu_lock(&pollset_set->mu);
  if (pollset_set->fd_count == pollset_set->fd_capacity) {
    pollset_set->fd_capacity = GPR_MAX(8, 2 * pollset_set->fd_capacity);
    pollset_set->fds = (grpc_fd**)gpr_realloc(
        pollset_set->fds, pollset_set->fd_capacity * sizeof(*pollset_set->fds));
  }
  GRPC_FD_REF(fd, "pollset_set");
  pollset_set->fds[pollset_set->fd_count++] = fd;
  for (i = 0; i < pollset_set->pollset_count; i++) {
    pollset_add_fd(pollset_set->pollsets[i], fd);
  }
  for (i = 0; i < pollset_set->pollset_set_count; i++) {
    pollset_set_add_fd(pollset_set->pollset_sets[i], fd);
  }
  gpr_mu_unlock(&pollset_set->mu);
}

static void pollset_set_del_fd(grpc_pollset_set* pollset_set, grpc_fd* fd) {
  size_t i;
  gpr_mu_lock(&pollset_set->mu);
  for (i = 0; i < pollset_set->fd_count; i++) {
    if (pollset_set->fds[i] == fd) {
      pollset_set->fd_count--;
      GPR_SWAP(grpc_fd*, pollset_set->fds[i],
               pollset_set->fds[pollset_set->fd_count]);
      GRPC_FD_UNREF(fd, "pollset_set");
      break;
    }
  }
  for (i = 0; i < pollset_set->pollset_set_count; i++) {
    pollset_set_del_fd(pollset_set->pollset_sets[i], fd);
  }
  gpr_mu_unlock(&pollset_set->mu);
}

/*******************************************************************************
 * Condition Variable polling extensions
 */

static void run_poll(void* args);
static void cache_poller_locked(poll_args* args);

static void cache_insert_locked(poll_args* args) {
  uint32_t key = gpr_murmur_hash3(args->fds, args->nfds * sizeof(struct pollfd),
                                  0xDEADBEEF);
  key = key % poll_cache.size;
  if (poll_cache.active_pollers[key]) {
    poll_cache.active_pollers[key]->prev = args;
  }
  args->next = poll_cache.active_pollers[key];
  args->prev = nullptr;
  poll_cache.active_pollers[key] = args;
  poll_cache.count++;
}

static void init_result(poll_args* pargs) {
  pargs->result = (poll_result*)gpr_malloc(sizeof(poll_result));
  gpr_ref_init(&pargs->result->refcount, 1);
  pargs->result->watchers = nullptr;
  pargs->result->watchcount = 0;
  pargs->result->fds =
      (struct pollfd*)gpr_malloc(sizeof(struct pollfd) * pargs->nfds);
  memcpy(pargs->result->fds, pargs->fds, sizeof(struct pollfd) * pargs->nfds);
  pargs->result->nfds = pargs->nfds;
  pargs->result->retval = 0;
  pargs->result->err = 0;
  pargs->result->completed = 0;
}

// Creates a poll_args object for a given arguments to poll().
// This object may return a poll_args in the cache.
static poll_args* get_poller_locked(struct pollfd* fds, nfds_t count) {
  uint32_t key =
      gpr_murmur_hash3(fds, count * sizeof(struct pollfd), 0xDEADBEEF);
  key = key % poll_cache.size;
  poll_args* curr = poll_cache.active_pollers[key];
  while (curr) {
    if (curr->nfds == count &&
        memcmp(curr->fds, fds, count * sizeof(struct pollfd)) == 0) {
      gpr_free(fds);
      return curr;
    }
    curr = curr->next;
  }

  if (poll_cache.free_pollers) {
    poll_args* pargs = poll_cache.free_pollers;
    poll_cache.free_pollers = pargs->next;
    if (poll_cache.free_pollers) {
      poll_cache.free_pollers->prev = nullptr;
    }
    pargs->fds = fds;
    pargs->nfds = count;
    pargs->next = nullptr;
    pargs->prev = nullptr;
    init_result(pargs);
    cache_poller_locked(pargs);
    return pargs;
  }

  poll_args* pargs = (poll_args*)gpr_malloc(sizeof(struct poll_args));
  gpr_cv_init(&pargs->trigger);
  pargs->fds = fds;
  pargs->nfds = count;
  pargs->next = nullptr;
  pargs->prev = nullptr;
  pargs->trigger_set = 0;
  init_result(pargs);
  cache_poller_locked(pargs);
  gpr_thd_id t_id;
  gpr_thd_options opt = gpr_thd_options_default();
  gpr_ref(&g_cvfds.pollcount);
  gpr_thd_options_set_detached(&opt);
  GPR_ASSERT(gpr_thd_new(&t_id, "grpc_poller", &run_poll, pargs, &opt));
  return pargs;
}

static void cache_delete_locked(poll_args* args) {
  if (!args->prev) {
    uint32_t key = gpr_murmur_hash3(
        args->fds, args->nfds * sizeof(struct pollfd), 0xDEADBEEF);
    key = key % poll_cache.size;
    GPR_ASSERT(poll_cache.active_pollers[key] == args);
    poll_cache.active_pollers[key] = args->next;
  } else {
    args->prev->next = args->next;
  }

  if (args->next) {
    args->next->prev = args->prev;
  }

  poll_cache.count--;
  if (poll_cache.free_pollers) {
    poll_cache.free_pollers->prev = args;
  }
  args->prev = nullptr;
  args->next = poll_cache.free_pollers;
  gpr_free(args->fds);
  poll_cache.free_pollers = args;
}

static void cache_poller_locked(poll_args* args) {
  if (poll_cache.count + 1 > poll_cache.size / 2) {
    poll_args** old_active_pollers = poll_cache.active_pollers;
    poll_cache.size = poll_cache.size * 2;
    poll_cache.count = 0;
    poll_cache.active_pollers =
        (poll_args**)gpr_malloc(sizeof(void*) * poll_cache.size);
    for (unsigned int i = 0; i < poll_cache.size; i++) {
      poll_cache.active_pollers[i] = nullptr;
    }
    for (unsigned int i = 0; i < poll_cache.size / 2; i++) {
      poll_args* curr = old_active_pollers[i];
      poll_args* next = nullptr;
      while (curr) {
        next = curr->next;
        cache_insert_locked(curr);
        curr = next;
      }
    }
    gpr_free(old_active_pollers);
  }

  cache_insert_locked(args);
}

static void cache_destroy_locked(poll_args* args) {
  if (args->next) {
    args->next->prev = args->prev;
  }

  if (args->prev) {
    args->prev->next = args->next;
  } else {
    poll_cache.free_pollers = args->next;
  }

  gpr_free(args);
}

static void decref_poll_result(poll_result* res) {
  if (gpr_unref(&res->refcount)) {
    GPR_ASSERT(!res->watchers);
    gpr_free(res->fds);
    gpr_free(res);
  }
}

void remove_cvn(cv_node** head, cv_node* target) {
  if (target->next) {
    target->next->prev = target->prev;
  }

  if (target->prev) {
    target->prev->next = target->next;
  } else {
    *head = target->next;
  }
}

gpr_timespec thread_grace;

// Poll in a background thread
static void run_poll(void* args) {
  poll_args* pargs = (poll_args*)args;
  while (1) {
    poll_result* result = pargs->result;
    int retval = g_cvfds.poll(result->fds, result->nfds, CV_POLL_PERIOD_MS);
    gpr_mu_lock(&g_cvfds.mu);
    if (retval != 0) {
      result->completed = 1;
      result->retval = retval;
      result->err = errno;
      cv_node* watcher = result->watchers;
      while (watcher) {
        gpr_cv_signal(watcher->cv);
        watcher = watcher->next;
      }
    }
    if (result->watchcount == 0 || result->completed) {
      cache_delete_locked(pargs);
      decref_poll_result(result);
      // Leave this polling thread alive for a grace period to do another poll()
      // op
      gpr_timespec deadline = gpr_now(GPR_CLOCK_MONOTONIC);
      deadline = gpr_time_add(deadline, thread_grace);
      pargs->trigger_set = 0;
      gpr_cv_wait(&pargs->trigger, &g_cvfds.mu, deadline);
      if (!pargs->trigger_set) {
        cache_destroy_locked(pargs);
        break;
      }
    }
    gpr_mu_unlock(&g_cvfds.mu);
  }

  // We still have the lock here
  if (gpr_unref(&g_cvfds.pollcount)) {
    gpr_cv_signal(&g_cvfds.shutdown_cv);
  }
  gpr_mu_unlock(&g_cvfds.mu);
}

// This function overrides poll() to handle condition variable wakeup fds
static int cvfd_poll(struct pollfd* fds, nfds_t nfds, int timeout) {
  unsigned int i;
  int res, idx;
  cv_node* pollcv;
  int skip_poll = 0;
  nfds_t nsockfds = 0;
  poll_result* result = nullptr;
  gpr_mu_lock(&g_cvfds.mu);
  pollcv = (cv_node*)gpr_malloc(sizeof(cv_node));
  pollcv->next = nullptr;
  gpr_cv pollcv_cv;
  gpr_cv_init(&pollcv_cv);
  pollcv->cv = &pollcv_cv;
  cv_node* fd_cvs = (cv_node*)gpr_malloc(nfds * sizeof(cv_node));

  for (i = 0; i < nfds; i++) {
    fds[i].revents = 0;
    if (fds[i].fd < 0 && (fds[i].events & POLLIN)) {
      idx = GRPC_FD_TO_IDX(fds[i].fd);
      fd_cvs[i].cv = &pollcv_cv;
      fd_cvs[i].prev = nullptr;
      fd_cvs[i].next = g_cvfds.cvfds[idx].cvs;
      if (g_cvfds.cvfds[idx].cvs) {
        g_cvfds.cvfds[idx].cvs->prev = &(fd_cvs[i]);
      }
      g_cvfds.cvfds[idx].cvs = &(fd_cvs[i]);
      // Don't bother polling if a wakeup fd is ready
      if (g_cvfds.cvfds[idx].is_set) {
        skip_poll = 1;
      }
    } else if (fds[i].fd >= 0) {
      nsockfds++;
    }
  }

  gpr_timespec deadline = gpr_now(GPR_CLOCK_MONOTONIC);
  if (timeout < 0) {
    deadline = gpr_inf_future(GPR_CLOCK_MONOTONIC);
  } else {
    deadline =
        gpr_time_add(deadline, gpr_time_from_millis(timeout, GPR_TIMESPAN));
  }

  res = 0;
  if (!skip_poll && nsockfds > 0) {
    struct pollfd* pollfds =
        (struct pollfd*)gpr_malloc(sizeof(struct pollfd) * nsockfds);
    idx = 0;
    for (i = 0; i < nfds; i++) {
      if (fds[i].fd >= 0) {
        pollfds[idx].fd = fds[i].fd;
        pollfds[idx].events = fds[i].events;
        pollfds[idx].revents = 0;
        idx++;
      }
    }
    poll_args* pargs = get_poller_locked(pollfds, nsockfds);
    result = pargs->result;
    pollcv->next = result->watchers;
    pollcv->prev = nullptr;
    if (result->watchers) {
      result->watchers->prev = pollcv;
    }
    result->watchers = pollcv;
    result->watchcount++;
    gpr_ref(&result->refcount);

    pargs->trigger_set = 1;
    gpr_cv_signal(&pargs->trigger);
    gpr_cv_wait(&pollcv_cv, &g_cvfds.mu, deadline);
    res = result->retval;
    errno = result->err;
    result->watchcount--;
    remove_cvn(&result->watchers, pollcv);
  } else if (!skip_poll) {
    gpr_cv_wait(&pollcv_cv, &g_cvfds.mu, deadline);
  }

  idx = 0;
  for (i = 0; i < nfds; i++) {
    if (fds[i].fd < 0 && (fds[i].events & POLLIN)) {
      remove_cvn(&g_cvfds.cvfds[GRPC_FD_TO_IDX(fds[i].fd)].cvs, &(fd_cvs[i]));
      if (g_cvfds.cvfds[GRPC_FD_TO_IDX(fds[i].fd)].is_set) {
        fds[i].revents = POLLIN;
        if (res >= 0) res++;
      }
    } else if (!skip_poll && fds[i].fd >= 0 && result->completed) {
      fds[i].revents = result->fds[idx].revents;
      idx++;
    }
  }

  gpr_free(fd_cvs);
  gpr_free(pollcv);
  if (result) {
    decref_poll_result(result);
  }

  gpr_mu_unlock(&g_cvfds.mu);

  return res;
}

static void global_cv_fd_table_init() {
  gpr_mu_init(&g_cvfds.mu);
  gpr_mu_lock(&g_cvfds.mu);
  gpr_cv_init(&g_cvfds.shutdown_cv);
  gpr_ref_init(&g_cvfds.pollcount, 1);
  g_cvfds.size = CV_DEFAULT_TABLE_SIZE;
  g_cvfds.cvfds = (fd_node*)gpr_malloc(sizeof(fd_node) * CV_DEFAULT_TABLE_SIZE);
  g_cvfds.free_fds = nullptr;
  thread_grace = gpr_time_from_millis(POLLCV_THREAD_GRACE_MS, GPR_TIMESPAN);
  for (int i = 0; i < CV_DEFAULT_TABLE_SIZE; i++) {
    g_cvfds.cvfds[i].is_set = 0;
    g_cvfds.cvfds[i].cvs = nullptr;
    g_cvfds.cvfds[i].next_free = g_cvfds.free_fds;
    g_cvfds.free_fds = &g_cvfds.cvfds[i];
  }
  // Override the poll function with one that supports cvfds
  g_cvfds.poll = grpc_poll_function;
  grpc_poll_function = &cvfd_poll;

  // Initialize the cache
  poll_cache.size = 32;
  poll_cache.count = 0;
  poll_cache.free_pollers = nullptr;
  poll_cache.active_pollers = (poll_args**)gpr_malloc(sizeof(void*) * 32);
  for (unsigned int i = 0; i < poll_cache.size; i++) {
    poll_cache.active_pollers[i] = nullptr;
  }

  gpr_mu_unlock(&g_cvfds.mu);
}

static void global_cv_fd_table_shutdown() {
  gpr_mu_lock(&g_cvfds.mu);
  // Attempt to wait for all abandoned poll() threads to terminate
  // Not doing so will result in reported memory leaks
  if (!gpr_unref(&g_cvfds.pollcount)) {
    int res = gpr_cv_wait(&g_cvfds.shutdown_cv, &g_cvfds.mu,
                          gpr_time_add(gpr_now(GPR_CLOCK_MONOTONIC),
                                       gpr_time_from_seconds(3, GPR_TIMESPAN)));
    GPR_ASSERT(res == 0);
  }
  gpr_cv_destroy(&g_cvfds.shutdown_cv);
  grpc_poll_function = g_cvfds.poll;
  gpr_free(g_cvfds.cvfds);

  gpr_free(poll_cache.active_pollers);

  gpr_mu_unlock(&g_cvfds.mu);
  gpr_mu_destroy(&g_cvfds.mu);
}

/*******************************************************************************
 * event engine binding
 */

static void shutdown_engine(void) {
  pollset_global_shutdown();
  if (grpc_cv_wakeup_fds_enabled()) {
    global_cv_fd_table_shutdown();
  }
}

static const grpc_event_engine_vtable vtable = {
    sizeof(grpc_pollset),

    fd_create,
    fd_wrapped_fd,
    fd_orphan,
    fd_shutdown,
    fd_notify_on_read,
    fd_notify_on_write,
    fd_is_shutdown,
    fd_get_read_notifier_pollset,

    pollset_init,
    pollset_shutdown,
    pollset_destroy,
    pollset_work,
    pollset_kick,
    pollset_add_fd,

    pollset_set_create,
    pollset_set_destroy,
    pollset_set_add_pollset,
    pollset_set_del_pollset,
    pollset_set_add_pollset_set,
    pollset_set_del_pollset_set,
    pollset_set_add_fd,
    pollset_set_del_fd,

    shutdown_engine,
};

const grpc_event_engine_vtable* grpc_init_poll_posix(bool explicit_request) {
  if (!grpc_has_wakeup_fd()) {
    gpr_log(GPR_ERROR, "Skipping poll because of no wakeup fd.");
    return nullptr;
  }
  if (!GRPC_LOG_IF_ERROR("pollset_global_init", pollset_global_init())) {
    return nullptr;
  }
  return &vtable;
}

const grpc_event_engine_vtable* grpc_init_poll_cv_posix(bool explicit_request) {
  global_cv_fd_table_init();
  grpc_enable_cv_wakeup_fds(1);
  if (!GRPC_LOG_IF_ERROR("pollset_global_init", pollset_global_init())) {
    global_cv_fd_table_shutdown();
    grpc_enable_cv_wakeup_fds(0);
    return nullptr;
  }
  return &vtable;
}

#endif<|MERGE_RESOLUTION|>--- conflicted
+++ resolved
@@ -1020,17 +1020,13 @@
                       pfds[i].fd, (pfds[i].revents & POLLIN_CHECK) != 0,
                       (pfds[i].revents & POLLOUT_CHECK) != 0, pfds[i].revents);
             }
-<<<<<<< HEAD
-            fd_end_poll(&watchers[i], pfds[i].revents & POLLIN_CHECK,
-=======
             /* This is a mitigation to prevent poll() from spinning on a
              ** POLLHUP https://github.com/grpc/grpc/pull/13665
              */
             if (pfds[i].revents & POLLHUP) {
               gpr_atm_no_barrier_store(&watchers[i].fd->pollhup, 1);
             }
-            fd_end_poll(exec_ctx, &watchers[i], pfds[i].revents & POLLIN_CHECK,
->>>>>>> f526a216
+            fd_end_poll(&watchers[i], pfds[i].revents & POLLIN_CHECK,
                         pfds[i].revents & POLLOUT_CHECK, pollset);
           }
         }

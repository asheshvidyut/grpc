/*
 *
 * Copyright 2016 gRPC authors.
 *
 * Licensed under the Apache License, Version 2.0 (the "License");
 * you may not use this file except in compliance with the License.
 * You may obtain a copy of the License at
 *
 *     http://www.apache.org/licenses/LICENSE-2.0
 *
 * Unless required by applicable law or agreed to in writing, software
 * distributed under the License is distributed on an "AS IS" BASIS,
 * WITHOUT WARRANTIES OR CONDITIONS OF ANY KIND, either express or implied.
 * See the License for the specific language governing permissions and
 * limitations under the License.
 *
 */

#include "src/core/lib/iomgr/port.h"

#ifdef GRPC_UV

#include <limits.h>
#include <string.h>

#include <grpc/slice_buffer.h>

#include <grpc/support/alloc.h>
#include <grpc/support/log.h>
#include <grpc/support/string_util.h>

#include "src/core/lib/iomgr/error.h"
#include "src/core/lib/iomgr/iomgr_uv.h"
#include "src/core/lib/iomgr/network_status_tracker.h"
#include "src/core/lib/iomgr/resource_quota.h"
#include "src/core/lib/iomgr/tcp_uv.h"
#include "src/core/lib/slice/slice_internal.h"
#include "src/core/lib/slice/slice_string_helpers.h"
#include "src/core/lib/support/string.h"

grpc_core::TraceFlag grpc_tcp_trace(false, "tcp");

typedef struct {
  grpc_endpoint base;
  gpr_refcount refcount;

  uv_write_t write_req;
  uv_shutdown_t shutdown_req;

  uv_tcp_t* handle;

  grpc_closure* read_cb;
  grpc_closure* write_cb;

  grpc_slice read_slice;
  grpc_slice_buffer* read_slices;
  grpc_slice_buffer* write_slices;
  uv_buf_t* write_buffers;

  grpc_resource_user* resource_user;

  bool shutting_down;

  char* peer_string;
  grpc_pollset* pollset;
} grpc_tcp;

static void tcp_free(grpc_exec_ctx* exec_ctx, grpc_tcp* tcp) {
  grpc_slice_unref_internal(exec_ctx, tcp->read_slice);
  grpc_resource_user_unref(exec_ctx, tcp->resource_user);
  gpr_free(tcp->handle);
  gpr_free(tcp->peer_string);
  gpr_free(tcp);
}

#ifndef NDEBUG
#define TCP_UNREF(exec_ctx, tcp, reason) \
  tcp_unref((exec_ctx), (tcp), (reason), __FILE__, __LINE__)
#define TCP_REF(tcp, reason) tcp_ref((tcp), (reason), __FILE__, __LINE__)
<<<<<<< HEAD
static void tcp_unref(grpc_exec_ctx *exec_ctx, grpc_tcp *tcp,
                      const char *reason, const char *file, int line) {
  if (grpc_tcp_trace.enabled()) {
=======
static void tcp_unref(grpc_exec_ctx* exec_ctx, grpc_tcp* tcp,
                      const char* reason, const char* file, int line) {
  if (GRPC_TRACER_ON(grpc_tcp_trace)) {
>>>>>>> 67520b0f
    gpr_atm val = gpr_atm_no_barrier_load(&tcp->refcount.count);
    gpr_log(file, line, GPR_LOG_SEVERITY_DEBUG,
            "TCP unref %p : %s %" PRIdPTR " -> %" PRIdPTR, tcp, reason, val,
            val - 1);
  }
  if (gpr_unref(&tcp->refcount)) {
    tcp_free(exec_ctx, tcp);
  }
}

static void tcp_ref(grpc_tcp* tcp, const char* reason, const char* file,
                    int line) {
  if (grpc_tcp_trace.enabled()) {
    gpr_atm val = gpr_atm_no_barrier_load(&tcp->refcount.count);
    gpr_log(file, line, GPR_LOG_SEVERITY_DEBUG,
            "TCP   ref %p : %s %" PRIdPTR " -> %" PRIdPTR, tcp, reason, val,
            val + 1);
  }
  gpr_ref(&tcp->refcount);
}
#else
#define TCP_UNREF(exec_ctx, tcp, reason) tcp_unref((exec_ctx), (tcp))
#define TCP_REF(tcp, reason) tcp_ref((tcp))
static void tcp_unref(grpc_exec_ctx* exec_ctx, grpc_tcp* tcp) {
  if (gpr_unref(&tcp->refcount)) {
    tcp_free(exec_ctx, tcp);
  }
}

static void tcp_ref(grpc_tcp* tcp) { gpr_ref(&tcp->refcount); }
#endif

static void uv_close_callback(uv_handle_t* handle) {
  grpc_exec_ctx exec_ctx = GRPC_EXEC_CTX_INIT;
  grpc_tcp* tcp = (grpc_tcp*)handle->data;
  TCP_UNREF(&exec_ctx, tcp, "destroy");
  grpc_exec_ctx_finish(&exec_ctx);
}

static grpc_slice alloc_read_slice(grpc_exec_ctx* exec_ctx,
                                   grpc_resource_user* resource_user) {
  return grpc_resource_user_slice_malloc(exec_ctx, resource_user,
                                         GRPC_TCP_DEFAULT_READ_SLICE_SIZE);
}

static void alloc_uv_buf(uv_handle_t* handle, size_t suggested_size,
                         uv_buf_t* buf) {
  grpc_exec_ctx exec_ctx = GRPC_EXEC_CTX_INIT;
  grpc_tcp* tcp = (grpc_tcp*)handle->data;
  (void)suggested_size;
  buf->base = (char*)GRPC_SLICE_START_PTR(tcp->read_slice);
  buf->len = GRPC_SLICE_LENGTH(tcp->read_slice);
  grpc_exec_ctx_finish(&exec_ctx);
}

static void read_callback(uv_stream_t* stream, ssize_t nread,
                          const uv_buf_t* buf) {
  grpc_slice sub;
  grpc_error* error;
  grpc_exec_ctx exec_ctx = GRPC_EXEC_CTX_INIT;
  grpc_tcp* tcp = (grpc_tcp*)stream->data;
  grpc_closure* cb = tcp->read_cb;
  if (nread == 0) {
    // Nothing happened. Wait for the next callback
    return;
  }
  TCP_UNREF(&exec_ctx, tcp, "read");
  tcp->read_cb = NULL;
  // TODO(murgatroid99): figure out what the return value here means
  uv_read_stop(stream);
  if (nread == UV_EOF) {
    error = GRPC_ERROR_CREATE_FROM_STATIC_STRING("EOF");
  } else if (nread > 0) {
    // Successful read
    sub = grpc_slice_sub_no_ref(tcp->read_slice, 0, (size_t)nread);
    grpc_slice_buffer_add(tcp->read_slices, sub);
    tcp->read_slice = alloc_read_slice(&exec_ctx, tcp->resource_user);
    error = GRPC_ERROR_NONE;
    if (grpc_tcp_trace.enabled()) {
      size_t i;
      const char* str = grpc_error_string(error);
      gpr_log(GPR_DEBUG, "read: error=%s", str);

      for (i = 0; i < tcp->read_slices->count; i++) {
        char* dump = grpc_dump_slice(tcp->read_slices->slices[i],
                                     GPR_DUMP_HEX | GPR_DUMP_ASCII);
        gpr_log(GPR_DEBUG, "READ %p (peer=%s): %s", tcp, tcp->peer_string,
                dump);
        gpr_free(dump);
      }
    }
  } else {
    // nread < 0: Error
    error = GRPC_ERROR_CREATE_FROM_STATIC_STRING("TCP Read failed");
  }
  GRPC_CLOSURE_SCHED(&exec_ctx, cb, error);
  grpc_exec_ctx_finish(&exec_ctx);
}

static void uv_endpoint_read(grpc_exec_ctx* exec_ctx, grpc_endpoint* ep,
                             grpc_slice_buffer* read_slices, grpc_closure* cb) {
  grpc_tcp* tcp = (grpc_tcp*)ep;
  int status;
  grpc_error* error = GRPC_ERROR_NONE;
  GRPC_UV_ASSERT_SAME_THREAD();
  GPR_ASSERT(tcp->read_cb == NULL);
  tcp->read_cb = cb;
  tcp->read_slices = read_slices;
  grpc_slice_buffer_reset_and_unref_internal(exec_ctx, read_slices);
  TCP_REF(tcp, "read");
  // TODO(murgatroid99): figure out what the return value here means
  status =
      uv_read_start((uv_stream_t*)tcp->handle, alloc_uv_buf, read_callback);
  if (status != 0) {
    error = GRPC_ERROR_CREATE_FROM_STATIC_STRING("TCP Read failed at start");
    error =
        grpc_error_set_str(error, GRPC_ERROR_STR_OS_ERROR,
                           grpc_slice_from_static_string(uv_strerror(status)));
    GRPC_CLOSURE_SCHED(exec_ctx, cb, error);
  }
<<<<<<< HEAD
  if (grpc_tcp_trace.enabled()) {
    const char *str = grpc_error_string(error);
=======
  if (GRPC_TRACER_ON(grpc_tcp_trace)) {
    const char* str = grpc_error_string(error);
>>>>>>> 67520b0f
    gpr_log(GPR_DEBUG, "Initiating read on %p: error=%s", tcp, str);
  }
}

static void write_callback(uv_write_t* req, int status) {
  grpc_tcp* tcp = (grpc_tcp*)req->data;
  grpc_error* error;
  grpc_exec_ctx exec_ctx = GRPC_EXEC_CTX_INIT;
  grpc_closure* cb = tcp->write_cb;
  tcp->write_cb = NULL;
  TCP_UNREF(&exec_ctx, tcp, "write");
  if (status == 0) {
    error = GRPC_ERROR_NONE;
  } else {
    error = GRPC_ERROR_CREATE_FROM_STATIC_STRING("TCP Write failed");
  }
<<<<<<< HEAD
  if (grpc_tcp_trace.enabled()) {
    const char *str = grpc_error_string(error);
=======
  if (GRPC_TRACER_ON(grpc_tcp_trace)) {
    const char* str = grpc_error_string(error);
>>>>>>> 67520b0f
    gpr_log(GPR_DEBUG, "write complete on %p: error=%s", tcp, str);
  }
  gpr_free(tcp->write_buffers);
  grpc_resource_user_free(&exec_ctx, tcp->resource_user,
                          sizeof(uv_buf_t) * tcp->write_slices->count);
  GRPC_CLOSURE_SCHED(&exec_ctx, cb, error);
  grpc_exec_ctx_finish(&exec_ctx);
}

static void uv_endpoint_write(grpc_exec_ctx* exec_ctx, grpc_endpoint* ep,
                              grpc_slice_buffer* write_slices,
                              grpc_closure* cb) {
  grpc_tcp* tcp = (grpc_tcp*)ep;
  uv_buf_t* buffers;
  unsigned int buffer_count;
  unsigned int i;
  grpc_slice* slice;
  uv_write_t* write_req;
  GRPC_UV_ASSERT_SAME_THREAD();

  if (grpc_tcp_trace.enabled()) {
    size_t j;

    for (j = 0; j < write_slices->count; j++) {
      char* data = grpc_dump_slice(write_slices->slices[j],
                                   GPR_DUMP_HEX | GPR_DUMP_ASCII);
      gpr_log(GPR_DEBUG, "WRITE %p (peer=%s): %s", tcp, tcp->peer_string, data);
      gpr_free(data);
    }
  }

  if (tcp->shutting_down) {
    GRPC_CLOSURE_SCHED(
        exec_ctx, cb,
        GRPC_ERROR_CREATE_FROM_STATIC_STRING("TCP socket is shutting down"));
    return;
  }

  GPR_ASSERT(tcp->write_cb == NULL);
  tcp->write_slices = write_slices;
  GPR_ASSERT(tcp->write_slices->count <= UINT_MAX);
  if (tcp->write_slices->count == 0) {
    // No slices means we don't have to do anything,
    // and libuv doesn't like empty writes
    GRPC_CLOSURE_SCHED(exec_ctx, cb, GRPC_ERROR_NONE);
    return;
  }

  tcp->write_cb = cb;
  buffer_count = (unsigned int)tcp->write_slices->count;
  buffers = (uv_buf_t*)gpr_malloc(sizeof(uv_buf_t) * buffer_count);
  grpc_resource_user_alloc(exec_ctx, tcp->resource_user,
                           sizeof(uv_buf_t) * buffer_count, NULL);
  for (i = 0; i < buffer_count; i++) {
    slice = &tcp->write_slices->slices[i];
    buffers[i].base = (char*)GRPC_SLICE_START_PTR(*slice);
    buffers[i].len = GRPC_SLICE_LENGTH(*slice);
  }
  tcp->write_buffers = buffers;
  write_req = &tcp->write_req;
  write_req->data = tcp;
  TCP_REF(tcp, "write");
  // TODO(murgatroid99): figure out what the return value here means
  uv_write(write_req, (uv_stream_t*)tcp->handle, buffers, buffer_count,
           write_callback);
}

static void uv_add_to_pollset(grpc_exec_ctx* exec_ctx, grpc_endpoint* ep,
                              grpc_pollset* pollset) {
  // No-op. We're ignoring pollsets currently
  (void)exec_ctx;
  (void)ep;
  (void)pollset;
  grpc_tcp* tcp = (grpc_tcp*)ep;
  tcp->pollset = pollset;
}

static void uv_add_to_pollset_set(grpc_exec_ctx* exec_ctx, grpc_endpoint* ep,
                                  grpc_pollset_set* pollset) {
  // No-op. We're ignoring pollsets currently
  (void)exec_ctx;
  (void)ep;
  (void)pollset;
}

static void uv_delete_from_pollset_set(grpc_exec_ctx* exec_ctx,
                                       grpc_endpoint* ep,
                                       grpc_pollset_set* pollset) {
  // No-op. We're ignoring pollsets currently
  (void)exec_ctx;
  (void)ep;
  (void)pollset;
}

static void shutdown_callback(uv_shutdown_t* req, int status) {}

static void uv_endpoint_shutdown(grpc_exec_ctx* exec_ctx, grpc_endpoint* ep,
                                 grpc_error* why) {
  grpc_tcp* tcp = (grpc_tcp*)ep;
  if (!tcp->shutting_down) {
<<<<<<< HEAD
    if (grpc_tcp_trace.enabled()) {
      const char *str = grpc_error_string(why);
=======
    if (GRPC_TRACER_ON(grpc_tcp_trace)) {
      const char* str = grpc_error_string(why);
>>>>>>> 67520b0f
      gpr_log(GPR_DEBUG, "TCP %p shutdown why=%s", tcp->handle, str);
    }
    tcp->shutting_down = true;
    uv_shutdown_t* req = &tcp->shutdown_req;
    uv_shutdown(req, (uv_stream_t*)tcp->handle, shutdown_callback);
    grpc_resource_user_shutdown(exec_ctx, tcp->resource_user);
  }
  GRPC_ERROR_UNREF(why);
}

static void uv_destroy(grpc_exec_ctx* exec_ctx, grpc_endpoint* ep) {
  grpc_network_status_unregister_endpoint(ep);
  grpc_tcp* tcp = (grpc_tcp*)ep;
  uv_close((uv_handle_t*)tcp->handle, uv_close_callback);
}

static char* uv_get_peer(grpc_endpoint* ep) {
  grpc_tcp* tcp = (grpc_tcp*)ep;
  return gpr_strdup(tcp->peer_string);
}

static grpc_resource_user* uv_get_resource_user(grpc_endpoint* ep) {
  grpc_tcp* tcp = (grpc_tcp*)ep;
  return tcp->resource_user;
}

static int uv_get_fd(grpc_endpoint* ep) { return -1; }

static grpc_endpoint_vtable vtable = {uv_endpoint_read,
                                      uv_endpoint_write,
                                      uv_add_to_pollset,
                                      uv_add_to_pollset_set,
                                      uv_delete_from_pollset_set,
                                      uv_endpoint_shutdown,
                                      uv_destroy,
                                      uv_get_resource_user,
                                      uv_get_peer,
                                      uv_get_fd};

grpc_endpoint* grpc_tcp_create(uv_tcp_t* handle,
                               grpc_resource_quota* resource_quota,
                               char* peer_string) {
  grpc_tcp* tcp = (grpc_tcp*)gpr_malloc(sizeof(grpc_tcp));
  grpc_exec_ctx exec_ctx = GRPC_EXEC_CTX_INIT;

  if (grpc_tcp_trace.enabled()) {
    gpr_log(GPR_DEBUG, "Creating TCP endpoint %p", tcp);
  }

  /* Disable Nagle's Algorithm */
  uv_tcp_nodelay(handle, 1);

  memset(tcp, 0, sizeof(grpc_tcp));
  tcp->base.vtable = &vtable;
  tcp->handle = handle;
  handle->data = tcp;
  gpr_ref_init(&tcp->refcount, 1);
  tcp->peer_string = gpr_strdup(peer_string);
  tcp->shutting_down = false;
  tcp->resource_user = grpc_resource_user_create(resource_quota, peer_string);
  tcp->read_slice = alloc_read_slice(&exec_ctx, tcp->resource_user);
  /* Tell network status tracking code about the new endpoint */
  grpc_network_status_register_endpoint(&tcp->base);

#ifndef GRPC_UV_TCP_HOLD_LOOP
  uv_unref((uv_handle_t*)handle);
#endif

  grpc_exec_ctx_finish(&exec_ctx);
  return &tcp->base;
}

#endif /* GRPC_UV */<|MERGE_RESOLUTION|>--- conflicted
+++ resolved
@@ -77,15 +77,9 @@
 #define TCP_UNREF(exec_ctx, tcp, reason) \
   tcp_unref((exec_ctx), (tcp), (reason), __FILE__, __LINE__)
 #define TCP_REF(tcp, reason) tcp_ref((tcp), (reason), __FILE__, __LINE__)
-<<<<<<< HEAD
-static void tcp_unref(grpc_exec_ctx *exec_ctx, grpc_tcp *tcp,
-                      const char *reason, const char *file, int line) {
-  if (grpc_tcp_trace.enabled()) {
-=======
 static void tcp_unref(grpc_exec_ctx* exec_ctx, grpc_tcp* tcp,
                       const char* reason, const char* file, int line) {
   if (GRPC_TRACER_ON(grpc_tcp_trace)) {
->>>>>>> 67520b0f
     gpr_atm val = gpr_atm_no_barrier_load(&tcp->refcount.count);
     gpr_log(file, line, GPR_LOG_SEVERITY_DEBUG,
             "TCP unref %p : %s %" PRIdPTR " -> %" PRIdPTR, tcp, reason, val,
@@ -98,7 +92,7 @@
 
 static void tcp_ref(grpc_tcp* tcp, const char* reason, const char* file,
                     int line) {
-  if (grpc_tcp_trace.enabled()) {
+  if (GRPC_TRACER_ON(grpc_tcp_trace)) {
     gpr_atm val = gpr_atm_no_barrier_load(&tcp->refcount.count);
     gpr_log(file, line, GPR_LOG_SEVERITY_DEBUG,
             "TCP   ref %p : %s %" PRIdPTR " -> %" PRIdPTR, tcp, reason, val,
@@ -164,7 +158,7 @@
     grpc_slice_buffer_add(tcp->read_slices, sub);
     tcp->read_slice = alloc_read_slice(&exec_ctx, tcp->resource_user);
     error = GRPC_ERROR_NONE;
-    if (grpc_tcp_trace.enabled()) {
+    if (GRPC_TRACER_ON(grpc_tcp_trace)) {
       size_t i;
       const char* str = grpc_error_string(error);
       gpr_log(GPR_DEBUG, "read: error=%s", str);
@@ -206,13 +200,8 @@
                            grpc_slice_from_static_string(uv_strerror(status)));
     GRPC_CLOSURE_SCHED(exec_ctx, cb, error);
   }
-<<<<<<< HEAD
-  if (grpc_tcp_trace.enabled()) {
-    const char *str = grpc_error_string(error);
-=======
   if (GRPC_TRACER_ON(grpc_tcp_trace)) {
     const char* str = grpc_error_string(error);
->>>>>>> 67520b0f
     gpr_log(GPR_DEBUG, "Initiating read on %p: error=%s", tcp, str);
   }
 }
@@ -229,13 +218,8 @@
   } else {
     error = GRPC_ERROR_CREATE_FROM_STATIC_STRING("TCP Write failed");
   }
-<<<<<<< HEAD
-  if (grpc_tcp_trace.enabled()) {
-    const char *str = grpc_error_string(error);
-=======
   if (GRPC_TRACER_ON(grpc_tcp_trace)) {
     const char* str = grpc_error_string(error);
->>>>>>> 67520b0f
     gpr_log(GPR_DEBUG, "write complete on %p: error=%s", tcp, str);
   }
   gpr_free(tcp->write_buffers);
@@ -256,7 +240,7 @@
   uv_write_t* write_req;
   GRPC_UV_ASSERT_SAME_THREAD();
 
-  if (grpc_tcp_trace.enabled()) {
+  if (GRPC_TRACER_ON(grpc_tcp_trace)) {
     size_t j;
 
     for (j = 0; j < write_slices->count; j++) {
@@ -336,13 +320,8 @@
                                  grpc_error* why) {
   grpc_tcp* tcp = (grpc_tcp*)ep;
   if (!tcp->shutting_down) {
-<<<<<<< HEAD
-    if (grpc_tcp_trace.enabled()) {
-      const char *str = grpc_error_string(why);
-=======
     if (GRPC_TRACER_ON(grpc_tcp_trace)) {
       const char* str = grpc_error_string(why);
->>>>>>> 67520b0f
       gpr_log(GPR_DEBUG, "TCP %p shutdown why=%s", tcp->handle, str);
     }
     tcp->shutting_down = true;
@@ -388,7 +367,7 @@
   grpc_tcp* tcp = (grpc_tcp*)gpr_malloc(sizeof(grpc_tcp));
   grpc_exec_ctx exec_ctx = GRPC_EXEC_CTX_INIT;
 
-  if (grpc_tcp_trace.enabled()) {
+  if (GRPC_TRACER_ON(grpc_tcp_trace)) {
     gpr_log(GPR_DEBUG, "Creating TCP endpoint %p", tcp);
   }
 

--- conflicted
+++ resolved
@@ -1254,13 +1254,9 @@
 #include "src/core/lib/iomgr/ev_epoll1_linux.h"
 /* If GRPC_LINUX_EPOLL is not defined, it means epoll is not available. Return
  * NULL */
-<<<<<<< HEAD
-const grpc_event_engine_vtable *grpc_init_epoll1_linux(bool explicit_request) {
+const grpc_event_engine_vtable* grpc_init_epoll1_linux(bool explicit_request) {
   gpr_log(GPR_ERROR,
-          "Skipping epollsig becuase GRPC_LINUX_EPOLL is not defined.");
-=======
-const grpc_event_engine_vtable* grpc_init_epoll1_linux(bool explicit_request) {
->>>>>>> 74e7bd7d
+          "Skipping epoll1 becuase GRPC_LINUX_EPOLL is not defined.");
   return NULL;
 }
 #endif /* defined(GRPC_POSIX_SOCKET) */

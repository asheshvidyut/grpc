/*
 *
 * Copyright 2015, Google Inc.
 * All rights reserved.
 *
 * Redistribution and use in source and binary forms, with or without
 * modification, are permitted provided that the following conditions are
 * met:
 *
 *     * Redistributions of source code must retain the above copyright
 * notice, this list of conditions and the following disclaimer.
 *     * Redistributions in binary form must reproduce the above
 * copyright notice, this list of conditions and the following disclaimer
 * in the documentation and/or other materials provided with the
 * distribution.
 *     * Neither the name of Google Inc. nor the names of its
 * contributors may be used to endorse or promote products derived from
 * this software without specific prior written permission.
 *
 * THIS SOFTWARE IS PROVIDED BY THE COPYRIGHT HOLDERS AND CONTRIBUTORS
 * "AS IS" AND ANY EXPRESS OR IMPLIED WARRANTIES, INCLUDING, BUT NOT
 * LIMITED TO, THE IMPLIED WARRANTIES OF MERCHANTABILITY AND FITNESS FOR
 * A PARTICULAR PURPOSE ARE DISCLAIMED. IN NO EVENT SHALL THE COPYRIGHT
 * OWNER OR CONTRIBUTORS BE LIABLE FOR ANY DIRECT, INDIRECT, INCIDENTAL,
 * SPECIAL, EXEMPLARY, OR CONSEQUENTIAL DAMAGES (INCLUDING, BUT NOT
 * LIMITED TO, PROCUREMENT OF SUBSTITUTE GOODS OR SERVICES; LOSS OF USE,
 * DATA, OR PROFITS; OR BUSINESS INTERRUPTION) HOWEVER CAUSED AND ON ANY
 * THEORY OF LIABILITY, WHETHER IN CONTRACT, STRICT LIABILITY, OR TORT
 * (INCLUDING NEGLIGENCE OR OTHERWISE) ARISING IN ANY WAY OUT OF THE USE
 * OF THIS SOFTWARE, EVEN IF ADVISED OF THE POSSIBILITY OF SUCH DAMAGE.
 *
 */

#include "src/core/lib/iomgr/iomgr.h"

#include <stdlib.h>
#include <string.h>

#include <grpc/support/alloc.h>
#include <grpc/support/log.h>
#include <grpc/support/string_util.h>
#include <grpc/support/sync.h>
#include <grpc/support/thd.h>
#include <grpc/support/useful.h>

#include "src/core/lib/iomgr/exec_ctx.h"
#include "src/core/lib/iomgr/iomgr_internal.h"
#include "src/core/lib/iomgr/network_status_tracker.h"
#include "src/core/lib/iomgr/timer.h"
#include "src/core/lib/support/env.h"
#include "src/core/lib/support/string.h"

static gpr_mu g_mu;
static gpr_cv g_rcv;
static int g_shutdown;
static grpc_iomgr_object g_root_object;

void grpc_iomgr_init(void) {
  g_shutdown = 0;
  gpr_mu_init(&g_mu);
  gpr_cv_init(&g_rcv);
  grpc_exec_ctx_global_init();
  grpc_timer_list_init(gpr_now(GPR_CLOCK_MONOTONIC));
  g_root_object.next = g_root_object.prev = &g_root_object;
  g_root_object.name = "root";
  grpc_network_status_init();
  grpc_iomgr_platform_init();
}

static size_t count_objects(void) {
  grpc_iomgr_object *obj;
  size_t n = 0;
  for (obj = g_root_object.next; obj != &g_root_object; obj = obj->next) {
    n++;
  }
  return n;
}

static void dump_objects(const char *kind) {
  grpc_iomgr_object *obj;
  for (obj = g_root_object.next; obj != &g_root_object; obj = obj->next) {
    gpr_log(GPR_DEBUG, "%s OBJECT: %s %p", kind, obj->name, obj);
  }
}

void grpc_iomgr_shutdown(grpc_exec_ctx *exec_ctx) {
  gpr_timespec shutdown_deadline = gpr_time_add(
      gpr_now(GPR_CLOCK_REALTIME), gpr_time_from_seconds(10, GPR_TIMESPAN));
  gpr_timespec last_warning_time = gpr_now(GPR_CLOCK_REALTIME);

  grpc_iomgr_platform_flush();

  gpr_mu_lock(&g_mu);
  g_shutdown = 1;
  while (g_root_object.next != &g_root_object) {
    if (gpr_time_cmp(
            gpr_time_sub(gpr_now(GPR_CLOCK_REALTIME), last_warning_time),
            gpr_time_from_seconds(1, GPR_TIMESPAN)) >= 0) {
      if (g_root_object.next != &g_root_object) {
        gpr_log(GPR_DEBUG,
                "Waiting for %" PRIuPTR " iomgr objects to be destroyed",
                count_objects());
      }
      last_warning_time = gpr_now(GPR_CLOCK_REALTIME);
    }
    if (grpc_timer_check(exec_ctx, gpr_inf_future(GPR_CLOCK_MONOTONIC), NULL)) {
      gpr_mu_unlock(&g_mu);
<<<<<<< HEAD
      grpc_exec_ctx_flush(exec_ctx);
=======
      grpc_exec_ctx_flush(&exec_ctx);
      grpc_iomgr_platform_flush();
>>>>>>> 71cf7b39
      gpr_mu_lock(&g_mu);
      continue;
    }
    if (g_root_object.next != &g_root_object) {
      if (grpc_iomgr_abort_on_leaks()) {
        gpr_log(GPR_DEBUG, "Failed to free %" PRIuPTR
                           " iomgr objects before shutdown deadline: "
                           "memory leaks are likely",
                count_objects());
        dump_objects("LEAKED");
        abort();
      }
      gpr_timespec short_deadline = gpr_time_add(
          gpr_now(GPR_CLOCK_REALTIME), gpr_time_from_millis(100, GPR_TIMESPAN));
      if (gpr_cv_wait(&g_rcv, &g_mu, short_deadline)) {
        if (gpr_time_cmp(gpr_now(GPR_CLOCK_REALTIME), shutdown_deadline) > 0) {
          if (g_root_object.next != &g_root_object) {
            gpr_log(GPR_DEBUG, "Failed to free %" PRIuPTR
                               " iomgr objects before shutdown deadline: "
                               "memory leaks are likely",
                    count_objects());
            dump_objects("LEAKED");
          }
          break;
        }
      }
    }
  }
  gpr_mu_unlock(&g_mu);

  grpc_timer_list_shutdown(exec_ctx);
  grpc_exec_ctx_flush(exec_ctx);

  /* ensure all threads have left g_mu */
  gpr_mu_lock(&g_mu);
  gpr_mu_unlock(&g_mu);

  grpc_iomgr_platform_shutdown();
  grpc_exec_ctx_global_shutdown();
  grpc_network_status_shutdown();
  gpr_mu_destroy(&g_mu);
  gpr_cv_destroy(&g_rcv);
}

void grpc_iomgr_register_object(grpc_iomgr_object *obj, const char *name) {
  obj->name = gpr_strdup(name);
  gpr_mu_lock(&g_mu);
  obj->next = &g_root_object;
  obj->prev = g_root_object.prev;
  obj->next->prev = obj->prev->next = obj;
  gpr_mu_unlock(&g_mu);
}

void grpc_iomgr_unregister_object(grpc_iomgr_object *obj) {
  gpr_mu_lock(&g_mu);
  obj->next->prev = obj->prev;
  obj->prev->next = obj->next;
  gpr_cv_signal(&g_rcv);
  gpr_mu_unlock(&g_mu);
  gpr_free(obj->name);
}

bool grpc_iomgr_abort_on_leaks(void) {
  char *env = gpr_getenv("GRPC_ABORT_ON_LEAKS");
  if (env == NULL) return false;
  static const char *truthy[] = {"yes",  "Yes",  "YES", "true",
                                 "True", "TRUE", "1"};
  bool should_we = false;
  for (size_t i = 0; i < GPR_ARRAY_SIZE(truthy); i++) {
    if (0 == strcmp(env, truthy[i])) should_we = true;
  }
  gpr_free(env);
  return should_we;
}<|MERGE_RESOLUTION|>--- conflicted
+++ resolved
@@ -105,12 +105,8 @@
     }
     if (grpc_timer_check(exec_ctx, gpr_inf_future(GPR_CLOCK_MONOTONIC), NULL)) {
       gpr_mu_unlock(&g_mu);
-<<<<<<< HEAD
       grpc_exec_ctx_flush(exec_ctx);
-=======
-      grpc_exec_ctx_flush(&exec_ctx);
       grpc_iomgr_platform_flush();
->>>>>>> 71cf7b39
       gpr_mu_lock(&g_mu);
       continue;
     }

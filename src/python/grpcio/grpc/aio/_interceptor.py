--- conflicted
+++ resolved
@@ -15,11 +15,6 @@
 from abc import ABCMeta
 from abc import abstractmethod
 import asyncio
-from collections.abc import AsyncIterable
-from collections.abc import AsyncIterator
-from collections.abc import Awaitable
-from collections.abc import Iterator
-from collections.abc import Sequence
 import collections
 from collections.abc import AsyncIterable
 from collections.abc import AsyncIterator
@@ -95,17 +90,6 @@
 
 
 class ClientCallDetails(
-<<<<<<< HEAD
-    collections.namedtuple(
-      "ClientCallDetails",
-      (
-          "method",
-          "timeout",
-          "metadata",
-          "credentials",
-          "wait_for_ready",
-      )
-=======
     collections.namedtuple(  # noqa: PYI024
         "ClientCallDetails",
         (
@@ -115,7 +99,6 @@
             "credentials",
             "wait_for_ready",
         ),
->>>>>>> ced3bd2e
     ),
     grpc.ClientCallDetails,
 ):

# Copyright 2019 gRPC authors.
#
# Licensed under the Apache License, Version 2.0 (the "License");
# you may not use this file except in compliance with the License.
# You may obtain a copy of the License at
#
#     http://www.apache.org/licenses/LICENSE-2.0
#
# Unless required by applicable law or agreed to in writing, software
# distributed under the License is distributed on an "AS IS" BASIS,
# WITHOUT WARRANTIES OR CONDITIONS OF ANY KIND, either express or implied.
# See the License for the specific language governing permissions and
# limitations under the License.
"""Invocation-side implementation of gRPC Asyncio Python."""
from __future__ import annotations

import asyncio
from collections.abc import AsyncIterator
from collections.abc import Generator
import enum
from functools import partial
import inspect
import logging
import traceback
<<<<<<< HEAD
from typing import Any, Generic, Optional, Union
=======
from typing import Any, AsyncIterator, Generator, Generic, Optional, Union
>>>>>>> 33ae3b64

import grpc
from grpc import _common
from grpc._cython import cygrpc

from . import _base_call
from ._metadata import Metadata
from ._typing import DeserializingFunction
from ._typing import DoneCallbackType
from ._typing import EOFType
from ._typing import MetadatumType
from ._typing import RequestIterableType
from ._typing import RequestType
from ._typing import ResponseType
from ._typing import SerializingFunction

__all__ = "AioRpcError", "Call", "UnaryStreamCall", "UnaryUnaryCall"

_LOCAL_CANCELLATION_DETAILS = "Locally cancelled by application!"
_GC_CANCELLATION_DETAILS = "Cancelled upon garbage collection!"
_RPC_ALREADY_FINISHED_DETAILS = "RPC already finished."
_RPC_HALF_CLOSED_DETAILS = 'RPC is half closed after calling "done_writing".'
_API_STYLE_ERROR = (
    "The iterator and read/write APIs may not be mixed on a single RPC."
)

_OK_CALL_REPRESENTATION = (
    '<{} of RPC that terminated with:\n\tstatus = {}\n\tdetails = "{}"\n>'
)

_NON_OK_CALL_REPRESENTATION = (
    "<{} of RPC that terminated with:\n"
    "\tstatus = {}\n"
    '\tdetails = "{}"\n'
    '\tdebug_error_string = "{}"\n'
    ">"
)

_LOGGER = logging.getLogger(__name__)


class AioRpcError(grpc.RpcError):
    """An implementation of RpcError to be used by the asynchronous API.

    Raised RpcError is a snapshot of the final status of the RPC, values are
    determined. Hence, its methods no longer needs to be coroutines.
    """

    _code: grpc.StatusCode
    _details: Optional[str]
    _initial_metadata: Optional[Metadata]
    _trailing_metadata: Optional[Metadata]
    _debug_error_string: Optional[str]

    def __init__(
        self,
        code: grpc.StatusCode,
        initial_metadata: Metadata,
        trailing_metadata: Metadata,
        details: Optional[str] = None,
        debug_error_string: Optional[str] = None,
    ) -> None:
        """Constructor.

        Args:
          code: The status code with which the RPC has been finalized.
          details: Optional details explaining the reason of the error.
          initial_metadata: Optional initial metadata that could be sent by the
            Server.
          trailing_metadata: Optional metadata that could be sent by the Server.
          details: Optional string
          debug_error_string: Optional string

        """
        super().__init__()
        self._code = code
        self._details = details
        self._initial_metadata = initial_metadata
        self._trailing_metadata = trailing_metadata
        self._debug_error_string = debug_error_string

    def code(self) -> grpc.StatusCode:
        """Accesses the status code sent by the server.

        Returns:
          The `grpc.StatusCode` status code.

        """
        return self._code

    def details(self) -> Optional[str]:
        """Accesses the details sent by the server.

        Returns:
          The description of the error.

        """
        return self._details

    def initial_metadata(self) -> Metadata:
        """Accesses the initial metadata sent by the server.

        Returns:
          The initial metadata received.

        """
        return self._initial_metadata

    def trailing_metadata(self) -> Metadata:
        """Accesses the trailing metadata sent by the server.

        Returns:
          The trailing metadata received.

        """
        return self._trailing_metadata

    def debug_error_string(self) -> str:
        """Accesses the debug error string sent by the server.

        Returns:
          The debug error string received.

        """
        return self._debug_error_string

    def _repr(self) -> str:
        """Assembles the error string for the RPC error."""
        return _NON_OK_CALL_REPRESENTATION.format(
            self.__class__.__name__,
            self._code,
            self._details,
            self._debug_error_string,
        )

    def __repr__(self) -> str:
        return self._repr()

    def __str__(self) -> str:
        return self._repr()

    def __reduce__(self) -> tuple[
<<<<<<< HEAD
        type["AioRpcError"],  # Type object of the class AioRpcError
=======
        type[AioRpcError],  # Type object of the class AioRpcError
>>>>>>> 33ae3b64
        tuple[
            grpc.StatusCode,  # self._code
            Metadata,  # self._initial_metadata
            Metadata,  # self._trailing_metadata
            Optional[str],  # self._details
            Optional[str],  # self._debug_error_string
        ],
    ]:
        return (
            type(self),
            (
                self._code,
                self._initial_metadata,
                self._trailing_metadata,
                self._details,
                self._debug_error_string,
            ),
        )


def _create_rpc_error(
    initial_metadata: Metadata,
    status: cygrpc.AioRpcStatus,
) -> AioRpcError:
    return AioRpcError(
        _common.CYGRPC_STATUS_CODE_TO_STATUS_CODE[status.code()],
        Metadata.from_tuple(initial_metadata),
        Metadata.from_tuple(status.trailing_metadata()),
        details=status.details(),
        debug_error_string=status.debug_error_string(),
    )


class Call:
    """Base implementation of client RPC Call object.

    Implements logic around final status, metadata and cancellation.
    """

    _loop: asyncio.AbstractEventLoop
    _code: grpc.StatusCode
    _cython_call: cygrpc._AioCall
    _metadata: tuple[MetadatumType, ...]
    _request_serializer: SerializingFunction
    _response_deserializer: DeserializingFunction

    def __init__(
        self,
        cython_call: cygrpc._AioCall,
        metadata: Metadata,
        request_serializer: SerializingFunction,
        response_deserializer: DeserializingFunction,
        loop: asyncio.AbstractEventLoop,
    ) -> None:
        self._loop = loop
        self._cython_call = cython_call
        self._metadata = tuple(metadata)
        self._request_serializer = request_serializer
        self._response_deserializer = response_deserializer

    def __del__(self) -> None:
        # The '_cython_call' object might be destructed before Call object
        if hasattr(self, "_cython_call") and not self._cython_call.done():
            self._cancel(_GC_CANCELLATION_DETAILS)

    def cancelled(self) -> bool:
        return self._cython_call.cancelled()

    def _cancel(self, details: str) -> bool:
        """Forwards the application cancellation reasoning."""
        if not self._cython_call.done():
            self._cython_call.cancel(details)
            return True
        return False

    def cancel(self) -> bool:
        return self._cancel(_LOCAL_CANCELLATION_DETAILS)

    def done(self) -> bool:
        return self._cython_call.done()

    def add_done_callback(self, callback: DoneCallbackType) -> None:
        cb = partial(callback, self)
        self._cython_call.add_done_callback(cb)

    def time_remaining(self) -> Optional[float]:
        return self._cython_call.time_remaining()

    async def initial_metadata(self) -> Metadata:
        raw_metadata_tuple = await self._cython_call.initial_metadata()
        return Metadata.from_tuple(raw_metadata_tuple)

    async def trailing_metadata(self) -> Metadata:
        raw_metadata_tuple = (
            await self._cython_call.status()
        ).trailing_metadata()
        return Metadata.from_tuple(raw_metadata_tuple)

    async def code(self) -> grpc.StatusCode:
        cygrpc_code = (await self._cython_call.status()).code()
        return _common.CYGRPC_STATUS_CODE_TO_STATUS_CODE[cygrpc_code]

    async def details(self) -> str:
        return (await self._cython_call.status()).details()

    async def debug_error_string(self) -> str:
        return (await self._cython_call.status()).debug_error_string()

    async def _raise_for_status(self) -> None:
        if self._cython_call.is_locally_cancelled():
            raise asyncio.CancelledError
        code = await self.code()
        if code != grpc.StatusCode.OK:
            raise _create_rpc_error(
                await self.initial_metadata(),
                await self._cython_call.status(),
            )

    def _repr(self) -> str:
        return repr(self._cython_call)

    def __repr__(self) -> str:
        return self._repr()

    def __str__(self) -> str:
        return self._repr()


class _APIStyle(enum.IntEnum):
    UNKNOWN = 0
    ASYNC_GENERATOR = 1
    READER_WRITER = 2


class _UnaryResponseMixin(Call, Generic[ResponseType]):
    _call_response: asyncio.Task

    def _init_unary_response_mixin(self, response_task: asyncio.Task) -> None:
        self._call_response = response_task

    def cancel(self) -> bool:
        if super().cancel():
            self._call_response.cancel()
            return True
        return False

    def __await__(self) -> Generator[Any, None, ResponseType]:
        """Wait till the ongoing RPC request finishes."""
        try:
            response = yield from self._call_response
        except asyncio.CancelledError:
            # Even if we caught all other CancelledError, there is still
            # this corner case. If the application cancels immediately after
            # the Call object is created, we will observe this
            # `CancelledError`.
            if not self.cancelled():
                self.cancel()
            raise

        # NOTE(lidiz) If we raise RpcError in the task, and users doesn't
        # 'await' on it. AsyncIO will log 'Task exception was never retrieved'.
        # Instead, if we move the exception raising here, the spam stops.
        # Unfortunately, there can only be one 'yield from' in '__await__'. So,
        # we need to access the private instance variable.
        if response is cygrpc.EOF:
            if self._cython_call.is_locally_cancelled():
                raise asyncio.CancelledError
            else:
                raise _create_rpc_error(
                    self._cython_call._initial_metadata,
                    self._cython_call._status,
                )
        else:
            return response


class _StreamResponseMixin(Call):
    _message_aiter: AsyncIterator[ResponseType]
    _preparation: asyncio.Task
    _response_style: _APIStyle

    def _init_stream_response_mixin(self, preparation: asyncio.Task) -> None:
        self._message_aiter = None
        self._preparation = preparation
        self._response_style = _APIStyle.UNKNOWN

    def _update_response_style(self, style: _APIStyle) -> None:
        if self._response_style is _APIStyle.UNKNOWN:
            self._response_style = style
        elif self._response_style is not style:
            raise cygrpc.UsageError(_API_STYLE_ERROR)

    def cancel(self) -> bool:
        if super().cancel():
            self._preparation.cancel()
            return True
        return False

    async def _fetch_stream_responses(self) -> ResponseType:
        message = await self._read()
        while message is not cygrpc.EOF:
            yield message
            message = await self._read()

        # If the read operation failed, Core should explain why.
        await self._raise_for_status()

    def __aiter__(self) -> AsyncIterator[ResponseType]:
        self._update_response_style(_APIStyle.ASYNC_GENERATOR)
        if self._message_aiter is None:
            self._message_aiter = self._fetch_stream_responses()
        return self._message_aiter

    async def _read(self) -> ResponseType:
        # Wait for the request being sent
        await self._preparation

        # Reads response message from Core
        try:
            raw_response = await self._cython_call.receive_serialized_message()
        except asyncio.CancelledError:
            if not self.cancelled():
                self.cancel()
            raise

        if raw_response is cygrpc.EOF:
            return cygrpc.EOF
        return _common.deserialize(
            raw_response,
            self._response_deserializer,
        )

    async def read(self) -> Union[EOFType, ResponseType]:
        if self.done():
            await self._raise_for_status()
            return cygrpc.EOF
        self._update_response_style(_APIStyle.READER_WRITER)

        response_message = await self._read()

        if response_message is cygrpc.EOF:
            # If the read operation failed, Core should explain why.
            await self._raise_for_status()
        return response_message


class _StreamRequestMixin(Call):
    _metadata_sent: asyncio.Event
    _done_writing_flag: bool
    _async_request_poller: Optional[asyncio.Task]
    _request_style: _APIStyle

    def _init_stream_request_mixin(
        self,
        request_iterator: Optional[RequestIterableType],
    ) -> None:
        self._metadata_sent = asyncio.Event()
        self._done_writing_flag = False

        # If user passes in an async iterator, create a consumer Task.
        if request_iterator is not None:
            self._async_request_poller = self._loop.create_task(
                self._consume_request_iterator(request_iterator),
            )
            self._request_style = _APIStyle.ASYNC_GENERATOR
        else:
            self._async_request_poller = None
            self._request_style = _APIStyle.READER_WRITER

    def _raise_for_different_style(self, style: _APIStyle) -> None:
        if self._request_style is not style:
            raise cygrpc.UsageError(_API_STYLE_ERROR)

    def cancel(self) -> bool:
        if super().cancel():
            if self._async_request_poller is not None:
                self._async_request_poller.cancel()
            return True
        return False

    def _metadata_sent_observer(self) -> None:
        self._metadata_sent.set()

    async def _consume_request_iterator(
        self,
        request_iterator: RequestIterableType,
    ) -> None:
        try:
            if inspect.isasyncgen(request_iterator) or hasattr(
                request_iterator,
                "__aiter__",
            ):
                async for request in request_iterator:
                    try:
                        await self._write(request)
                    except AioRpcError as rpc_error:
                        _LOGGER.debug(
                            (
                                "Exception while consuming the"
                                " request_iterator: %s"
                            ),
                            rpc_error,
                        )
                        return
            else:
                for request in request_iterator:
                    try:
                        await self._write(request)
                    except AioRpcError as rpc_error:
                        _LOGGER.debug(
                            (
                                "Exception while consuming the"
                                " request_iterator: %s"
                            ),
                            rpc_error,
                        )
                        return

            await self._done_writing()
        except:  # pylint: disable=bare-except # noqa: E722
            # Client iterators can raise exceptions, which we should handle by
            # cancelling the RPC and logging the client's error. No exceptions
            # should escape this function.
            _LOGGER.debug(
                "Client request_iterator raised exception:\n%s",
                traceback.format_exc(),
            )
            self.cancel()

    async def _write(self, request: RequestType) -> None:
        if self.done():
            raise asyncio.InvalidStateError(_RPC_ALREADY_FINISHED_DETAILS)
        if self._done_writing_flag:
            raise asyncio.InvalidStateError(_RPC_HALF_CLOSED_DETAILS)
        if not self._metadata_sent.is_set():
            await self._metadata_sent.wait()
            if self.done():
                await self._raise_for_status()

        serialized_request = _common.serialize(
            request,
            self._request_serializer,
        )
        try:
            await self._cython_call.send_serialized_message(serialized_request)
        except cygrpc.InternalError as err:
            self._cython_call.set_internal_error(str(err))
            await self._raise_for_status()
        except asyncio.CancelledError:
            if not self.cancelled():
                self.cancel()
            raise

    async def _done_writing(self) -> None:
        if self.done():
            # If the RPC is finished, do nothing.
            return
        if not self._done_writing_flag:
            # If the done writing is not sent before, try to send it.
            self._done_writing_flag = True
            try:
                await self._cython_call.send_receive_close()
            except asyncio.CancelledError:
                if not self.cancelled():
                    self.cancel()
                raise

    async def write(self, request: RequestType) -> None:
        self._raise_for_different_style(_APIStyle.READER_WRITER)
        await self._write(request)

    async def done_writing(self) -> None:
        """Signal peer that client is done writing.

        This method is idempotent.
        """
        self._raise_for_different_style(_APIStyle.READER_WRITER)
        await self._done_writing()

    async def wait_for_connection(self) -> None:
        await self._metadata_sent.wait()
        if self.done():
            await self._raise_for_status()


class UnaryUnaryCall(_UnaryResponseMixin, Call, _base_call.UnaryUnaryCall):
    """Object for managing unary-unary RPC calls.

    Returned when an instance of `UnaryUnaryMultiCallable` object is called.
    """

    _request: RequestType
    _invocation_task: asyncio.Task

    # pylint: disable=too-many-arguments
    def __init__(
        self,
        request: RequestType,
        deadline: Optional[float],
        metadata: Metadata,
        credentials: Optional[grpc.CallCredentials],
        wait_for_ready: Optional[bool],
        channel: cygrpc.AioChannel,
        method: bytes,
        request_serializer: SerializingFunction,
        response_deserializer: DeserializingFunction,
        loop: asyncio.AbstractEventLoop,
    ) -> None:
        super().__init__(
            channel.call(method, deadline, credentials, wait_for_ready),
            metadata,
            request_serializer,
            response_deserializer,
            loop,
        )
        self._request = request
        self._context = cygrpc.build_census_context()
        self._invocation_task = loop.create_task(self._invoke())
        self._init_unary_response_mixin(self._invocation_task)

    async def _invoke(self) -> ResponseType:
        serialized_request = _common.serialize(
            self._request,
            self._request_serializer,
        )

        # NOTE(lidiz) asyncio.CancelledError is not a good transport for status,
        # because the asyncio.Task class do not cache the exception object.
        # https://github.com/python/cpython/blob/edad4d89e357c92f70c0324b937845d652b20afd/Lib/asyncio/tasks.py#L785
        try:
            serialized_response = await self._cython_call.unary_unary(
                serialized_request,
                self._metadata,
                self._context,
            )
        except asyncio.CancelledError:
            if not self.cancelled():
                self.cancel()

        if self._cython_call.is_ok():
            return _common.deserialize(
                serialized_response,
                self._response_deserializer,
            )
        return cygrpc.EOF

    async def wait_for_connection(self) -> None:
        await self._invocation_task
        if self.done():
            await self._raise_for_status()


class UnaryStreamCall(_StreamResponseMixin, Call, _base_call.UnaryStreamCall):
    """Object for managing unary-stream RPC calls.

    Returned when an instance of `UnaryStreamMultiCallable` object is called.
    """

    _request: RequestType
    _send_unary_request_task: asyncio.Task

    # pylint: disable=too-many-arguments
    def __init__(
        self,
        request: RequestType,
        deadline: Optional[float],
        metadata: Metadata,
        credentials: Optional[grpc.CallCredentials],
        wait_for_ready: Optional[bool],
        channel: cygrpc.AioChannel,
        method: bytes,
        request_serializer: SerializingFunction,
        response_deserializer: DeserializingFunction,
        loop: asyncio.AbstractEventLoop,
    ) -> None:
        super().__init__(
            channel.call(method, deadline, credentials, wait_for_ready),
            metadata,
            request_serializer,
            response_deserializer,
            loop,
        )
        self._request = request
        self._context = cygrpc.build_census_context()
        self._send_unary_request_task = loop.create_task(
            self._send_unary_request(),
        )
        self._init_stream_response_mixin(self._send_unary_request_task)

    async def _send_unary_request(self) -> ResponseType:
        serialized_request = _common.serialize(
            self._request,
            self._request_serializer,
        )
        try:
            await self._cython_call.initiate_unary_stream(
                serialized_request,
                self._metadata,
                self._context,
            )
        except asyncio.CancelledError:
            if not self.cancelled():
                self.cancel()
            raise

    async def wait_for_connection(self) -> None:
        await self._send_unary_request_task
        if self.done():
            await self._raise_for_status()


# pylint: disable=too-many-ancestors
class StreamUnaryCall(
    _StreamRequestMixin,
    _UnaryResponseMixin,
    Call,
    _base_call.StreamUnaryCall,
):
    """Object for managing stream-unary RPC calls.

    Returned when an instance of `StreamUnaryMultiCallable` object is called.
    """

    # pylint: disable=too-many-arguments
    def __init__(
        self,
        request_iterator: Optional[RequestIterableType],
        deadline: Optional[float],
        metadata: Metadata,
        credentials: Optional[grpc.CallCredentials],
        wait_for_ready: Optional[bool],
        channel: cygrpc.AioChannel,
        method: bytes,
        request_serializer: SerializingFunction,
        response_deserializer: DeserializingFunction,
        loop: asyncio.AbstractEventLoop,
    ) -> None:
        super().__init__(
            channel.call(method, deadline, credentials, wait_for_ready),
            metadata,
            request_serializer,
            response_deserializer,
            loop,
        )

        self._context = cygrpc.build_census_context()
        self._init_stream_request_mixin(request_iterator)
        self._init_unary_response_mixin(loop.create_task(self._conduct_rpc()))

    async def _conduct_rpc(self) -> ResponseType:
        try:
            serialized_response = await self._cython_call.stream_unary(
                self._metadata,
                self._metadata_sent_observer,
                self._context,
            )
        except asyncio.CancelledError:
            if not self.cancelled():
                self.cancel()
            raise

        if self._cython_call.is_ok():
            return _common.deserialize(
                serialized_response,
                self._response_deserializer,
            )
        return cygrpc.EOF


class StreamStreamCall(
    _StreamRequestMixin,
    _StreamResponseMixin,
    Call,
    _base_call.StreamStreamCall,
):
    """Object for managing stream-stream RPC calls.

    Returned when an instance of `StreamStreamMultiCallable` object is called.
    """

    _initializer: asyncio.Task

    # pylint: disable=too-many-arguments
    def __init__(
        self,
        request_iterator: Optional[RequestIterableType],
        deadline: Optional[float],
        metadata: Metadata,
        credentials: Optional[grpc.CallCredentials],
        wait_for_ready: Optional[bool],
        channel: cygrpc.AioChannel,
        method: bytes,
        request_serializer: SerializingFunction,
        response_deserializer: DeserializingFunction,
        loop: asyncio.AbstractEventLoop,
    ) -> None:
        super().__init__(
            channel.call(method, deadline, credentials, wait_for_ready),
            metadata,
            request_serializer,
            response_deserializer,
            loop,
        )
        self._context = cygrpc.build_census_context()
        self._initializer = self._loop.create_task(self._prepare_rpc())
        self._init_stream_request_mixin(request_iterator)
        self._init_stream_response_mixin(self._initializer)

    async def _prepare_rpc(self) -> None:
        """This method prepares the RPC for receiving/sending messages.

        All other operations around the stream should only happen after the
        completion of this method.
        """
        try:
            await self._cython_call.initiate_stream_stream(
                self._metadata,
                self._metadata_sent_observer,
                self._context,
            )
        except asyncio.CancelledError:
            if not self.cancelled():
                self.cancel()
            # No need to raise RpcError here, because no one will `await` this task.<|MERGE_RESOLUTION|>--- conflicted
+++ resolved
@@ -15,18 +15,12 @@
 from __future__ import annotations
 
 import asyncio
-from collections.abc import AsyncIterator
-from collections.abc import Generator
 import enum
 from functools import partial
 import inspect
 import logging
 import traceback
-<<<<<<< HEAD
-from typing import Any, Generic, Optional, Union
-=======
 from typing import Any, AsyncIterator, Generator, Generic, Optional, Union
->>>>>>> 33ae3b64
 
 import grpc
 from grpc import _common
@@ -169,11 +163,7 @@
         return self._repr()
 
     def __reduce__(self) -> tuple[
-<<<<<<< HEAD
-        type["AioRpcError"],  # Type object of the class AioRpcError
-=======
         type[AioRpcError],  # Type object of the class AioRpcError
->>>>>>> 33ae3b64
         tuple[
             grpc.StatusCode,  # self._code
             Metadata,  # self._initial_metadata

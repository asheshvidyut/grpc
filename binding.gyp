--- conflicted
+++ resolved
@@ -60,12 +60,9 @@
     'conditions': [
       ['grpc_uv=="true"', {
         'defines': [
-<<<<<<< HEAD
           'GRPC_ARES=0',
           # Disabling this while bugs are ironed out. Uncomment this to
           # re-enable libuv integration in C core.
-=======
->>>>>>> 40a947ef
           'GRPC_UV'
         ]
       }],

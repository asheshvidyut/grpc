# See https://docs.astral.sh/ruff/configuration/
# For a full list of supported rules, see https://docs.astral.sh/ruff/rules/
# For a full list of options, see https://docs.astral.sh/ruff/settings/

target-version = "py39"

[lint]
ignore = [
    "A001",    # Variable {name} is shadowing a Python builtin
    "A002",    # Function argument {name} is shadowing a Python builtin
    "ANN001",  # Missing type annotation for function argument {name}
    "ANN002",  # Missing type annotation for *{name}
    "ANN003",  # Missing type annotation for **{name}
    "ANN201",  # Missing return type annotation for public function {name}
    "ANN202",  # Missing return type annotation for private function {name}
    "ANN204",  # Missing return type annotation for special method {name}
    "ANN205",  # Missing return type annotation for staticmethod {name}
    "ANN206",  # Missing return type annotation for classmethod {name}
    "ANN401",  # Dynamically typed expressions (typing.Any) are disallowed in {name}
    "ARG001",  # Unused function argument: {name}
    "ARG002",  # Unused method argument: {name}
    "B024",    # {name} is an abstract base class, but it has no abstract methods or properties
    "B904",    # Within an except* clause, raise exceptions with raise ... from err or raise ... from None to distinguish them from errors in exception handling
    "BLE001",  # Do not catch blind exception: {name}
<<<<<<< HEAD
    "C402",    # Unnecessary generator (rewrite as a dict comprehension)
    "C405",    # Unnecessary {kind} literal (rewrite as a set literal)
=======
    "C408",    # Unnecessary {kind}() call (rewrite as a literal)
>>>>>>> ebc75cba
    "C901",    # {name} is too complex ({complexity} > {max_complexity})
    "COM812",  # Trailing comma missing
    "D102",    # Missing docstring in public method
    "D103",    # Missing docstring in public function
    "D104",    # Missing docstring in public package
    "D105",    # Missing docstring in magic method
    "D106",    # Missing docstring in public nested class
    "D107",    # Missing docstring in __init__
    "D200",    # One-line docstring should fit on one line
    "D205",    # 1 blank line required between summary line and description
    "D212",    # Multi-line docstring summary should start at the first line
    "D213",    # Multi-line docstring summary should start at the second line
    "D400",    # First line should end with a period
    "D401",    # First line of docstring should be in imperative mood: "{first_line}"
    "D413",    # Missing blank line after last section ("{name}")
    "D415",    # First line should end with a period, question mark, or exclamation point
    "D417",    # Missing argument description in the docstring for {definition}: {name}
    "DTZ001",  # datetime.datetime() called without a tzinfo argument
    "DTZ005",  # datetime.datetime.now() called without a tz argument
    "E402",    # Module level import not at top of cell
    "E501",    # Line too long ({width} > {limit})
    "E713",    # Test for membership should be not in
    "E722",    # Do not use bare except
    "E731",    # Do not assign a lambda expression, use a def
    "EM101",   # Exception must not use a string literal, assign to variable first
    "ERA001",  # Found commented-out code
    "F401",    # {name} imported but unused; consider using importlib.util.find_spec to test for availability
    "F403",    # from {name} import * used; unable to detect undefined names
    "F811",    # Redefinition of unused {name} from {row}
    "F821",    # Undefined name {name}. {tip}
    "F841",    # Local variable {name} is assigned to but never used
    "FBT001",  # Boolean-typed positional argument in function definition
    "FBT002",  # Boolean default positional argument in function definition
    "FBT003",  # Boolean positional value in function call
    "FIX002",  # Line contains TODO, consider resolving the issue
    "I001",    # Import block is un-sorted or un-formatted
    "ISC003",  # Explicitly concatenated string should be implicitly concatenated
    "N802",    # Function name {name} should be lowercase
    "N806",    # Variable {name} in function should be lowercase
    "N818",    # Exception name {name} should be named with an Error suffix
    "PERF102", # When using only the {subset} of a dict use the {subset}() method
    "PERF203", # try-except within a loop incurs performance overhead
    "PERF401", # Use {message_str} to create a transformed list
    "PIE796",  # Enum contains duplicate value: {value}
    "PLC0206", # Extracting value from dictionary without calling .items()
    "PLC0415", # import should be at the top-level of a file
    "PYI006",  # Use < or >= for sys.version_info comparisons
    "PYI024",  # Use typing.NamedTuple instead of collections.namedtuple
    "PYI032",  # Prefer object to Any for the second parameter to {method_name}
    "PYI045",  # __aiter__ methods should return an AsyncIterator, not an AsyncIterable
    "PYI056",  # Calling .{name}() on __all__ may not be supported by all type checkers (use += instead)
    "PLE0604", # Invalid object in __all__, must contain only strings
    "PLR0911", # Too many return statements ({returns} > {max_returns})
    "PLR0912", # Too many branches ({branches} > {max_branches})
    "PLR0913", # Too many arguments in function definition ({c_args} > {max_args})
    "PLR0915", # Too many statements ({statements} > {max_statements})
    "PLR1704", # Redefining argument with the local name {name}
    "PLR1711", # Useless return statement at end of function
    "PLR1714", # Consider merging multiple comparisons: {expression}. Use a set if the elements are hashable.
    "PLR2004", # Magic value used in comparison, consider replacing {value} with a constant variable
    "PLR5501", # Use elif instead of else then if, to reduce indentation
    "PLW0120", # else clause on loop without a break statement; remove the else and dedent its contents
    "PLW0603", # Using the global statement to update {name} is discouraged
    "PLW1508", # Invalid type for environment variable default; expected str or None
    "PLW1641", # Object does not implement __hash__ method
    "PLW2901", # Outer {outer_kind} variable {name} overwritten by inner {inner_kind} target
    "PT009",   # Use a regular assert instead of unittest-style {assertion}
    "PT015",   # Assertion always fails, replace with pytest.fail()
    "PT017",   # Found assertion on exception {name} in except block, use pytest.raises() instead
    "PT027",   # Use pytest.raises instead of unittest-style {assertion}
    "PT028",   # Test function parameter {} has default argument
    "PTH100",  # os.path.abspath() should be replaced by Path.resolve()
    "PTH103",  # os.makedirs() should be replaced by Path.mkdir(parents=True)
    "PTH107",  # os.remove() should be replaced by Path.unlink()
    "PTH110",  # os.path.exists() should be replaced by Path.exists()
    "PTH118",  # os.{module}.join() should be replaced by Path with / operator
    "PTH120",  # os.path.dirname() should be replaced by Path.parent
    "PTH123",  # open() should be replaced by Path.open()
    "RET501",  # Do not explicitly return None in function if it is the only possible return value
    "RET503",  # Missing explicit return at the end of function able to return non-None value
    "RET504",  # Unnecessary assignment to {name} before return statement
    "RET505",  # Unnecessary {branch} after return statement
    "RET506",  # Unnecessary {branch} after raise statement
    "RET507",  # Unnecessary {branch} after continue statement
    "RSE102",  # Unnecessary parentheses on raised exception
    "RUF005",  # Consider {expression} instead of concatenation
    "RUF013",  # PEP 484 prohibits implicit Optional
    "RUF022",  # __all__ is not sorted
    "RUF023",  # {}.__slots__ is not sorted
    "S101",    # Use of assert detected
    "S105",    # Possible hardcoded password assigned to: "{}"
    "S110",    # try-except-pass detected, consider logging the exception
    "S301",    # pickle and modules that wrap it can be unsafe when used to deserialize untrusted data, possible security issue
    "S311",    # Standard pseudo-random generators are not suitable for cryptographic purposes
    "S603",    # subprocess call: check for execution of untrusted input
    "SIM102",  # Use a single if statement instead of nested if statements
    "SIM103",  # Return the condition {condition} directly
    "SIM105",  # Use contextlib.suppress({exception}) instead of try-except-pass
    "SIM108",  # Use ternary operator {contents} instead of if-else-block
    "SIM114",  # Combine if branches using logical or operator
    "SIM115",  # Use a context manager for opening files
    "SIM117",  # Use a single with statement with multiple contexts instead of nested with statements
    "SIM118",  # Use key {operator} dict instead of key {operator} dict.keys()
    "SIM300",  # Yoda condition detected
    "SIM910",  # Use {expected} instead of {actual}
    "SLF001",  # Private member accessed: {access}
    "SLOT002", # Subclasses of {namedtuple_kind} should define __slots__
    "T201",    # print found
    "TC001",   # Move application import {} into a type-checking block
    "TC003",   # Move standard library import {} into a type-checking block
    "TD003",   # Missing issue link for this TODO
    "TD004",   # Missing colon in TODO
    "TD005",   # Missing issue description after TODO
    "TRY002",  # Create your own exception
    "TRY003",  # Avoid specifying long messages outside the exception class
    "TRY004",  # Prefer TypeError exception for invalid type
    "TRY203",  # Remove exception handler; error is immediately re-raised
    "TRY300",  # Consider moving this statement to an else block
    "TRY400",  # Use logging.exception instead of logging.error
    "TRY401",  # Redundant exception object included in logging.exception call
    "UP004",   # Class {name} inherits from object
    "UP006",   # Use {to} instead of {from} for type annotation
    "UP008",   # Use super() instead of super(__class__, self)
    "UP010",   # Unnecessary __future__ import {import} for target Python version
    "UP015",   # Unnecessary mode argument
    "UP018",   # Unnecessary {literal_type} call (rewrite as a literal)
    "UP024",   # Replace aliased errors with OSError
    "UP028",   # Replace yield over for loop with yield from
    "UP030",   # Use implicit references for positional format fields
    "UP031",   # Use format specifiers instead of percent format
    "UP032",   # Use f-string instead of format call
    "UP035",   # Import from {target} instead: {names}
    "UP036",   # Version block is outdated for minimum Python version
    "UP037",   # Remove quotes from type annotation
    "YTT201",  # sys.version_info[0] == 3 referenced (python4), use >=
    "YTT203",  # sys.version_info[1] compared to integer (python4), compare sys.version_info to tuple
]

# Select all rules by default, and then ignore the ones we don't want.
# This is a good way to stay up-to-date with new rules in ruff.
select = ["ALL"]

# This is to suppress
# https://docs.astral.sh/ruff/rules/non-pep585-annotation/
# https://docs.astral.sh/ruff/rules/non-pep604-annotation-union/#non-pep604-annotation-union-up007
[lint.pyupgrade]
keep-runtime-typing = true<|MERGE_RESOLUTION|>--- conflicted
+++ resolved
@@ -22,12 +22,9 @@
     "B024",    # {name} is an abstract base class, but it has no abstract methods or properties
     "B904",    # Within an except* clause, raise exceptions with raise ... from err or raise ... from None to distinguish them from errors in exception handling
     "BLE001",  # Do not catch blind exception: {name}
-<<<<<<< HEAD
     "C402",    # Unnecessary generator (rewrite as a dict comprehension)
     "C405",    # Unnecessary {kind} literal (rewrite as a set literal)
-=======
     "C408",    # Unnecessary {kind}() call (rewrite as a literal)
->>>>>>> ebc75cba
     "C901",    # {name} is too complex ({complexity} > {max_complexity})
     "COM812",  # Trailing comma missing
     "D102",    # Missing docstring in public method

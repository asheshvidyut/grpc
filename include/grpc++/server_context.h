/*
 *
 * Copyright 2015, Google Inc.
 * All rights reserved.
 *
 * Redistribution and use in source and binary forms, with or without
 * modification, are permitted provided that the following conditions are
 * met:
 *
 *     * Redistributions of source code must retain the above copyright
 * notice, this list of conditions and the following disclaimer.
 *     * Redistributions in binary form must reproduce the above
 * copyright notice, this list of conditions and the following disclaimer
 * in the documentation and/or other materials provided with the
 * distribution.
 *     * Neither the name of Google Inc. nor the names of its
 * contributors may be used to endorse or promote products derived from
 * this software without specific prior written permission.
 *
 * THIS SOFTWARE IS PROVIDED BY THE COPYRIGHT HOLDERS AND CONTRIBUTORS
 * "AS IS" AND ANY EXPRESS OR IMPLIED WARRANTIES, INCLUDING, BUT NOT
 * LIMITED TO, THE IMPLIED WARRANTIES OF MERCHANTABILITY AND FITNESS FOR
 * A PARTICULAR PURPOSE ARE DISCLAIMED. IN NO EVENT SHALL THE COPYRIGHT
 * OWNER OR CONTRIBUTORS BE LIABLE FOR ANY DIRECT, INDIRECT, INCIDENTAL,
 * SPECIAL, EXEMPLARY, OR CONSEQUENTIAL DAMAGES (INCLUDING, BUT NOT
 * LIMITED TO, PROCUREMENT OF SUBSTITUTE GOODS OR SERVICES; LOSS OF USE,
 * DATA, OR PROFITS; OR BUSINESS INTERRUPTION) HOWEVER CAUSED AND ON ANY
 * THEORY OF LIABILITY, WHETHER IN CONTRACT, STRICT LIABILITY, OR TORT
 * (INCLUDING NEGLIGENCE OR OTHERWISE) ARISING IN ANY WAY OUT OF THE USE
 * OF THIS SOFTWARE, EVEN IF ADVISED OF THE POSSIBILITY OF SUCH DAMAGE.
 *
 */

#ifndef GRPCXX_SERVER_CONTEXT_H
#define GRPCXX_SERVER_CONTEXT_H

#include <map>
#include <memory>

#include <grpc/compression.h>
#include <grpc/support/time.h>
#include <grpc++/auth_context.h>
#include <grpc++/config.h>
#include <grpc++/time.h>

struct gpr_timespec;
struct grpc_metadata;
struct grpc_call;
struct census_context;

namespace grpc {

template <class W, class R>
class ServerAsyncReader;
template <class W>
class ServerAsyncWriter;
template <class W>
class ServerAsyncResponseWriter;
template <class R, class W>
class ServerAsyncReaderWriter;
template <class R>
class ServerReader;
template <class W>
class ServerWriter;
template <class R, class W>
class ServerReaderWriter;
template <class ServiceType, class RequestType, class ResponseType>
class RpcMethodHandler;
template <class ServiceType, class RequestType, class ResponseType>
class ClientStreamingHandler;
template <class ServiceType, class RequestType, class ResponseType>
class ServerStreamingHandler;
template <class ServiceType, class RequestType, class ResponseType>
class BidiStreamingHandler;

class Call;
class CallOpBuffer;
class CompletionQueue;
class Server;

namespace testing {
class InteropContextInspector;
}  // namespace testing

// Interface of server side rpc context.
class ServerContext {
 public:
  ServerContext();  // for async calls
  ~ServerContext();

#ifndef GRPC_CXX0X_NO_CHRONO
  std::chrono::system_clock::time_point deadline() {
    return Timespec2Timepoint(deadline_);
  }
#endif  // !GRPC_CXX0X_NO_CHRONO

  gpr_timespec raw_deadline() { return deadline_; }

  void AddInitialMetadata(const grpc::string& key, const grpc::string& value);
  void AddTrailingMetadata(const grpc::string& key, const grpc::string& value);

  bool IsCancelled() const;

  const std::multimap<grpc::string, grpc::string>& client_metadata() {
    return client_metadata_;
  }

  grpc_compression_level get_compression_level() const {
    return compression_level_;
  }
  void set_compression_level(grpc_compression_level level);

  grpc_compression_algorithm get_compression_algorithm() const {
    return compression_algorithm_;
  }
  void set_compression_algorithm(grpc_compression_algorithm algorithm);

  std::shared_ptr<const AuthContext> auth_context() const;

<<<<<<< HEAD
  // Return the peer uri in a string.
  // WARNING: this value is never authenticated or subject to any security
  // related code. It must not be used for any authentication related
  // functionality. Instead, use auth_context.
  grpc::string peer() const;
=======
  const struct census_context* census_context() const;
>>>>>>> 2a21434c

 private:
  friend class ::grpc::testing::InteropContextInspector;
  friend class ::grpc::Server;
  template <class W, class R>
  friend class ::grpc::ServerAsyncReader;
  template <class W>
  friend class ::grpc::ServerAsyncWriter;
  template <class W>
  friend class ::grpc::ServerAsyncResponseWriter;
  template <class R, class W>
  friend class ::grpc::ServerAsyncReaderWriter;
  template <class R>
  friend class ::grpc::ServerReader;
  template <class W>
  friend class ::grpc::ServerWriter;
  template <class R, class W>
  friend class ::grpc::ServerReaderWriter;
  template <class ServiceType, class RequestType, class ResponseType>
  friend class RpcMethodHandler;
  template <class ServiceType, class RequestType, class ResponseType>
  friend class ClientStreamingHandler;
  template <class ServiceType, class RequestType, class ResponseType>
  friend class ServerStreamingHandler;
  template <class ServiceType, class RequestType, class ResponseType>
  friend class BidiStreamingHandler;

  // Prevent copying.
  ServerContext(const ServerContext&);
  ServerContext& operator=(const ServerContext&);

  class CompletionOp;

  void BeginCompletionOp(Call* call);

  ServerContext(gpr_timespec deadline, grpc_metadata* metadata,
                size_t metadata_count);

  void set_call(grpc_call* call);

  CompletionOp* completion_op_;

  gpr_timespec deadline_;
  grpc_call* call_;
  CompletionQueue* cq_;
  bool sent_initial_metadata_;
  mutable std::shared_ptr<const AuthContext> auth_context_;
  std::multimap<grpc::string, grpc::string> client_metadata_;
  std::multimap<grpc::string, grpc::string> initial_metadata_;
  std::multimap<grpc::string, grpc::string> trailing_metadata_;

  grpc_compression_level compression_level_;
  grpc_compression_algorithm compression_algorithm_;
};

}  // namespace grpc

#endif  // GRPCXX_SERVER_CONTEXT_H<|MERGE_RESOLUTION|>--- conflicted
+++ resolved
@@ -117,15 +117,13 @@
 
   std::shared_ptr<const AuthContext> auth_context() const;
 
-<<<<<<< HEAD
   // Return the peer uri in a string.
   // WARNING: this value is never authenticated or subject to any security
   // related code. It must not be used for any authentication related
   // functionality. Instead, use auth_context.
   grpc::string peer() const;
-=======
+
   const struct census_context* census_context() const;
->>>>>>> 2a21434c
 
  private:
   friend class ::grpc::testing::InteropContextInspector;

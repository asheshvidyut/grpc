/*
 *
 * Copyright 2015-2016, Google Inc.
 * All rights reserved.
 *
 * Redistribution and use in source and binary forms, with or without
 * modification, are permitted provided that the following conditions are
 * met:
 *
 *     * Redistributions of source code must retain the above copyright
 * notice, this list of conditions and the following disclaimer.
 *     * Redistributions in binary form must reproduce the above
 * copyright notice, this list of conditions and the following disclaimer
 * in the documentation and/or other materials provided with the
 * distribution.
 *     * Neither the name of Google Inc. nor the names of its
 * contributors may be used to endorse or promote products derived from
 * this software without specific prior written permission.
 *
 * THIS SOFTWARE IS PROVIDED BY THE COPYRIGHT HOLDERS AND CONTRIBUTORS
 * "AS IS" AND ANY EXPRESS OR IMPLIED WARRANTIES, INCLUDING, BUT NOT
 * LIMITED TO, THE IMPLIED WARRANTIES OF MERCHANTABILITY AND FITNESS FOR
 * A PARTICULAR PURPOSE ARE DISCLAIMED. IN NO EVENT SHALL THE COPYRIGHT
 * OWNER OR CONTRIBUTORS BE LIABLE FOR ANY DIRECT, INDIRECT, INCIDENTAL,
 * SPECIAL, EXEMPLARY, OR CONSEQUENTIAL DAMAGES (INCLUDING, BUT NOT
 * LIMITED TO, PROCUREMENT OF SUBSTITUTE GOODS OR SERVICES; LOSS OF USE,
 * DATA, OR PROFITS; OR BUSINESS INTERRUPTION) HOWEVER CAUSED AND ON ANY
 * THEORY OF LIABILITY, WHETHER IN CONTRACT, STRICT LIABILITY, OR TORT
 * (INCLUDING NEGLIGENCE OR OTHERWISE) ARISING IN ANY WAY OUT OF THE USE
 * OF THIS SOFTWARE, EVEN IF ADVISED OF THE POSSIBILITY OF SUCH DAMAGE.
 *
 */

#ifndef GRPC_SUPPORT_AVL_H
#define GRPC_SUPPORT_AVL_H

#include <grpc/support/sync.h>

/** internal node of an AVL tree */
typedef struct gpr_avl_node {
  gpr_refcount refs;
  void *key;
  void *value;
  struct gpr_avl_node *left;
  struct gpr_avl_node *right;
  long height;
} gpr_avl_node;

typedef struct gpr_avl_vtable {
  /** destroy a key */
  void (*destroy_key)(void *key);
  /** copy a key, returning new value */
  void *(*copy_key)(void *key);
  /** compare key1, key2; return <0 if key1 < key2,
      >0 if key1 > key2, 0 if key1 == key2 */
  long (*compare_keys)(void *key1, void *key2);
  /** destroy a value */
  void (*destroy_value)(void *value);
  /** copy a value */
  void *(*copy_value)(void *value);
} gpr_avl_vtable;

/** "pointer" to an AVL tree - this is a reference
    counted object - use gpr_avl_ref to add a reference,
    gpr_avl_unref when done with a reference */
typedef struct gpr_avl {
  const gpr_avl_vtable *vtable;
  gpr_avl_node *root;
} gpr_avl;

/** create an immutable AVL tree */
GPRAPI gpr_avl gpr_avl_create(const gpr_avl_vtable *vtable);
/** add a reference to an existing tree - returns
    the tree as a convenience */
GPRAPI gpr_avl gpr_avl_ref(gpr_avl avl);
/** remove a reference to a tree - destroying it if there
    are no references left */
GPRAPI void gpr_avl_unref(gpr_avl avl);
/** return a new tree with (key, value) added to avl.
    implicitly unrefs avl to allow easy chaining.
    if key exists in avl, the new tree's key entry updated
    (i.e. a duplicate is not created) */
<<<<<<< HEAD
GPR_API gpr_avl gpr_avl_add(gpr_avl avl, void *key, void *value);
/** return a new tree with key deleted
    implicitly unrefs avl to allow easy chaining. */
GPR_API gpr_avl gpr_avl_remove(gpr_avl avl, void *key);
=======
GPRAPI gpr_avl gpr_avl_add(gpr_avl avl, void *key, void *value);
/** return a new tree with key deleted */
GPRAPI gpr_avl gpr_avl_remove(gpr_avl avl, void *key);
>>>>>>> c77dc397
/** lookup key, and return the associated value.
    does not mutate avl.
    returns NULL if key is not found. */
GPRAPI void *gpr_avl_get(gpr_avl avl, void *key);

#endif /* GRPC_SUPPORT_AVL_H */<|MERGE_RESOLUTION|>--- conflicted
+++ resolved
@@ -80,16 +80,10 @@
     implicitly unrefs avl to allow easy chaining.
     if key exists in avl, the new tree's key entry updated
     (i.e. a duplicate is not created) */
-<<<<<<< HEAD
-GPR_API gpr_avl gpr_avl_add(gpr_avl avl, void *key, void *value);
+GPRAPI gpr_avl gpr_avl_add(gpr_avl avl, void *key, void *value);
 /** return a new tree with key deleted
     implicitly unrefs avl to allow easy chaining. */
-GPR_API gpr_avl gpr_avl_remove(gpr_avl avl, void *key);
-=======
-GPRAPI gpr_avl gpr_avl_add(gpr_avl avl, void *key, void *value);
-/** return a new tree with key deleted */
 GPRAPI gpr_avl gpr_avl_remove(gpr_avl avl, void *key);
->>>>>>> c77dc397
 /** lookup key, and return the associated value.
     does not mutate avl.
     returns NULL if key is not found. */

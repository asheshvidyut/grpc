--- conflicted
+++ resolved
@@ -46,11 +46,8 @@
   header "byte_buffer.h"
   header "byte_buffer_reader.h"
   header "compression.h"
-<<<<<<< HEAD
   header "compression_ruby.h"
-=======
   header "fork.h"
->>>>>>> 84d78acf
   header "grpc.h"
   header "grpc_posix.h"
   header "grpc_security_constants.h"
